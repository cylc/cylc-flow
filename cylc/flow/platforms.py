# THIS FILE IS PART OF THE CYLC WORKFLOW ENGINE.
# Copyright (C) NIWA & British Crown (Met Office) & Contributors.
#
# This program is free software: you can redistribute it and/or modify
# it under the terms of the GNU General Public License as published by
# the Free Software Foundation, either version 3 of the License, or
# (at your option) any later version.
#
# This program is distributed in the hope that it will be useful,
# but WITHOUT ANY WARRANTY; without even the implied warranty of
# MERCHANTABILITY or FITNESS FOR A PARTICULAR PURPOSE.  See the
# GNU General Public License for more details.
#
# You should have received a copy of the GNU General Public License
# along with this program.  If not, see <http://www.gnu.org/licenses/>.
#
"""Functions relating to (job) platforms."""

import random
import re
from copy import deepcopy
from typing import (
<<<<<<< HEAD
    Any, Dict, Iterable, List, Optional, Tuple, Union, overload)
=======
    Any, Dict, Iterable, List, Optional, Tuple, Union, Set)
>>>>>>> e3b3f320

from cylc.flow.exceptions import PlatformLookupError, CylcError, NoHostsError
from cylc.flow.cfgspec.glbl_cfg import glbl_cfg
from cylc.flow.hostuserutil import is_remote_host


UNKNOWN_TASK = 'unknown task'

FORBIDDEN_WITH_PLATFORM: Tuple[Tuple[str, str, List[Optional[str]]], ...] = (
    ('remote', 'host', ['localhost', None]),
    ('job', 'batch system', [None]),
    ('job', 'batch submit command template', [None])
)

# Regex to check whether a string is a command
HOST_REC_COMMAND = re.compile(r'(`|\$\()\s*(.*)\s*([`)])$')
PLATFORM_REC_COMMAND = re.compile(r'(\$\()\s*(.*)\s*([)])$')

HOST_SELECTION_METHODS = {
    'definition order': lambda goodhosts: goodhosts[0],
    'random': random.choice
}


@overload
def get_platform(
    task_conf: Union[str, None] = None, task_id: str = UNKNOWN_TASK
) -> Dict[str, Any]:
    ...


@overload
def get_platform(
    task_conf: Dict[str, Any], task_id: str = UNKNOWN_TASK
) -> Optional[Dict[str, Any]]:
    ...


# BACK COMPAT: get_platform
#     At Cylc 9 remove all Cylc7 upgrade logic.
# from:
#     Cylc8
# to:
#     Cylc9
# remove at:
#     Cylc9
def get_platform(
    task_conf: Union[str, Dict[str, Any], None] = None,
    task_id: str = UNKNOWN_TASK
) -> Optional[Dict[str, Any]]:
    """Get a platform.

    Looking at a task config this method decides whether to get platform from
    name, or Cylc7 config items.

    Args:
        task_conf: If str this is assumed to be the platform name, otherwise
            this should be a configuration for a task.
        task_id: Task identification string - help produce more helpful error
            messages.

    Returns:
        platform: A platform definition dictionary. Uses either
            get_platform() or platform_from_job_info(), but to the
            user these look the same.
    """
    if task_conf is None or isinstance(task_conf, str):
        # task_conf is a platform name, or get localhost if None
        return platform_from_name(task_conf)

    elif 'platform' in task_conf and task_conf['platform']:
        # Check whether task has conflicting Cylc7 items.
        fail_if_platform_and_host_conflict(task_conf, task_id)

        if is_platform_definition_subshell(task_conf['platform']):
            # Platform definition is using subshell e.g. platform = $(foo);
            # won't be evaluated until job submit so cannot get or
            # validate platform
            return None

        # If platform name exists and doesn't clash with Cylc7 Config items.
        return platform_from_name(task_conf['platform'])

    else:
        if get_platform_deprecated_settings(task_conf) == []:
            # No deprecated items; platform is localhost
            return platform_from_name()
        else:
            # Need to calculate platform
            task_job_section, task_remote_section = {}, {}
            if 'job' in task_conf:
                task_job_section = task_conf['job']
            if 'remote' in task_conf:
                task_remote_section = task_conf['remote']
            return platform_from_name(
                platform_from_job_info(
                    glbl_cfg(cached=False).get(['platforms']),
                    task_job_section,
                    task_remote_section
                )
            )


def platform_from_name(
    platform_name: Optional[str] = None,
    platforms: Optional[Dict[str, Dict[str, Any]]] = None
) -> Dict[str, Any]:
    """
    Find out which job platform to use given a list of possible platforms and
    a task platform string.

    Verifies selected platform is present in global.cylc file and returns it,
    raises error if platform is not in global.cylc or returns 'localhost' if
    no platform is initially selected.

    Args:
        platform_name: name of platform to be retrieved.
        platforms: global.cylc platforms given as a dict.

    Returns:
        platform: object containing settings for a platform, loaded from
            Global Config.
    """
    if platforms is None:
        platforms = glbl_cfg().get(['platforms'])
    platform_groups = glbl_cfg().get(['platform groups'])

    if platform_name is None:
        platform_name = 'localhost'

    platform_group = None
    for platform_name_re in reversed(list(platform_groups)):
        if re.fullmatch(platform_name_re, platform_name):
            platform_group = deepcopy(platform_name)
            platform_name = random.choice(
                platform_groups[platform_name_re]['platforms']
            )

    # The list is reversed to allow user-set platforms (which are loaded
    # later than site set platforms) to be matched first and override site
    # defined platforms.
    for platform_name_re in reversed(list(platforms)):
        # We substitue commas with or without spaces to
        # allow lists of platforms
        if (
            re.fullmatch(
                re.sub(
                    r'\s*(?!{[\s\d]*),(?![\s\d]*})\s*',
                    '|',
                    platform_name_re
                ),
                platform_name
            )
        ):
            # Deepcopy prevents contaminating platforms with data
            # from other platforms matching platform_name_re
            platform_data = deepcopy(platforms[platform_name_re])

            # If hosts are not filled in make remote
            # hosts the platform name.
            # Example: `[platforms][workplace_vm_123]<nothing>`
            #   should create a platform where
            #   `remote_hosts = ['workplace_vm_123']`
            if (
                'hosts' not in platform_data.keys() or
                not platform_data['hosts']
            ):
                platform_data['hosts'] = [platform_name]
            # Fill in the "private" name field.
            platform_data['name'] = platform_name
            if platform_group:
                platform_data['group'] = platform_group
            return platform_data

    raise PlatformLookupError(
        f"No matching platform \"{platform_name}\" found")


def platform_from_job_info(
    platforms: Dict[str, Any],
    job: Dict[str, Any],
    remote: Dict[str, Any]
) -> str:
    """
    Find out which job platform to use given a list of possible platforms
    and the task dictionary with cylc 7 definitions in it.

    (Note: "batch system" (Cylc 7) and "job runner" (Cylc 8)
    mean the same thing)

          +------------+ Yes    +-----------------------+
    +-----> Tried all  +------->+ RAISE                 |
    |     | platforms? |        | PlatformNotFoundError |
    |     +------------+        +-----------------------+
    |              No|
    |     +----------v---+
    |     | Examine next |
    |     | platform     |
    |     +--------------+
    |                |
    |     +----------v----------------+
    |     | Do all items other than   |
    +<----+ "host" and "batch system" |
    |   No| match for this plaform    |
    |     +---------------------------+
    |                           |Yes
    |                +----------v----------------+ No
    |                | Task host is 'localhost'? +--+
    |                +---------------------------+  |
    |                           |Yes                |
    |              No+----------v----------------+  |
    |            +---+ Task batch system is      |  |
    |            |   | 'background'?             |  |
    |            |   +---------------------------+  |
    |            |              |Yes                |
    |            |   +----------v----------------+  |
    |            |   | RETURN 'localhost'        |  |
    |            |   +---------------------------+  |
    |            |                                  |
    |    +-------v-------------+     +--------------v-------+
    |  No| batch systems match |  Yes| batch system and     |
    +<---+ and 'localhost' in  |  +--+ host both match      |
    |    | platform hosts?     |  |  +----------------------+
         +---------------------+  |                 |No
    |            |Yes             |  +--------------v-------+
    |    +-------v--------------+ |  | batch system match   |
    |    | RETURN this platform <-+--+ and regex of platform|
    |    +----------------------+ Yes| name matches host    |
    |                                +----------------------+
    |                                  |No
    +<---------------------------------+

    Args:
        job: Workflow config [runtime][TASK][job] section.
        remote: Workflow config [runtime][TASK][remote] section.
        platforms: Dictionary containing platform definitions.

    Returns:
        platform: string representing a platform from the global config.

    Raises:
        PlatformLookupError:
            If no matching platform can be a found an error is raised.

    Example:
        >>> platforms = {
        ...         'desktop[0-9][0-9]|laptop[0-9][0-9]': {},
        ...         'sugar': {
        ...             'hosts': 'localhost',
        ...             'job runner': 'slurm'
        ...         }
        ... }
        >>> job = {'batch system': 'slurm'}
        >>> remote = {'host': 'localhost'}
        >>> platform_from_job_info(platforms, job, remote)
        'sugar'
        >>> remote = {}
        >>> platform_from_job_info(platforms, job, remote)
        'sugar'
        >>> remote ={'host': 'desktop92'}
        >>> job = {}
        >>> platform_from_job_info(platforms, job, remote)
        'desktop92'
    """

    # These settings are removed from the incoming dictionaries for special
    # handling later - we want more than a simple match:
    #   - In the case of "host" we also want a regex match to the platform name
    #   - In the case of "batch system" we want to match the name of the
    #     system/job runner to a platform when host is localhost.
    if 'host' in remote and remote['host']:
        task_host = remote['host']
    else:
        task_host = 'localhost'
    if 'batch system' in job and job['batch system']:
        task_job_runner = job['batch system']
    else:
        # Necessary? Perhaps not if batch system default is 'background'
        task_job_runner = 'background'
    # Riffle through the platforms looking for a match to our task settings.
    # reverse dict order so that user config platforms added last are examined
    # before site config platforms.
    for platform_name, platform_spec in reversed(list(platforms.items())):
        # Handle all the items requiring an exact match.
        # All items other than batch system and host must be an exact match
        if not generic_items_match(platform_spec, job, remote):
            continue
        # We have some special logic to identify whether task host and task
        # batch system match the platform in question.
        if (
                not is_remote_host(task_host) and
                task_job_runner == 'background'
        ):
            return 'localhost'

        elif (
            'hosts' in platform_spec and
            task_host in platform_spec['hosts'] and
            task_job_runner == platform_spec['job runner']
        ):
            # If we have localhost with a non-background batch system we
            # use the batch system to give a sensible guess at the platform
            return platform_name

        elif (
            re.fullmatch(platform_name, task_host) and (
                (
                    task_job_runner == 'background' and
                    'job runner' not in platform_spec
                ) or
                task_job_runner == platform_spec['job runner']
            )
        ):
            return task_host

    raise PlatformLookupError('No platform found matching your task')


def generic_items_match(
    platform_spec: Dict[str, Any],
    job: Dict[str, Any],
    remote: Dict[str, Any]
) -> bool:
    """Checks generic items from job/remote against a platform.

    We carry out extra checks on ``[remote]host`` and ``[job]batch system``
    but all other set config items must match between a platform and old
    settings for that platform to match the legacy settings.

    Args:
        platform_spec: Dictionary of platform spec.
        job: Dictionary of config spec section ``[runtime][TASK][job]``
        remote: Dictionary of config spec section ``[runtime][TASK][remote]``

    Returns:
        Does this platform have generic items (not ``[job]batch system``
        or ``[remote]host`` which are treated specially) that are the same.
    """
    # Don't check Host and batch system - they have their own logic.
    if 'host' in remote:
        remote_generic = {
            k: v for k, v in remote.items()
            if k != 'host' and v is not None
        }
    else:
        remote_generic = remote
    if 'batch system' in job:
        job_generic = {
            k: v for k, v in job.items()
            if k != 'batch system' and v is not None
        }
    else:
        job_generic = job

    for task_section in [job_generic, remote_generic]:
        # Get a set of items actually set in both platform and task_section.
        shared_items = set(task_section).intersection(set(platform_spec))
        # If any set items do not match, we can't use this platform.
        if not all([
            platform_spec[item] == task_section[item]
            for item in shared_items
        ]):
            return False
    return True


def get_host_from_platform(
    platform: Dict[str, Any], bad_hosts: Optional[Set[str]] = None
) -> str:
    """Placeholder for a more sophisticated function which returns a host
    given a platform dictionary.

    Args:
        platform: A dict representing a platform.
        bad_hosts: A set of hosts Cylc knows to be unreachable.

    Returns:
        hostname: The name of a host.
    """
    # Get list of goodhosts:
    if bad_hosts:
        goodhosts = [i for i in platform['hosts'] if i not in bad_hosts]
    else:
        goodhosts = platform['hosts']

    # Get the selection method
    method = platform['selection']['method']
    if not goodhosts:
        raise NoHostsError(platform)
    else:
        if method not in HOST_SELECTION_METHODS:
            raise CylcError(
                f'method \"{method}\" is not a supported host '
                'selection method.'
            )
        else:
            return HOST_SELECTION_METHODS[method](goodhosts)


def fail_if_platform_and_host_conflict(task_conf, task_name):
    """Raise an error if task spec contains platform and forbidden host items.

    Args:
        task_conf(dict, OrderedDictWithDefaults):
            A specification to be checked.
        task_name(string):
            A name to be given in an error.

    Raises:
        PlatformLookupError - if platform and host items conflict

    """
    if 'platform' in task_conf and task_conf['platform']:
        fail_items = ''
        for section, key, _ in FORBIDDEN_WITH_PLATFORM:
            if (
                section in task_conf and
                key in task_conf[section] and
                task_conf[section][key] is not None
            ):
                fail_items += (
                    f' * platform = {task_conf["platform"]} AND'
                    f' [{section}]{key} = {task_conf[section][key]}\n'
                )
        if fail_items != '':
            raise PlatformLookupError(
                f"A mixture of Cylc 7 (host) and Cylc 8 (platform) "
                f"logic should not be used. In this case the task "
                f"\"{task_name}\" has the following settings which "
                f"are not compatible:\n{fail_items}"
            )


def get_platform_deprecated_settings(
    task_conf: Dict[str, Any], task_name: str = UNKNOWN_TASK
) -> List[str]:
    """Return deprecated [runtime][<task_name>] settings that should be
    upgraded to platforms.

    Args:
        task_conf: Runtime configuration for the task.
        task_name: The task name.
    """
    result: List[str] = []
    for section, key, exceptions in FORBIDDEN_WITH_PLATFORM:
        if (
            section in task_conf and
            key in task_conf[section] and
            task_conf[section][key] not in exceptions
        ):
            result.append(
                f'[runtime][{task_name}][{section}]{key} = '
                f'{task_conf[section][key]}'
            )
    return result


def is_platform_definition_subshell(value: str) -> bool:
    """Is the platform definition using subshell? E.g. platform = $(foo)

    Raise PlatformLookupError if using backticks.
    """
    if PLATFORM_REC_COMMAND.match(value):
        return True
    if HOST_REC_COMMAND.match(value):
        raise PlatformLookupError(
            f"platform = {value}: backticks are not supported; please use $()"
        )
    return False


def get_install_target_from_platform(platform: Dict[str, Any]) -> str:
    """Sets install target to configured or default platform name.

    Returns install target.
    """
    if not platform['install target']:
        platform['install target'] = platform['name']

    return platform['install target']


def get_install_target_to_platforms_map(
        platform_names: Iterable[str]
) -> Dict[str, List[Dict[str, Any]]]:
    """Get a dictionary of unique install targets and the platforms which use
    them.

    Args:
        platform_names: List of platform names to look up in the global config.

    Return {install_target_1: [platform_1_dict, platform_2_dict, ...], ...}
    """
    platform_names = set(platform_names)
    platforms = [platform_from_name(p_name) for p_name in platform_names]
    install_targets = {
        get_install_target_from_platform(platform)
        for platform in platforms
    }
    return {
        target: [
            platform
            for platform in platforms
            if get_install_target_from_platform(platform) == target
        ]
        for target in install_targets
    }


def is_platform_with_target_in_list(
        install_target: str,
        distinct_platforms_list: Iterable[Dict[str, Any]]
) -> bool:
    """Determines whether install target is in the list of platforms"""
    return any(
        install_target == distinct_platform['install target']
        for distinct_platform in distinct_platforms_list
    )


def get_all_platforms_for_install_target(
    install_target: str
) -> List[Dict[str, Any]]:
    """Return list of platform dictionaries for given install target."""
    platforms: List[Dict[str, Any]] = []
    all_platforms = glbl_cfg(cached=True).get(['platforms'], sparse=False)
    for k, v in all_platforms.iteritems():  # noqa: B301 (iteritems valid here)
        if (v.get('install target', k) == install_target):
            v_copy = deepcopy(v)
            v_copy['name'] = k
            platforms.append(v_copy)
    return platforms


def get_random_platform_for_install_target(
    install_target: str
) -> Dict[str, Any]:
    """Return a randomly selected platform (dict) for given install target."""
    platforms = get_all_platforms_for_install_target(install_target)
    try:
        return random.choice(platforms)
    except IndexError:
        # No platforms to choose from
        raise PlatformLookupError(
            f'Could not select platform for install target: {install_target}'
        )


def get_localhost_install_target() -> str:
    """Returns the install target of localhost platform"""
    localhost = get_platform()
    return get_install_target_from_platform(localhost)<|MERGE_RESOLUTION|>--- conflicted
+++ resolved
@@ -20,11 +20,8 @@
 import re
 from copy import deepcopy
 from typing import (
-<<<<<<< HEAD
-    Any, Dict, Iterable, List, Optional, Tuple, Union, overload)
-=======
-    Any, Dict, Iterable, List, Optional, Tuple, Union, Set)
->>>>>>> e3b3f320
+    Any, Dict, Iterable, List, Optional, Tuple, Union, Set, overload
+)
 
 from cylc.flow.exceptions import PlatformLookupError, CylcError, NoHostsError
 from cylc.flow.cfgspec.glbl_cfg import glbl_cfg
