# THIS FILE IS PART OF THE CYLC WORKFLOW ENGINE.
# Copyright (C) NIWA & British Crown (Met Office) & Contributors.
#
# This program is free software: you can redistribute it and/or modify
# it under the terms of the GNU General Public License as published by
# the Free Software Foundation, either version 3 of the License, or
# (at your option) any later version.
#
# This program is distributed in the hope that it will be useful,
# but WITHOUT ANY WARRANTY; without even the implied warranty of
# MERCHANTABILITY or FITNESS FOR A PARTICULAR PURPOSE.  See the
# GNU General Public License for more details.
#
# You should have received a copy of the GNU General Public License
# along with this program.  If not, see <http://www.gnu.org/licenses/>.
#
"""Functions relating to (job) platforms."""

import random
import re
from copy import deepcopy
from typing import (
    TYPE_CHECKING, Any, Dict, Iterable,
    List, Optional, Set, Union, overload
)

from cylc.flow import LOG

from cylc.flow.exceptions import (
    GlobalConfigError,
    PlatformLookupError, CylcError, NoHostsError, NoPlatformsError)
from cylc.flow.cfgspec.glbl_cfg import glbl_cfg
from cylc.flow.hostuserutil import is_remote_host
from cylc.flow.run_modes import JOBLESS_MODES

if TYPE_CHECKING:
    from cylc.flow.parsec.OrderedDict import OrderedDictWithDefaults

UNKNOWN_TASK = 'unknown task'

FORBIDDEN_WITH_PLATFORM: Dict[str, Dict[str, Set[Optional[str]]]] = {
    'remote': {
        # setting: exclusions
        'host': {'localhost', None},
        'retrieve job logs': {None},
        'retrieve job logs max size': {None},
        'retrieve job logs retry delays': {None},
    },
    'job': {
        'batch system': {None},
        'batch submit command template': {None}
    }
}

DEFAULT_JOB_RUNNER = 'background'
SINGLE_HOST_JOB_RUNNERS = ['background', 'at']

# Regex to check whether a string is a command
HOST_REC_COMMAND = re.compile(r'(`|\$\()\s*(.*)\s*([`)])$')
PLATFORM_REC_COMMAND = re.compile(r'(\$\()\s*(.*)\s*([)])$')

HOST_SELECTION_METHODS = {
    'definition order': lambda goodhosts: goodhosts[0],
    'random': random.choice
}


def log_platform_event(
    event: str,
    platform: dict,
    host: Optional[str] = None,
    level: str = 'info'
):
    """Log a simple platform event."""
    # matches cylc.flow.exceptions.PlatformError format
    getattr(LOG, level)(
        f'platform: {platform["name"]} - {event}'
        + (f' (on {host})' if host else '')
    )


@overload
def get_platform(
    task_conf: Optional[str] = None,
    task_name: str = UNKNOWN_TASK,
    bad_hosts: Optional[Set[str]] = None
) -> Dict[str, Any]:
    ...


@overload
def get_platform(
    task_conf: Union[dict, 'OrderedDictWithDefaults'],
    task_name: str = UNKNOWN_TASK,
    bad_hosts: Optional[Set[str]] = None
) -> Optional[Dict[str, Any]]:
    ...


# BACK COMPAT: get_platform
#     At Cylc 8.x remove all Cylc7 upgrade logic.
# from:
#     Cylc8
# to:
#     Cylc8.x
# remove at:
#     Cylc8.x
def get_platform(
    task_conf: Union[str, dict, 'OrderedDictWithDefaults', None] = None,
    task_name: str = UNKNOWN_TASK,
    bad_hosts: Optional[Set[str]] = None
) -> Optional[Dict[str, Any]]:
    """Get a platform.

    Looking at a task config this method decides whether to get platform from
    name, or Cylc7 config items.

    Args:
        task_conf: If str this is assumed to be the platform name, otherwise
            this should be a configuration for a task.
        task_name: Help produce more helpful error messages.
        bad_hosts: A set of hosts known to be unreachable (had an ssh 255
            error)

    Returns:
        platform: A platform definition dictionary. Uses either
            get_platform() or platform_name_from_job_info(), but to the
            user these look the same.

    Raises:
        NoPlatformsError:
            Platform group has no platforms with usable hosts.
            This should be caught if this function is used on a raw config,
            or in any other context where a platform group might be selected.
        PlatformLookupError:
            Raised if the name of a platform cannot be selected based on the
            information given.
    """
    if task_conf is None or isinstance(task_conf, str):  # noqa: SIM 114
        # task_conf is a platform name, or get localhost if None
        return platform_from_name(task_conf, bad_hosts=bad_hosts)

    # NOTE: Do NOT use .get() on OrderedDictWithDefaults -
    # https://github.com/cylc/cylc-flow/pull/4975
    elif 'platform' in task_conf and task_conf['platform']:
        # Check whether task has conflicting Cylc7 items.
        fail_if_platform_and_host_conflict(task_conf, task_name)

        if is_platform_definition_subshell(task_conf['platform']):
            # Platform definition is using subshell e.g. platform = $(foo);
            # won't be evaluated until job submit so cannot get or
            # validate platform
            return None

        # If platform name exists and doesn't clash with Cylc7 Config items.
        return platform_from_name(task_conf['platform'], bad_hosts=bad_hosts)

    else:
        if get_platform_deprecated_settings(task_conf) == []:
            # No deprecated items; platform is localhost
            return platform_from_name()
        else:
            # Need to calculate platform
            # NOTE: Do NOT use .get() on OrderedDictWithDefaults - see above
            task_job_section = task_conf['job'] if 'job' in task_conf else {}
            task_remote_section = (
                task_conf['remote'] if 'remote' in task_conf else {})
            return platform_from_name(
                platform_name_from_job_info(
                    glbl_cfg().get(['platforms']),
                    task_job_section,
                    task_remote_section
                ),
                bad_hosts=bad_hosts
            )


def platform_from_name(
    platform_name: Optional[str] = None,
    platforms: Optional[Dict[str, Dict[str, Any]]] = None,
    bad_hosts: Optional[Set[str]] = None
) -> Dict[str, Any]:
    """
    Find out which job platform to use given a list of possible platforms and
    a task platform string.

    Verifies selected platform is present in global.cylc file and returns it,
    raises error if platform is not in global.cylc or returns 'localhost' if
    no platform is initially selected.

    Args:
        platform_name: name of platform to be retrieved.
        platforms: global.cylc platforms given as a dict.
        bad_hosts: A set of hosts known to be unreachable (had an ssh 255
            error)

    Returns:
        platform: object containing settings for a platform, loaded from
            Global Config.

    Raises:
        NoPlatformsError: Platform group has no platforms with usable hosts.
    """
    if platforms is None:
        platforms = glbl_cfg().get(['platforms'])
    platform_groups = glbl_cfg().get(['platform groups'])

    if platform_name is None:
        platform_name = 'localhost'

    # The list is reversed to allow user-set platform groups (which are
    # appended to site set platform groups) to be matched first and override
    # site defined platform groups.
    for platform_name_re in reversed(list(platform_groups)):
        # Platform is member of a group.
        if re.fullmatch(platform_name_re, platform_name):
            platform_name = get_platform_from_group(
                platform_groups[platform_name_re], group_name=platform_name,
                bad_hosts=bad_hosts
            )
            break

    for platform_name_re in platforms:
        if (
            # If the platform_name_re contains special regex chars
            re.escape(platform_name_re) != platform_name_re
            and re.match(platform_name_re, 'localhost')
        ):
            raise PlatformLookupError(
                'The "localhost" platform cannot be defined using a '
                'regular expression. See the documentation for '
                '"global.cylc[platforms][localhost]" for more information.'
            )

    # The list is reversed to allow user-set platforms (which are appended to
    # than site set platforms) to be matched first and override site defined
    # platforms.
    for platform_name_re in reversed(list(platforms)):
        # We substitute commas with or without spaces to
        # allow lists of platforms
        if re.fullmatch(
            re.sub(
                r'\s*(?!{[\s\d]*),(?![\s\d]*})\s*',
                '|',
                platform_name_re
            ),
            platform_name
        ):
            # Deepcopy prevents contaminating platforms with data
            # from other platforms matching platform_name_re
            platform_data = deepcopy(platforms[platform_name_re])

            # If hosts are not filled in make remote
            # hosts the platform name.
            # Example: `[platforms][workplace_vm_123]<nothing>`
            #   should create a platform where
            #   `hosts = ['workplace_vm_123']`
            # NOTE: Probably don't use .get() due to OrderedDictWithDefaults -
            # see https://github.com/cylc/cylc-flow/pull/4975
            if (
                'hosts' not in platform_data or
                not platform_data['hosts']
            ):
                platform_data['hosts'] = [platform_name]
            # Fill in the "private" name field.
            platform_data['name'] = platform_name
            return platform_data

    # If platform name in run mode and not otherwise defined:
<<<<<<< HEAD
    if platform_name in JOBLESS_MODES:
        return platforms['localhost']
=======
    if platform_name == 'SIMULATION':
        platform_data = deepcopy(platforms['localhost'])
        platform_data['name'] = 'localhost'
        return platform_data
>>>>>>> 9ff50f82

    raise PlatformLookupError(
        f"No matching platform \"{platform_name}\" found")


def get_platform_from_group(
    group: Union[dict, 'OrderedDictWithDefaults'],
    group_name: str,
    bad_hosts: Optional[Set[str]] = None
) -> str:
    """Get platform name from group, according to the selection method.

    Args:
        group: A platform group dictionary.
        group_name: Name of the group.
        bad_hosts: The set of hosts found to be unreachable.

    Returns:
        Name of platform selected, or False if all hosts on all platforms are
        in bad_hosts.

    Raises:
        NoPlatformsError: If there are no platforms with any usable
        hosts in the platform group.

    TODO: Uses host_selection methods; should also allow custom select methods.
    """
    if bad_hosts:
        platform_names = [
            platform for platform in group['platforms']
            if any(
                host not in bad_hosts
                for host in platform_from_name(platform)['hosts']
            )
        ]
    else:
        platform_names = group['platforms']

    # If there are no platforms available to be selected:
    if not platform_names:
        hosts_consumed = {
            host
            for platform in group['platforms']
            for host in platform_from_name(platform)['hosts']}
        raise NoPlatformsError(
            group_name, hosts_consumed)

    # Get the selection method
    method = group['selection']['method']
    if method not in HOST_SELECTION_METHODS:
        raise CylcError(
            f'\"{method}\" is not a supported platform selection method.'
        )
    else:
        return HOST_SELECTION_METHODS[method](platform_names)


def platform_name_from_job_info(
    platforms: Union[dict, 'OrderedDictWithDefaults'],
    job: Dict[str, Any],
    remote: Dict[str, Any]
) -> str:
    """
    Find out which job platform to use given a list of possible platforms
    and the task dictionary with cylc 7 definitions in it.

    (Note: "batch system" (Cylc 7) and "job runner" (Cylc 8)
    mean the same thing)

          +------------+ Yes    +-----------------------+
    +-----> Tried all  +------->+ RAISE                 |
    |     | platforms? |        | PlatformNotFoundError |
    |     +------------+        +-----------------------+
    |              No|
    |     +----------v---+
    |     | Examine next |
    |     | platform     |
    |     +--------------+
    |                |
    |     +----------v----------------+
    |     | Do all items other than   |
    +<----+ "host" and "batch system" |
    |   No| match for this plaform    |
    |     +---------------------------+
    |                           |Yes
    |                +----------v----------------+ No
    |                | Task host is 'localhost'? +--+
    |                +---------------------------+  |
    |                           |Yes                |
    |              No+----------v----------------+  |
    |            +---+ Task batch system is      |  |
    |            |   | 'background'?             |  |
    |            |   +---------------------------+  |
    |            |              |Yes                |
    |            |   +----------v----------------+  |
    |            |   | RETURN 'localhost'        |  |
    |            |   +---------------------------+  |
    |            |                                  |
    |    +-------v-------------+     +--------------v-------+
    |  No| batch systems match |  Yes| batch system and     |
    +<---+ and 'localhost' in  |  +--+ host both match      |
    |    | platform hosts?     |  |  +----------------------+
         +---------------------+  |                 |No
    |            |Yes             |  +--------------v-------+
    |    +-------v--------------+ |  | batch system match   |
    |    | RETURN this platform <-+--+ and regex of platform|
    |    +----------------------+ Yes| name matches host    |
    |                                +----------------------+
    |                                  |No
    +<---------------------------------+

    Args:
        job: Workflow config [runtime][TASK][job] section.
        remote: Workflow config [runtime][TASK][remote] section.
        platforms: Dictionary containing platform definitions.

    Returns:
        platform: string representing a platform from the global config.

    Raises:
        PlatformLookupError:
            If no matching platform can be a found an error is raised.

    Example:
        >>> platforms = {
        ...         'desktop[0-9][0-9]|laptop[0-9][0-9]': {},
        ...         'sugar': {
        ...             'hosts': 'localhost',
        ...             'job runner': 'slurm'
        ...         }
        ... }
        >>> job = {'batch system': 'slurm'}
        >>> remote = {'host': 'localhost'}
        >>> platform_name_from_job_info(platforms, job, remote)
        'sugar'
        >>> remote = {}
        >>> platform_name_from_job_info(platforms, job, remote)
        'sugar'
        >>> remote ={'host': 'desktop92'}
        >>> job = {}
        >>> platform_name_from_job_info(platforms, job, remote)
        'desktop92'
    """

    # These settings are removed from the incoming dictionaries for special
    # handling later - we want more than a simple match:
    #   - In the case of "host" we also want a regex match to the platform name
    #   - In the case of "batch system" we want to match the name of the
    #     system/job runner to a platform when host is localhost.

    # NOTE: Do NOT use .get() on OrderedDictWithDefaults -
    # https://github.com/cylc/cylc-flow/pull/4975
    if 'host' in remote and remote['host']:
        task_host = remote['host']
    else:
        task_host = 'localhost'
    if 'batch system' in job and job['batch system']:
        task_job_runner = job['batch system']
    else:
        # Necessary? Perhaps not if batch system default is 'background'
        task_job_runner = 'background'

    # Riffle through the platforms looking for a match to our task settings.
    # reverse dict order so that user config platforms added last are examined
    # before site config platforms.
    for platform_name, platform_spec in reversed(list(platforms.items())):
        # Handle all the items requiring an exact match.
        # All items other than batch system and host must be an exact match
        if not generic_items_match(platform_spec, job, remote):
            continue
        # We have some special logic to identify whether task host and task
        # batch system match the platform in question.
        if (
                not is_remote_host(task_host) and
                task_job_runner == 'background'
        ):
            return 'localhost'

        elif (
            'hosts' in platform_spec and
            task_host in platform_spec['hosts'] and
            task_job_runner == platform_spec['job runner']
        ):
            # If we have localhost with a non-background batch system we
            # use the batch system to give a sensible guess at the platform
            return platform_name

        elif (
            re.fullmatch(platform_name, task_host) and (
                (
                    task_job_runner == 'background' and
                    'job runner' not in platform_spec
                ) or
                task_job_runner == platform_spec['job runner']
            )
        ):
            return task_host

    raise PlatformLookupError('No platform found matching your task')


def generic_items_match(
    platform_spec: Dict[str, Any],
    job: Dict[str, Any],
    remote: Dict[str, Any]
) -> bool:
    """Checks generic items from job/remote against a platform.

    We carry out extra checks on ``[remote]host`` and ``[job]batch system``
    but all other set config items must match between a platform and old
    settings for that platform to match the legacy settings.

    Args:
        platform_spec: Dictionary of platform spec.
        job: Dictionary of config spec section ``[runtime][TASK][job]``
        remote: Dictionary of config spec section ``[runtime][TASK][remote]``

    Returns:
        Does this platform have generic items (not ``[job]batch system``
        or ``[remote]host`` which are treated specially) that are the same.
    """
    # Don't check Host and batch system - they have their own logic.
    if 'host' in remote:
        remote_generic = {
            k: v for k, v in remote.items()
            if k != 'host' and v is not None
        }
    else:
        remote_generic = remote
    if 'batch system' in job:
        job_generic = {
            k: v for k, v in job.items()
            if k != 'batch system' and v is not None
        }
    else:
        job_generic = job

    for task_section in [job_generic, remote_generic]:
        # Get a set of items actually set in both platform and task_section.
        shared_items = set(task_section).intersection(set(platform_spec))
        # If any set items do not match, we can't use this platform.
        if not all(
            platform_spec[item] == task_section[item]
            for item in shared_items
        ):
            return False
    return True


def get_host_from_platform(
    platform: Dict[str, Any], bad_hosts: Optional[Set[str]] = None
) -> str:
    """Placeholder for a more sophisticated function which returns a host
    given a platform dictionary.

    Args:
        platform: A dict representing a platform.
        bad_hosts: A set of hosts Cylc knows to be unreachable.

    Returns:
        hostname: The name of a host.

    Raises:
        NoHostsError:
            This error should be caught by caller to prevent workflow shutdown.
    """
    # Get list of goodhosts:
    if bad_hosts:
        goodhosts = [i for i in platform['hosts'] if i not in bad_hosts]
    else:
        goodhosts = platform['hosts']

    # Get the selection method
    method = platform['selection']['method']
    if not goodhosts:
        raise NoHostsError(platform)
    else:
        if method not in HOST_SELECTION_METHODS:
            raise CylcError(
                f'method \"{method}\" is not a supported host '
                'selection method.'
            )
        else:
            return HOST_SELECTION_METHODS[method](goodhosts)


def fail_if_platform_and_host_conflict(
    task_conf: Union[dict, 'OrderedDictWithDefaults'], task_name: str
) -> None:
    """Raise an error if [runtime][<task>] spec contains platform and
    forbidden host items.

    Args:
        task_conf: A specification to be checked.
        task_name: A name to be given in an error.

    Raises:
        PlatformLookupError - if platform and host items conflict

    """
    # NOTE: Do NOT use .get() on OrderedDictWithDefaults -
    # https://github.com/cylc/cylc-flow/pull/4975
    if 'platform' in task_conf and task_conf['platform']:
        fail_items = [
            f'\n * [{section}]{key}'
            for section, keys in FORBIDDEN_WITH_PLATFORM.items()
            if section in task_conf
            for key, _ in keys.items()
            if (
                key in task_conf[section] and
                task_conf[section][key] is not None
            )
        ]
        if fail_items:
            raise PlatformLookupError(
                f"Task '{task_name}' has the following deprecated '[runtime]' "
                "setting(s) which cannot be used with "
                f"'platform = {task_conf['platform']}':{''.join(fail_items)}"
            )


def get_platform_deprecated_settings(
    task_conf: Union[dict, 'OrderedDictWithDefaults'],
    task_name: str = UNKNOWN_TASK
) -> List[str]:
    """Return deprecated [runtime][<task_name>] settings that should be
    upgraded to platforms.

    Args:
        task_conf: Runtime configuration for the task.
        task_name: The task name.
    """
    return [
        f'[runtime][{task_name}][{section}]{key} = {task_conf[section][key]}'
        for section, keys in FORBIDDEN_WITH_PLATFORM.items()
        if section in task_conf
        for key, exclusions in keys.items()
        if (
            key in task_conf[section] and
            task_conf[section][key] not in exclusions
        )
    ]


def is_platform_definition_subshell(value: str) -> bool:
    """Is the platform definition using subshell? E.g. platform = $(foo)

    Raise PlatformLookupError if using backticks.
    """
    if PLATFORM_REC_COMMAND.match(value):
        return True
    if HOST_REC_COMMAND.match(value):
        raise PlatformLookupError(
            f"platform = {value}: backticks are not supported; please use $()"
        )
    return False


def get_install_target_from_platform(platform: Dict[str, Any]) -> str:
    """Sets install target to configured or default platform name.

    Returns install target.
    """
    if not platform['install target']:
        platform['install target'] = platform['name']

    return platform['install target']


def get_install_target_to_platforms_map(
    platform_names: Iterable[str],
    quiet: bool = False
) -> Dict[str, List[Dict[str, Any]]]:
    """Get a dictionary of unique install targets and the platforms which use
    them.

    Args:
        platform_names: List of platform names to look up in the global config.
        quiet: Supress PlatformLookupErrors

    Return {install_target_1: [platform_1_dict, platform_2_dict, ...], ...}
    """
    ret: Dict[str, List[Dict[str, Any]]] = {}
    for p_name in set(platform_names) - set(JOBLESS_MODES):
        try:
            platform = platform_from_name(p_name)
        except PlatformLookupError as exc:
            if not quiet:
                raise exc
        else:
            install_target = get_install_target_from_platform(platform)
            ret.setdefault(install_target, []).append(platform)

    # Map jobless modes to localhost.
    ret.setdefault('localhost', []).extend(
        {'name': mode} for mode in JOBLESS_MODES
    )
    return ret


def is_platform_with_target_in_list(
        install_target: str,
        distinct_platforms_list: Iterable[Dict[str, Any]]
) -> bool:
    """Determines whether install target is in the list of platforms"""
    return any(
        install_target == distinct_platform['install target']
        for distinct_platform in distinct_platforms_list
    )


def get_localhost_install_target() -> str:
    """Returns the install target of localhost platform"""
    localhost = get_platform()
    return get_install_target_from_platform(localhost)


def _validate_single_host(
    platforms_cfg: Union[dict, 'OrderedDictWithDefaults']
) -> None:
    """Check that single-host platforms only specify a single host.

    Some job runners don't work across multiple hosts; the job ID is only valid
    on the specific submission host.
    """
    bad_platforms = []
    runners = set()
    name: str
    config: dict
    for name, config in platforms_cfg.items():
        runner = config.get('job runner', DEFAULT_JOB_RUNNER)
        hosts = config.get('hosts', [])
        if runner in SINGLE_HOST_JOB_RUNNERS and len(hosts) > 1:
            bad_platforms.append((name, runner, hosts))
            runners.add(runner)
    if bad_platforms:
        if len(runners) > 1:
            grammar = ["are", "s"]
        else:
            grammar = ["is a", ""]
        msg = (
            f"{', '.join(runners)} {grammar[0]} single-host"
            f" job runner{grammar[1]}:"
        )
        for name, runner, hosts in bad_platforms:
            msg += f'\n * Platform {name} ({runner}) hosts: {", ".join(hosts)}'
        raise GlobalConfigError(msg)


def validate_platforms(platforms_cfg: Dict[str, Any]) -> None:
    """Check for invalid or inconsistent platforms config."""
    _validate_single_host(platforms_cfg)<|MERGE_RESOLUTION|>--- conflicted
+++ resolved
@@ -267,15 +267,10 @@
             return platform_data
 
     # If platform name in run mode and not otherwise defined:
-<<<<<<< HEAD
     if platform_name in JOBLESS_MODES:
-        return platforms['localhost']
-=======
-    if platform_name == 'SIMULATION':
         platform_data = deepcopy(platforms['localhost'])
         platform_data['name'] = 'localhost'
         return platform_data
->>>>>>> 9ff50f82
 
     raise PlatformLookupError(
         f"No matching platform \"{platform_name}\" found")
@@ -659,7 +654,7 @@
     Return {install_target_1: [platform_1_dict, platform_2_dict, ...], ...}
     """
     ret: Dict[str, List[Dict[str, Any]]] = {}
-    for p_name in set(platform_names) - set(JOBLESS_MODES):
+    for p_name in set(platform_names):
         try:
             platform = platform_from_name(p_name)
         except PlatformLookupError as exc:
@@ -669,10 +664,6 @@
             install_target = get_install_target_from_platform(platform)
             ret.setdefault(install_target, []).append(platform)
 
-    # Map jobless modes to localhost.
-    ret.setdefault('localhost', []).extend(
-        {'name': mode} for mode in JOBLESS_MODES
-    )
     return ret
 
 
