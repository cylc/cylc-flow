# THIS FILE IS PART OF THE CYLC WORKFLOW ENGINE.
# Copyright (C) NIWA & British Crown (Met Office) & Contributors.
#
# This program is free software: you can redistribute it and/or modify
# it under the terms of the GNU General Public License as published by
# the Free Software Foundation, either version 3 of the License, or
# (at your option) any later version.
#
# This program is distributed in the hope that it will be useful,
# but WITHOUT ANY WARRANTY; without even the implied warranty of
# MERCHANTABILITY or FITNESS FOR A PARTICULAR PURPOSE.  See the
# GNU General Public License for more details.
#
# You should have received a copy of the GNU General Public License
# along with this program.  If not, see <http://www.gnu.org/licenses/>.
#
"""Functions relating to (job) platforms."""

import random
import re
from copy import deepcopy
from typing import (
    TYPE_CHECKING, Any, Dict, Iterable,
    List, Optional, Set, Union, overload
)

from cylc.flow import LOG

from cylc.flow.exceptions import (
    GlobalConfigError,
    PlatformLookupError, CylcError, NoHostsError, NoPlatformsError)
from cylc.flow.cfgspec.glbl_cfg import glbl_cfg
from cylc.flow.hostuserutil import is_remote_host
from cylc.flow.run_modes import JOBLESS_MODES

if TYPE_CHECKING:
    from cylc.flow.parsec.OrderedDict import OrderedDictWithDefaults

UNKNOWN_TASK = 'unknown task'

FORBIDDEN_WITH_PLATFORM: Dict[str, Dict[str, Set[Optional[str]]]] = {
    'remote': {
        # setting: exclusions
        'host': {'localhost', None},
        'retrieve job logs': {None},
        'retrieve job logs max size': {None},
        'retrieve job logs retry delays': {None},
    },
    'job': {
        'batch system': {None},
        'batch submit command template': {None}
    }
}

DEFAULT_JOB_RUNNER = 'background'
SINGLE_HOST_JOB_RUNNERS = ['background', 'at']

# Regex to check whether a string is a command
HOST_REC_COMMAND = re.compile(r'(`|\$\()\s*(.*)\s*([`)])$')
PLATFORM_REC_COMMAND = re.compile(r'(\$\()\s*(.*)\s*([)])$')

HOST_SELECTION_METHODS = {
    'definition order': lambda goodhosts: goodhosts[0],
    'random': random.choice
}


def log_platform_event(
    event: str,
    platform: dict,
    host: Optional[str] = None,
    level: str = 'info'
):
    """Log a simple platform event."""
    # matches cylc.flow.exceptions.PlatformError format
    getattr(LOG, level)(
        f'platform: {platform["name"]} - {event}'
        + (f' (on {host})' if host else '')
    )


@overload
def get_platform(
    task_conf: Optional[str] = None,
    task_name: str = UNKNOWN_TASK,
    bad_hosts: Optional[Set[str]] = None,
    evaluated_host: Optional[str] = None,
) -> Dict[str, Any]:
    ...


@overload
def get_platform(
    task_conf: Union[dict, 'OrderedDictWithDefaults'],
    task_name: str = UNKNOWN_TASK,
    bad_hosts: Optional[Set[str]] = None,
    evaluated_host: Optional[str] = None,
) -> Optional[Dict[str, Any]]:
    ...


# BACK COMPAT: get_platform
#     At Cylc 8.x remove all Cylc7 upgrade logic.
# from:
#     Cylc8
# to:
#     Cylc8.x
# remove at:
#     Cylc8.x
def get_platform(
    task_conf: Union[str, dict, 'OrderedDictWithDefaults', None] = None,
    task_name: str = UNKNOWN_TASK,
    bad_hosts: Optional[Set[str]] = None,
    evaluated_host: Optional[str] = None,
) -> Optional[Dict[str, Any]]:
    """Get a platform.

    Looking at a task config this method decides whether to get platform from
    name, or Cylc7 config items.

    Args:
        task_conf: If str this is assumed to be the platform name, otherwise
            this should be a configuration for a task.
        task_name: Help produce more helpful error messages.
        bad_hosts: A set of hosts known to be unreachable (had an ssh 255
            error)
        evaluated_host: Host name evaluated from platform subshell.

    Returns:
        platform: A platform definition dictionary. Uses either
            get_platform() or platform_name_from_job_info(), but to the
            user these look the same. This will be None if the platform
            definition uses a subshell.

    Raises:
        NoPlatformsError:
            Platform group has no platforms with usable hosts.
            This should be caught if this function is used on a raw config,
            or in any other context where a platform group might be selected.
        PlatformLookupError:
            Raised if the name of a platform cannot be selected based on the
            information given.
    """
    if task_conf is None or isinstance(task_conf, str):  # noqa: SIM 114
        # task_conf is a platform name, or get localhost if None
        return platform_from_name(task_conf, bad_hosts=bad_hosts)

    # NOTE: Do NOT use .get() on OrderedDictWithDefaults -
    # https://github.com/cylc/cylc-flow/pull/4975
    if 'platform' in task_conf and task_conf['platform']:
        # Check whether task has conflicting Cylc7 items.
        fail_if_platform_and_host_conflict(task_conf, task_name)

        if is_platform_definition_subshell(task_conf['platform']):
            # Platform definition is using subshell e.g. platform = $(foo);
            # won't be evaluated until job submit so cannot get or
            # validate platform
            return None

        # If platform name exists and doesn't clash with Cylc7 Config items.
        return platform_from_name(task_conf['platform'], bad_hosts=bad_hosts)

<<<<<<< HEAD
    else:
        if get_platform_deprecated_settings(task_conf) == []:
            # No deprecated items; platform is localhost
            return platform_from_name()
        else:
            # Need to calculate platform
            # NOTE: Do NOT use .get() on OrderedDictWithDefaults - see above
            task_job_section = task_conf['job'] if 'job' in task_conf else {}
            task_remote_section = (
                task_conf['remote'] if 'remote' in task_conf else {})
            return platform_from_name(
                platform_name_from_job_info(
                    glbl_cfg().get(['platforms']),
                    task_job_section,
                    task_remote_section,
                    evaluated_host
                ),
                bad_hosts=bad_hosts
            )
=======
    if get_platform_deprecated_settings(task_conf) == []:
        # No deprecated items; platform is localhost
        return platform_from_name()

    # Need to calculate platform
    # NOTE: Do NOT use .get() on OrderedDictWithDefaults - see above
    task_job_section = task_conf['job'] if 'job' in task_conf else {}
    task_remote_section = task_conf['remote'] if 'remote' in task_conf else {}
    return platform_from_name(
        platform_name_from_job_info(
            glbl_cfg().get(['platforms']),
            task_job_section,
            task_remote_section,
        ),
        bad_hosts=bad_hosts,
    )
>>>>>>> 40670d6d


def platform_from_name(
    platform_name: Optional[str] = None,
    platforms: Optional[Dict[str, Dict[str, Any]]] = None,
    bad_hosts: Optional[Set[str]] = None
) -> Dict[str, Any]:
    """
    Find out which job platform to use given a list of possible platforms and
    a task platform string.

    Verifies selected platform is present in global.cylc file and returns it,
    raises error if platform is not in global.cylc or returns 'localhost' if
    no platform is initially selected.

    Args:
        platform_name: name of platform to be retrieved.
        platforms: global.cylc platforms given as a dict.
        bad_hosts: A set of hosts known to be unreachable (had an ssh 255
            error)

    Returns:
        platform: object containing settings for a platform, loaded from
            Global Config.

    Raises:
        NoPlatformsError: Platform group has no platforms with usable hosts.
    """
    if platforms is None:
        platforms = glbl_cfg().get(['platforms'])
    platform_groups = glbl_cfg().get(['platform groups'])

    if platform_name is None:
        platform_name = 'localhost'

    # The list is reversed to allow user-set platform groups (which are
    # appended to site set platform groups) to be matched first and override
    # site defined platform groups.
    for platform_name_re in reversed(list(platform_groups)):
        # Platform is member of a group.
        if re.fullmatch(platform_name_re, platform_name):
            platform_name = get_platform_from_group(
                platform_groups[platform_name_re], group_name=platform_name,
                bad_hosts=bad_hosts
            )
            break

    for platform_name_re in platforms:
        if (
            # If the platform_name_re contains special regex chars
            re.escape(platform_name_re) != platform_name_re
            and re.match(platform_name_re, 'localhost')
        ):
            raise PlatformLookupError(
                'The "localhost" platform cannot be defined using a '
                'regular expression. See the documentation for '
                '"global.cylc[platforms][localhost]" for more information.'
            )

    # The list is reversed to allow user-set platforms (which are appended to
    # than site set platforms) to be matched first and override site defined
    # platforms.
    for platform_name_re in reversed(list(platforms)):
        # We substitute commas with or without spaces to
        # allow lists of platforms
        if re.fullmatch(
            re.sub(
                r'\s*(?!{[\s\d]*),(?![\s\d]*})\s*',
                '|',
                platform_name_re
            ),
            platform_name
        ):
            # Deepcopy prevents contaminating platforms with data
            # from other platforms matching platform_name_re
            platform_data = deepcopy(platforms[platform_name_re])

            # If hosts are not filled in make remote
            # hosts the platform name.
            # Example: `[platforms][workplace_vm_123]<nothing>`
            #   should create a platform where
            #   `hosts = ['workplace_vm_123']`
            # NOTE: Probably don't use .get() due to OrderedDictWithDefaults -
            # see https://github.com/cylc/cylc-flow/pull/4975
            if (
                'hosts' not in platform_data or
                not platform_data['hosts']
            ):
                platform_data['hosts'] = [platform_name]
            # Fill in the "private" name field.
            platform_data['name'] = platform_name
            return platform_data

    # If platform name in run mode and not otherwise defined:
    if platform_name in JOBLESS_MODES:
        platform_data = deepcopy(platforms['localhost'])
        platform_data['name'] = 'localhost'
        return platform_data

    raise PlatformLookupError(
        f"No matching platform \"{platform_name}\" found")


def get_platform_from_group(
    group: Union[dict, 'OrderedDictWithDefaults'],
    group_name: str,
    bad_hosts: Optional[Set[str]] = None
) -> str:
    """Get platform name from group, according to the selection method.

    Args:
        group: A platform group dictionary.
        group_name: Name of the group.
        bad_hosts: The set of hosts found to be unreachable.

    Returns:
        Name of platform selected, or False if all hosts on all platforms are
        in bad_hosts.

    Raises:
        NoPlatformsError: If there are no platforms with any usable
        hosts in the platform group.

    TODO: Uses host_selection methods; should also allow custom select methods.
    """
    if bad_hosts:
        platform_names = [
            platform for platform in group['platforms']
            if any(
                host not in bad_hosts
                for host in platform_from_name(platform)['hosts']
            )
        ]
    else:
        platform_names = group['platforms']

    # If there are no platforms available to be selected:
    if not platform_names:
        hosts_consumed = {
            host
            for platform in group['platforms']
            for host in platform_from_name(platform)['hosts']}
        raise NoPlatformsError(
            group_name, hosts_consumed)

    # Get the selection method
    method = group['selection']['method']
    if method not in HOST_SELECTION_METHODS:
        raise CylcError(
            f'\"{method}\" is not a supported platform selection method.'
        )
    else:
        return HOST_SELECTION_METHODS[method](platform_names)


def platform_name_from_job_info(
    platforms: Union[dict, 'OrderedDictWithDefaults'],
    job: Dict[str, Any],
    remote: Dict[str, Any],
    evaluated_host: Optional[str] = None,
) -> str:
    """
    Find out which job platform to use given a list of possible platforms
    and the task dictionary with cylc 7 definitions in it.

    (Note: "batch system" (Cylc 7) and "job runner" (Cylc 8)
    mean the same thing)

          +------------+ Yes    +-----------------------+
    +-----> Tried all  +------->+ RAISE                 |
    |     | platforms? |        | PlatformNotFoundError |
    |     +------------+        +-----------------------+
    |              No|
    |     +----------v---+
    |     | Examine next |
    |     | platform     |
    |     +--------------+
    |                |
    |     +----------v----------------+
    |     | Do all items other than   |
    +<----+ "host" and "batch system" |
    |   No| match for this plaform    |
    |     +---------------------------+
    |                           |Yes
    |                +----------v----------------+ No
    |                | Task host is 'localhost'? +--+
    |                +---------------------------+  |
    |                           |Yes                |
    |              No+----------v----------------+  |
    |            +---+ Task batch system is      |  |
    |            |   | 'background'?             |  |
    |            |   +---------------------------+  |
    |            |              |Yes                |
    |            |   +----------v----------------+  |
    |            |   | RETURN 'localhost'        |  |
    |            |   +---------------------------+  |
    |            |                                  |
    |    +-------v-------------+     +--------------v-------+
    |  No| batch systems match |  Yes| batch system and     |
    +<---+ and 'localhost' in  |  +--+ host both match      |
    |    | platform hosts?     |  |  +----------------------+
         +---------------------+  |                 |No
    |            |Yes             |  +--------------v-------+
    |    +-------v--------------+ |  | batch system match   |
    |    | RETURN this platform <-+--+ and regex of platform|
    |    +----------------------+ Yes| name matches host    |
    |                                +----------------------+
    |                                  |No
    +<---------------------------------+

    Args:
        job: Workflow config [runtime][TASK][job] section.
        remote: Workflow config [runtime][TASK][remote] section.
        platforms: Dictionary containing platform definitions.
        evaluated_host: Host is the result of evaluating a subshell.

    Returns:
        platform: string representing a platform from the global config.

    Raises:
        PlatformLookupError:
            If no matching platform can be a found an error is raised.

    Example:
        >>> platforms = {
        ...         'desktop[0-9][0-9]|laptop[0-9][0-9]': {},
        ...         'sugar': {
        ...             'hosts': 'localhost',
        ...             'job runner': 'slurm'
        ...         }
        ... }
        >>> job = {'batch system': 'slurm'}
        >>> remote = {'host': 'localhost'}
        >>> platform_name_from_job_info(platforms, job, remote)
        'sugar'
        >>> remote = {}
        >>> platform_name_from_job_info(platforms, job, remote)
        'sugar'
        >>> remote ={'host': 'desktop92'}
        >>> job = {}
        >>> platform_name_from_job_info(platforms, job, remote)
        'desktop92'
    """

    # These settings are removed from the incoming dictionaries for special
    # handling later - we want more than a simple match:
    #   - In the case of "host" we also want a regex match to the platform name
    #   - In the case of "batch system" we want to match the name of the
    #     system/job runner to a platform when host is localhost.

    # NOTE: Do NOT use .get() on OrderedDictWithDefaults -
    # https://github.com/cylc/cylc-flow/pull/4975
    if evaluated_host:
        task_host = evaluated_host
    elif 'host' in remote and remote['host']:
        task_host = remote['host']
    else:
        task_host = 'localhost'
    if 'batch system' in job and job['batch system']:
        task_job_runner = job['batch system']
    else:
        # Necessary? Perhaps not if batch system default is 'background'
        task_job_runner = 'background'

    # Riffle through the platforms looking for a match to our task settings.
    # reverse dict order so that user config platforms added last are examined
    # before site config platforms.
    for platform_name, platform_spec in reversed(list(platforms.items())):
        # Handle all the items requiring an exact match.
        # All items other than batch system and host must be an exact match
        if not generic_items_match(platform_spec, job, remote):
            continue
        # We have some special logic to identify whether task host and task
        # batch system match the platform in question.
        if (
                not is_remote_host(task_host) and
                task_job_runner == 'background'
        ):
            return 'localhost'

        elif (
            'hosts' in platform_spec and
            task_host in platform_spec['hosts'] and
            task_job_runner == platform_spec['job runner']
        ):
            # If we have localhost with a non-background batch system we
            # use the batch system to give a sensible guess at the platform
            return platform_name

        elif (
            re.fullmatch(platform_name, task_host) and (
                (
                    task_job_runner == 'background' and
                    'job runner' not in platform_spec
                ) or
                task_job_runner == platform_spec['job runner']
            )
        ):
            return task_host

    raise PlatformLookupError('No platform found matching your task')


def generic_items_match(
    platform_spec: Dict[str, Any],
    job: Dict[str, Any],
    remote: Dict[str, Any]
) -> bool:
    """Checks generic items from job/remote against a platform.

    We carry out extra checks on ``[remote]host`` and ``[job]batch system``
    but all other set config items must match between a platform and old
    settings for that platform to match the legacy settings.

    Args:
        platform_spec: Dictionary of platform spec.
        job: Dictionary of config spec section ``[runtime][TASK][job]``
        remote: Dictionary of config spec section ``[runtime][TASK][remote]``

    Returns:
        Does this platform have generic items (not ``[job]batch system``
        or ``[remote]host`` which are treated specially) that are the same.
    """
    # Don't check Host and batch system - they have their own logic.
    if 'host' in remote:
        remote_generic = {
            k: v for k, v in remote.items()
            if k != 'host' and v is not None
        }
    else:
        remote_generic = remote
    if 'batch system' in job:
        job_generic = {
            k: v for k, v in job.items()
            if k != 'batch system' and v is not None
        }
    else:
        job_generic = job

    for task_section in [job_generic, remote_generic]:
        # Get a set of items actually set in both platform and task_section.
        shared_items = set(task_section).intersection(set(platform_spec))
        # If any set items do not match, we can't use this platform.
        if not all(
            platform_spec[item] == task_section[item]
            for item in shared_items
        ):
            return False
    return True


def get_host_from_platform(
    platform: Dict[str, Any], bad_hosts: Optional[Set[str]] = None
) -> str:
    """Placeholder for a more sophisticated function which returns a host
    given a platform dictionary.

    Args:
        platform: A dict representing a platform.
        bad_hosts: A set of hosts Cylc knows to be unreachable.

    Returns:
        hostname: The name of a host.

    Raises:
        NoHostsError:
            This error should be caught by caller to prevent workflow shutdown.
    """
    # Get list of goodhosts:
    if bad_hosts:
        goodhosts = [i for i in platform['hosts'] if i not in bad_hosts]
    else:
        goodhosts = platform['hosts']

    # Get the selection method
    method = platform['selection']['method']
    if not goodhosts:
        raise NoHostsError(platform)
    else:
        if method not in HOST_SELECTION_METHODS:
            raise CylcError(
                f'method \"{method}\" is not a supported host '
                'selection method.'
            )
        else:
            return HOST_SELECTION_METHODS[method](goodhosts)


def fail_if_platform_and_host_conflict(
    task_conf: Union[dict, 'OrderedDictWithDefaults'], task_name: str
) -> None:
    """Raise an error if [runtime][<task>] spec contains platform and
    forbidden host items.

    Args:
        task_conf: A specification to be checked.
        task_name: A name to be given in an error.

    Raises:
        PlatformLookupError - if platform and host items conflict

    """
    # NOTE: Do NOT use .get() on OrderedDictWithDefaults -
    # https://github.com/cylc/cylc-flow/pull/4975
    if 'platform' in task_conf and task_conf['platform']:
        fail_items = [
            f'\n * [{section}]{key}'
            for section, keys in FORBIDDEN_WITH_PLATFORM.items()
            if section in task_conf
            for key, _ in keys.items()
            if (
                key in task_conf[section] and
                task_conf[section][key] is not None
            )
        ]
        if fail_items:
            raise PlatformLookupError(
                f"Task '{task_name}' has the following deprecated '[runtime]' "
                "setting(s) which cannot be used with "
                f"'platform = {task_conf['platform']}':{''.join(fail_items)}"
            )


def get_platform_deprecated_settings(
    task_conf: Union[dict, 'OrderedDictWithDefaults'],
    task_name: str = UNKNOWN_TASK
) -> List[str]:
    """Return deprecated [runtime][<task_name>] settings that should be
    upgraded to platforms.

    Args:
        task_conf: Runtime configuration for the task.
        task_name: The task name.
    """
    return [
        f'[runtime][{task_name}][{section}]{key} = {task_conf[section][key]}'
        for section, keys in FORBIDDEN_WITH_PLATFORM.items()
        if section in task_conf
        for key, exclusions in keys.items()
        if (
            key in task_conf[section] and
            task_conf[section][key] not in exclusions
        )
    ]


def is_platform_definition_subshell(value: str) -> bool:
    """Is the platform definition using subshell? E.g. platform = $(foo)

    Raise PlatformLookupError if using backticks.
    """
    if PLATFORM_REC_COMMAND.match(value):
        return True
    if HOST_REC_COMMAND.match(value):
        raise PlatformLookupError(
            f"platform = {value}: backticks are not supported; please use $()"
        )
    return False


def get_install_target_from_platform(platform: Dict[str, Any]) -> str:
    """Sets install target to configured or default platform name.

    Returns install target.
    """
    if not platform['install target']:
        platform['install target'] = platform['name']

    return platform['install target']


def get_install_target_to_platforms_map(
    platform_names: Iterable[str],
    quiet: bool = False
) -> Dict[str, List[Dict[str, Any]]]:
    """Get a dictionary of unique install targets and the platforms which use
    them.

    Args:
        platform_names: List of platform names to look up in the global config.
        quiet: Supress PlatformLookupErrors

    Return {install_target_1: [platform_1_dict, platform_2_dict, ...], ...}
    """
    ret: Dict[str, List[Dict[str, Any]]] = {}
    for p_name in set(platform_names):
        try:
            platform = platform_from_name(p_name)
        except PlatformLookupError as exc:
            if not quiet:
                raise exc
        else:
            install_target = get_install_target_from_platform(platform)
            ret.setdefault(install_target, []).append(platform)

    return ret


def is_platform_with_target_in_list(
        install_target: str,
        distinct_platforms_list: Iterable[Dict[str, Any]]
) -> bool:
    """Determines whether install target is in the list of platforms"""
    return any(
        install_target == distinct_platform['install target']
        for distinct_platform in distinct_platforms_list
    )


def get_localhost_install_target() -> str:
    """Returns the install target of localhost platform"""
    localhost = get_platform()
    return get_install_target_from_platform(localhost)


def _validate_single_host(
    platforms_cfg: Union[dict, 'OrderedDictWithDefaults']
) -> None:
    """Check that single-host platforms only specify a single host.

    Some job runners don't work across multiple hosts; the job ID is only valid
    on the specific submission host.
    """
    bad_platforms = []
    runners = set()
    name: str
    config: dict
    for name, config in platforms_cfg.items():
        runner = config.get('job runner', DEFAULT_JOB_RUNNER)
        hosts = config.get('hosts', [])
        if runner in SINGLE_HOST_JOB_RUNNERS and len(hosts) > 1:
            bad_platforms.append((name, runner, hosts))
            runners.add(runner)
    if bad_platforms:
        if len(runners) > 1:
            grammar = ["are", "s"]
        else:
            grammar = ["is a", ""]
        msg = (
            f"{', '.join(runners)} {grammar[0]} single-host"
            f" job runner{grammar[1]}:"
        )
        for name, runner, hosts in bad_platforms:
            msg += f'\n * Platform {name} ({runner}) hosts: {", ".join(hosts)}'
        raise GlobalConfigError(msg)


def validate_platforms(platforms_cfg: Dict[str, Any]) -> None:
    """Check for invalid or inconsistent platforms config."""
    _validate_single_host(platforms_cfg)<|MERGE_RESOLUTION|>--- conflicted
+++ resolved
@@ -160,27 +160,6 @@
         # If platform name exists and doesn't clash with Cylc7 Config items.
         return platform_from_name(task_conf['platform'], bad_hosts=bad_hosts)
 
-<<<<<<< HEAD
-    else:
-        if get_platform_deprecated_settings(task_conf) == []:
-            # No deprecated items; platform is localhost
-            return platform_from_name()
-        else:
-            # Need to calculate platform
-            # NOTE: Do NOT use .get() on OrderedDictWithDefaults - see above
-            task_job_section = task_conf['job'] if 'job' in task_conf else {}
-            task_remote_section = (
-                task_conf['remote'] if 'remote' in task_conf else {})
-            return platform_from_name(
-                platform_name_from_job_info(
-                    glbl_cfg().get(['platforms']),
-                    task_job_section,
-                    task_remote_section,
-                    evaluated_host
-                ),
-                bad_hosts=bad_hosts
-            )
-=======
     if get_platform_deprecated_settings(task_conf) == []:
         # No deprecated items; platform is localhost
         return platform_from_name()
@@ -194,10 +173,10 @@
             glbl_cfg().get(['platforms']),
             task_job_section,
             task_remote_section,
+            evaluated_host,
         ),
         bad_hosts=bad_hosts,
     )
->>>>>>> 40670d6d
 
 
 def platform_from_name(
