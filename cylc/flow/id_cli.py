# THIS FILE IS PART OF THE CYLC WORKFLOW ENGINE.
# Copyright (C) NIWA & British Crown (Met Office) & Contributors.
#
# This program is free software: you can redistribute it and/or modify
# it under the terms of the GNU General Public License as published by
# the Free Software Foundation, either version 3 of the License, or
# (at your option) any later version.
#
# This program is distributed in the hope that it will be useful,
# but WITHOUT ANY WARRANTY; without even the implied warranty of
# MERCHANTABILITY or FITNESS FOR A PARTICULAR PURPOSE.  See the
# GNU General Public License for more details.
#
# You should have received a copy of the GNU General Public License
# along with this program.  If not, see <http://www.gnu.org/licenses/>.


import asyncio
import fnmatch
import os
from pathlib import Path
import re
from typing import Optional, Dict, List, Tuple, Any

from cylc.flow.exceptions import (
    InputError,
    WorkflowFilesError,
)
from cylc.flow.hostuserutil import get_user
from cylc.flow.id import (
    Tokens,
    contains_multiple_workflows,
    upgrade_legacy_ids,
)
from cylc.flow.pathutil import EXPLICIT_RELATIVE_PATH_REGEX
from cylc.flow.network.scan import (
    filter_name,
    is_active,
    scan,
)
from cylc.flow.workflow_files import (
    NO_FLOW_FILE_MSG,
    check_flow_file,
    detect_both_flow_and_suite,
    get_flow_file,
    get_workflow_run_dir,
    infer_latest_run_from_id,
    validate_workflow_name,
    abort_if_flow_file_in_path
)


FN_CHARS = re.compile(r'[\*\?\[\]\!]')


def _parse_cli(*ids: str) -> List[Tokens]:
    """Parse a list of Cylc identifiers as provided on the CLI.

    * Validates identifiers.
    * Expands relative references to absolute ones.
    * Handles legacy Cylc7 syntax.

    Args:
        *ids (tuple): Identifier list.

    Raises:
        ValueError - For invalid identifiers or identifier lists.

    Returns:
        list - List of tokens dictionaries.

    Examples:
        # parse to tokens then detokenise back
        >>> from cylc.flow.id import detokenise
        >>> parse_back = lambda *ids: list(map(detokenise, _parse_cli(*ids)))

        # list of workflows:
        >>> parse_back('workworkflow')
        ['workworkflow']
        >>> parse_back('workworkflow/')
        ['workworkflow']

        >>> parse_back('workworkflow1', 'workworkflow2')
        ['workworkflow1', 'workworkflow2']

        # absolute references
        >>> parse_back('workworkflow1//cycle1', 'workworkflow2//cycle2')
        ['workworkflow1//cycle1', 'workworkflow2//cycle2']

        # relative references:
        >>> parse_back('workworkflow', '//cycle1', '//cycle2')
        ['workworkflow//cycle1', 'workworkflow//cycle2']

        # mixed references
        >>> parse_back(
        ...     'workworkflow1', '//cycle', 'workworkflow2',
        ...     '//cycle', 'workworkflow3//cycle'
        ... )
        ['workworkflow1//cycle',
         'workworkflow2//cycle', 'workworkflow3//cycle']

        # legacy ids:
        >>> parse_back('workworkflow', 'task.123', 'a.b.c.234', '345/task')
        ['workworkflow//123/task',
         'workworkflow//234/a.b.c', 'workworkflow//345/task']

        # errors:
        >>> _parse_cli('////')
        Traceback (most recent call last):
        InputError: Invalid ID: ////

        >>> parse_back('//cycle')
        Traceback (most recent call last):
        InputError: Relative reference must follow an incomplete one.
        E.G: workflow //cycle/task

        >>> parse_back('workflow//cycle', '//cycle')
        Traceback (most recent call last):
        InputError: Relative reference must follow an incomplete one.
        E.G: workflow //cycle/task

    """
    # upgrade legacy ids if required
    ids = upgrade_legacy_ids(*ids)

    partials: Optional[Tokens] = None
    partials_expended: bool = False
    tokens_list: List[Tokens] = []
    for id_ in ids:
        try:
            tokens = Tokens(id_)
        except ValueError:
            if id_.endswith('/') and not id_.endswith('//'):  # noqa: SIM106
                # tolerate IDs that end in a single slash on the CLI
                # (e.g. CLI auto completion)
                tokens = Tokens(id_[:-1])
            else:
                raise InputError(f'Invalid ID: {id_}')
        is_partial = tokens.get('workflow') and not tokens.get('cycle')
        is_relative = not tokens.get('workflow')

        if partials:
            # we previously encountered a workflow ID which did not specify a
            # cycle
            if is_partial:
                # this is an absolute ID
                if not partials_expended:
                    # no relative references were made to the previous ID
                    # so add the whole workflow to the tokens list
                    tokens_list.append(partials)
                partials = tokens
                partials_expended = False
            elif is_relative:
                # this is a relative reference => expand it using the context
                # of the partial ID
                tokens_list.append(Tokens(
                    **{
                        **partials,
                        **tokens,
                    },
                ))
                partials_expended = True
            else:
                # this is a fully expanded reference
                tokens_list.append(tokens)
                partials = None
                partials_expended = False
        else:
            # there was no previous reference that a relative reference
            # could apply to
            if is_partial:
                partials = tokens
                partials_expended = False
            elif is_relative:
                # so a relative reference is an error
                raise InputError(
                    'Relative reference must follow an incomplete one.'
                    '\nE.G: workflow //cycle/task'
                )
            else:
                tokens_list.append(tokens)

    if partials and not partials_expended:
        # if the last ID was a "partial" but not expanded add it to the list
        tokens_list.append(tokens)

    return tokens_list


def parse_ids(*args, **kwargs):
    return asyncio.run(parse_ids_async(*args, **kwargs))


async def parse_ids_async(
    *ids: str,
    src: bool = False,
    match_workflows: bool = False,
    match_active: Optional[bool] = True,
    infer_latest_runs: bool = True,
    constraint: str = 'tasks',
    max_workflows: Optional[int] = None,
    max_tasks: Optional[int] = None,
) -> Tuple[Dict[str, List[Tokens]], Any]:
    """Parse IDs from the command line.

    Args:
        ids:
            Collection of IDs to parse.
        src:
            If True then source workflows can be provided via an absolute
            path or a relative path starting "./".
            Infers max_workflows = 1.
        match_workflows:
            If True workflows can be globs.
        match_active:
            If match_workflows is True this determines the wokflow state
            filter.

            True - running & paused
            False - stopped
            None - any
        infer_latest_runs:
            If true infer the latest run for a workflow when applicable
            (allows 'cylc play one' rather than 'cylc play one/run1').
        constraint:
            Constrain the types of objects the IDs should relate to.

            workflows - only allow workflows.
            tasks - require tasks to be defined.
            mixed - permit tasks not to be defined.
        max_workflows:
            Specify the maximum number of workflows permitted to be specified
            in the ids.
        max_tasks:
            Specify the maximum number of tasks permitted to be specified
            in the ids.

    Returns:
        With src=True":
            (workflows, flow_file_path)
        Else:
            (workflow, multi_mode)
        Where:
            workflows:
                Dictionary containing workflow ID strings against lists of
                relative tokens specified on that workflow.
                {workflow_id: [relative_tokens]}
            flow_file_path:
                Path to the flow.cylc (or suite.rc in Cylc 7 compat mode)
            multi_mode:
                True if multiple workflows selected or if globs were provided
                in the IDs.

    """
    if constraint not in {'tasks', 'workflows', 'mixed'}:
        raise ValueError(f'Invalid constraint: {constraint}')

    tokens_list = []
    src_path = None
    flow_file_path = None
    multi_mode = False

    if src:
        # can only have one workflow if permitting source workflows
        max_workflows = 1
        ret = _parse_src_path(ids[0])
        if ret:
            # yes, replace the path with an ID and continue
            workflow_id, src_path, flow_file_path = ret
            ids = (
                Tokens(
                    user=None,
                    workflow=workflow_id,
                ).id + '//',
                *ids[1:]
            )
    tokens_list.extend(_parse_cli(*ids))

    # ensure the IDS are compatible with the constraint
    _validate_constraint(*tokens_list, constraint=constraint)

    if match_workflows:
        # match workflow IDs via cylc-scan
        # if any patterns are present switch to multi_mode for clarity
        multi_mode = await _expand_workflow_tokens(
            tokens_list,
            match_active=match_active,
        )

    # check the workflow part of the IDs are vaild
    _validate_workflow_ids(*tokens_list, src_path=src_path)

    if not multi_mode:
        # check how many workflows we are working on
        multi_mode = contains_multiple_workflows(tokens_list)

    # infer the run number if not specified the ID (and if possible)
    if infer_latest_runs:
        _infer_latest_runs(*tokens_list, src_path=src_path)

    _validate_number(
        *tokens_list,
        max_workflows=max_workflows,
        max_tasks=max_tasks,
    )

    workflows = _batch_tokens_by_workflow(*tokens_list, constraint=constraint)

    if src:
        if not flow_file_path:
            # get the workflow file path from the run dir
            flow_file_path = get_flow_file(list(workflows)[0])
        return workflows, flow_file_path
    return workflows, multi_mode


def parse_id(*args, **kwargs):
    return asyncio.run(parse_id_async(*args, **kwargs))


async def parse_id_async(
    *args,
    **kwargs,
) -> Tuple[str, Optional[Tokens], Any]:
    """Special case of parse_ids with a more convenient return format.

    Infers:
        max_workflows: 1
        max_tasks: 1

    """
    workflows, ret = await parse_ids_async(
        *args,
        **{  # type: ignore
            **kwargs,
            'max_workflows': 1,
            'max_tasks': 1,
        },
    )
    workflow_id = list(workflows)[0]
    tokens_list = workflows[workflow_id]
    tokens: Optional[Tokens]
    if tokens_list:
        tokens = tokens_list[0]
    else:
        tokens = None
    return workflow_id, tokens, ret


def contains_fnmatch(string: str) -> bool:
    """Return True if a string contains filename match chars.

    Examples:
        >>> contains_fnmatch('a')
        False
        >>> contains_fnmatch('*')
        True
        >>> contains_fnmatch('abc')
        False
        >>> contains_fnmatch('a*c')
        True
    """
    return bool(FN_CHARS.search(string))


def _validate_constraint(*tokens_list, constraint=None):
    if constraint == 'workflows':
        for tokens in tokens_list:
            if tokens.is_null or tokens.is_task_like:
                raise InputError('IDs must be workflows')
        return
    if constraint == 'tasks':
        for tokens in tokens_list:
            if tokens.is_null or not tokens.is_task_like:
                raise InputError('IDs must be tasks')
        return
    if constraint == 'mixed':
        for tokens in tokens_list:
            if tokens.is_null:
                raise InputError('IDs cannot be null.')
        return


def _validate_workflow_ids(*tokens_list, src_path):
    for ind, tokens in enumerate(tokens_list):
        if tokens['user'] and (tokens['user'] != get_user()):
            raise InputError(
                "Operating on other users' workflows is not supported"
            )
        if not src_path:
            validate_workflow_name(tokens['workflow'])
        if ind == 0 and src_path:
            # source workflow passed in as a path
            pass
        else:
            src_path = Path(get_workflow_run_dir(tokens['workflow']))
        if src_path.is_file():
            raise InputError(
                f'Workflow ID cannot be a file: {tokens["workflow"]}'
            )
        detect_both_flow_and_suite(src_path)


def _infer_latest_runs(*tokens_list, src_path):
    for ind, tokens in enumerate(tokens_list):
        if ind == 0 and src_path:
            # source workflow passed in as a path
            continue
        tokens['workflow'] = infer_latest_run_from_id(tokens['workflow'])
        pass


def _validate_number(*tokens_list, max_workflows=None, max_tasks=None):
    if not max_workflows and not max_tasks:
        return
    workflows_count = 0
    tasks_count = 0
    for tokens in tokens_list:
        if tokens.is_task_like:
            tasks_count += 1
        else:
            workflows_count += 1
    if max_workflows and workflows_count > max_workflows:
        raise InputError(
            f'IDs contain too many workflows (max {max_workflows})'
        )
    if max_tasks and tasks_count > max_tasks:
        raise InputError(
            f'IDs contain too many cycles/tasks/jobs (max {max_tasks})'
        )


def _batch_tokens_by_workflow(*tokens_list, constraint=None):
    """Sorts tokens into lists by workflow ID.

    Example:
        >>> _batch_tokens_by_workflow(
        ...     Tokens(workflow='x', cycle='1'),
        ...     Tokens(workflow='x', cycle='2'),
        ... )
        {'x': [<id: //1>, <id: //2>]}

    """
    workflow_tokens = {}
    for tokens in tokens_list:
        w_tokens = workflow_tokens.setdefault(tokens['workflow'], [])
        relative_tokens = tokens.task
        if constraint in {'mixed', 'workflows'} and relative_tokens.is_null:
            continue
        w_tokens.append(relative_tokens)
    return workflow_tokens


async def _expand_workflow_tokens(tokens_list, match_active=True):
    multi_mode = False
    for tokens in list(tokens_list):
        workflow = tokens['workflow']
        if not contains_fnmatch(workflow):
            # no expansion to perform
            continue
        else:
            # remove the original entry
            multi_mode = True
            tokens_list.remove(tokens)
            async for tokens in _expand_workflow_tokens_impl(
                tokens,
                match_active=match_active,
            ):
                # add the expanded tokens back onto the list
                tokens_list.append(tokens)
    return multi_mode


async def _expand_workflow_tokens_impl(tokens, match_active=True):
    """Use "cylc scan" to expand workflow patterns."""
    workflow_sel = tokens['workflow_sel']
    if workflow_sel and workflow_sel != 'running':
        raise InputError(
            f'The workflow selector :{workflow_sel} is not'
            'currently supported.'
        )

    # construct the pipe
    pipe = scan | filter_name(fnmatch.translate(tokens['workflow']))
    if match_active is not None:
        pipe |= is_active(match_active)

    # iter the results
    async for workflow in pipe:
        yield tokens.duplicate(workflow=workflow['name'])


def _parse_src_path(id_):
    """Parse CLI workflow arg to find a valid source directory.

    Returns:
      - (dir name, dir path, config file path) if id_ is a valid src dir.
      - or None, if id_ could be a workflow ID

    A valid source directory is:
      - an existing directory that contains a worklow config file
    and not a relative path (which could be a workflow ID), i.e. it must be:
      - the current directory (".")
      - or a directory path that starts with "./"
      - or an absolute directory path

    It's OK if id_ happens to match a relative path to an existing directory or
    file (other than a workflow config file) because there could be a workflow
    ID with the same name.

    """
    abort_if_flow_file_in_path(Path(id_))
    src_path = Path(id_)
    if (
        not EXPLICIT_RELATIVE_PATH_REGEX.match(id_)
        and not src_path.is_absolute()
    ):
<<<<<<< HEAD
        # Not a valid source path, but it could be a workflow ID.
        return None

    src_dir_path = src_path.resolve()
    if not src_dir_path.exists():
        raise UserInputError(
            f'Source directory not found: {src_dir_path}')

    if not src_dir_path.is_dir():
        raise UserInputError(
            f'Path is not a source directory: {src_dir_path}')

    try:
        src_file_path = check_flow_file(src_dir_path)
    except WorkflowFilesError:
        raise WorkflowFilesError(NO_FLOW_FILE_MSG.format(id_))

    return src_dir_path.name, src_dir_path, src_file_path
=======
        src_path = src_path.resolve()
        if not src_path.exists():
            raise InputError(f'Path does not exist: {src_path}')
        if src_path.name in {WorkflowFiles.FLOW_FILE, WorkflowFiles.SUITE_RC}:
            src_path = src_path.parent
        try:
            src_file_path = check_flow_file(src_path)
        except WorkflowFilesError:
            raise WorkflowFilesError(NO_FLOW_FILE_MSG.format(id_))
        workflow_id = src_path.name
        return workflow_id, src_path, src_file_path
    return None
>>>>>>> 982a2069
<|MERGE_RESOLUTION|>--- conflicted
+++ resolved
@@ -17,7 +17,6 @@
 
 import asyncio
 import fnmatch
-import os
 from pathlib import Path
 import re
 from typing import Optional, Dict, List, Tuple, Any
@@ -515,36 +514,19 @@
         not EXPLICIT_RELATIVE_PATH_REGEX.match(id_)
         and not src_path.is_absolute()
     ):
-<<<<<<< HEAD
         # Not a valid source path, but it could be a workflow ID.
         return None
 
     src_dir_path = src_path.resolve()
     if not src_dir_path.exists():
-        raise UserInputError(
-            f'Source directory not found: {src_dir_path}')
+        raise InputError(f'Source directory not found: {src_dir_path}')
 
     if not src_dir_path.is_dir():
-        raise UserInputError(
-            f'Path is not a source directory: {src_dir_path}')
+        raise InputError(f'Path is not a source directory: {src_dir_path}')
 
     try:
         src_file_path = check_flow_file(src_dir_path)
     except WorkflowFilesError:
         raise WorkflowFilesError(NO_FLOW_FILE_MSG.format(id_))
 
-    return src_dir_path.name, src_dir_path, src_file_path
-=======
-        src_path = src_path.resolve()
-        if not src_path.exists():
-            raise InputError(f'Path does not exist: {src_path}')
-        if src_path.name in {WorkflowFiles.FLOW_FILE, WorkflowFiles.SUITE_RC}:
-            src_path = src_path.parent
-        try:
-            src_file_path = check_flow_file(src_path)
-        except WorkflowFilesError:
-            raise WorkflowFilesError(NO_FLOW_FILE_MSG.format(id_))
-        workflow_id = src_path.name
-        return workflow_id, src_path, src_file_path
-    return None
->>>>>>> 982a2069
+    return src_dir_path.name, src_dir_path, src_file_path