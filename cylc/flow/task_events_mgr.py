--- conflicted
+++ resolved
@@ -851,55 +851,7 @@
                 self._process_message_submitted(itask, event_time)
             self.spawn_children(itask, TASK_OUTPUT_SUBMITTED, forced)
 
-<<<<<<< HEAD
         elif run_signal is not None and task_output == VACATION_MESSAGE_PREFIX:
-=======
-            # ... but either way update the job ID in the job proxy (it only
-            # comes in via the submission message).
-            if itask.run_mode != RunMode.SIMULATION:
-                self.data_store_mgr.delta_job_attr(
-                    itask, 'job_id', itask.summary['submit_method_id']
-                )
-            else:
-                # In simulation mode submitted implies started:
-                self.spawn_children(itask, TASK_OUTPUT_STARTED, forced)
-
-        elif message.startswith(FAIL_MESSAGE_PREFIX):
-            # Task received signal.
-            if (
-                    flag == self.FLAG_RECEIVED
-                    and itask.state.is_gt(TASK_STATUS_FAILED)
-            ):
-                # Already failed.
-                return True
-            signal = message[len(FAIL_MESSAGE_PREFIX):]
-            self._db_events_insert(itask, "signaled", signal)
-            self.workflow_db_mgr.put_update_task_jobs(
-                itask, {"run_signal": signal})
-            if self._process_message_failed(
-                itask, event_time, self.JOB_FAILED, forced, message
-            ):
-                self.spawn_children(itask, TASK_OUTPUT_FAILED, forced)
-
-        elif message.startswith(ABORT_MESSAGE_PREFIX):
-            # Task aborted with message
-            if (
-                    flag == self.FLAG_RECEIVED
-                    and itask.state.is_gt(TASK_STATUS_FAILED)
-            ):
-                # Already failed.
-                return True
-            aborted_with = message[len(ABORT_MESSAGE_PREFIX):]
-            self._db_events_insert(itask, "aborted", message)
-            self.workflow_db_mgr.put_update_task_jobs(
-                itask, {"run_signal": aborted_with})
-            if self._process_message_failed(
-                itask, event_time, aborted_with, forced, message
-            ):
-                self.spawn_children(itask, TASK_OUTPUT_FAILED, forced)
-
-        elif message.startswith(VACATION_MESSAGE_PREFIX):
->>>>>>> 9f7039ab
             # Task job pre-empted into a vacation state
             self._db_events_insert(itask, "vacated", message)
             itask.set_summary_time('started')  # unset
@@ -1432,20 +1384,8 @@
                 happened to cause the this attempt to fail.
         """
         no_retries = False
-<<<<<<< HEAD
         if not forced:
             self._process_job_failed(itask, event_time, run_signal)
-=======
-        if event_time is None:
-            event_time = get_current_time_string()
-        itask.set_summary_time('finished', event_time)
-        self.data_store_mgr.delta_job_time(itask, 'finished', event_time)
-        self.data_store_mgr.delta_job_state(itask, TASK_STATUS_FAILED)
-        self.workflow_db_mgr.put_update_task_jobs(itask, {
-            "run_status": 1,
-            "time_run_exit": event_time,
-        })
->>>>>>> 9f7039ab
         LOG.error(f'[{itask}] {full_message or self.EVENT_FAILED}')
         if (
             forced
@@ -1484,12 +1424,8 @@
         run_signal: Optional[str] = None,
     ):
         itask.set_summary_time('finished', event_time)
-        self.data_store_mgr.delta_job_time(
-            itask.job_tokens, 'finished', event_time
-        )
-        self.data_store_mgr.delta_job_state(
-            itask.job_tokens, TASK_STATUS_FAILED
-        )
+        self.data_store_mgr.delta_job_time(itask, 'finished', event_time)
+        self.data_store_mgr.delta_job_state(itask, TASK_STATUS_FAILED)
         db_update = {
             'run_status': 1,
             'time_run_exit': event_time,
@@ -1502,19 +1438,11 @@
         self, itask: 'TaskProxy', event_time: str, forced: bool
     ):
         """Helper for process_message, handle a started message."""
-        self.data_store_mgr.delta_job_time(itask, 'started', event_time)
-        self.data_store_mgr.delta_job_state(itask, TASK_STATUS_RUNNING)
+        if not forced:
+            self._process_job_started(itask, event_time)
         if itask.job_vacated:
             itask.job_vacated = False
             LOG.info(f"[{itask}] Vacated job restarted")
-<<<<<<< HEAD
-        if not forced:
-            self._process_job_started(itask, event_time)
-=======
-        itask.set_summary_time('started', event_time)
-        self.workflow_db_mgr.put_update_task_jobs(itask, {
-            "time_run": itask.summary['started_time_string']})
->>>>>>> 9f7039ab
         if itask.state_reset(TASK_STATUS_RUNNING, forced=forced):
             self.setup_event_handlers(
                 itask, self.EVENT_STARTED, f'job {self.EVENT_STARTED}')
@@ -1527,12 +1455,8 @@
 
     def _process_job_started(self, itask: 'TaskProxy', event_time: str):
         itask.set_summary_time('started', event_time)
-        self.data_store_mgr.delta_job_time(
-            itask.job_tokens, 'started', event_time
-        )
-        self.data_store_mgr.delta_job_state(
-            itask.job_tokens, TASK_STATUS_RUNNING
-        )
+        self.data_store_mgr.delta_job_time(itask, 'started', event_time)
+        self.data_store_mgr.delta_job_state(itask, TASK_STATUS_RUNNING)
         self.workflow_db_mgr.put_update_task_jobs(itask, {
             "time_run": event_time,
         })
@@ -1548,28 +1472,12 @@
             "Task expired: will not submit job."
         )
 
-<<<<<<< HEAD
     def _process_message_succeeded(
         self, itask: 'TaskProxy', event_time: str, forced: bool
     ):
         """Helper for process_message, handle a succeeded message."""
         if not forced:
             self._process_job_succeeded(itask, event_time)
-=======
-    def _process_message_succeeded(self, itask, event_time, forced):
-        """Helper for process_message, handle a succeeded message.
-
-        Ignore forced.
-        """
-
-        self.data_store_mgr.delta_job_time(itask, 'finished', event_time)
-        self.data_store_mgr.delta_job_state(itask, TASK_STATUS_SUCCEEDED)
-        itask.set_summary_time('finished', event_time)
-        self.workflow_db_mgr.put_update_task_jobs(itask, {
-            "run_status": 0,
-            "time_run_exit": event_time,
-        })
->>>>>>> 9f7039ab
         # Update mean elapsed time only on task succeeded,
         # (Don't record skip mode / `cylc set` run times)
         if (
@@ -1587,12 +1495,8 @@
 
     def _process_job_succeeded(self, itask: 'TaskProxy', event_time: str):
         itask.set_summary_time('finished', event_time)
-        self.data_store_mgr.delta_job_time(
-            itask.job_tokens, 'finished', event_time
-        )
-        self.data_store_mgr.delta_job_state(
-            itask.job_tokens, TASK_STATUS_SUCCEEDED
-        )
+        self.data_store_mgr.delta_job_time(itask, 'finished', event_time)
+        self.data_store_mgr.delta_job_state(itask, TASK_STATUS_SUCCEEDED)
         self.workflow_db_mgr.put_update_task_jobs(itask, {
             "run_status": 0,
             "time_run_exit": event_time,
@@ -1639,14 +1543,7 @@
             msg = f"job {self.EVENT_SUBMIT_FAILED}, {delay_msg}"
             self.setup_event_handlers(itask, self.EVENT_SUBMIT_RETRY, msg)
 
-<<<<<<< HEAD
         self._process_job_submit_failed(itask, event_time)
-=======
-        # Register newly submit-failed job with the database and datastore.
-        self._insert_task_job(
-            itask, event_time, self.JOB_SUBMIT_FAIL_FLAG, forced=forced)
-        self.data_store_mgr.delta_job_state(itask, TASK_STATUS_SUBMIT_FAILED)
->>>>>>> 9f7039ab
         self._reset_job_timers(itask)
 
         return no_retries
@@ -1654,9 +1551,7 @@
     def _process_job_submit_failed(self, itask: 'TaskProxy', event_time: str):
         # Register newly submit-failed job with the database and datastore.
         self._insert_task_job(itask, event_time, self.JOB_SUBMIT_FAIL_FLAG)
-        self.data_store_mgr.delta_job_state(
-            itask.job_tokens, TASK_STATUS_SUBMIT_FAILED
-        )
+        self.data_store_mgr.delta_job_state(itask, TASK_STATUS_SUBMIT_FAILED)
 
     def _process_message_submitted(
         self, itask: 'TaskProxy', event_time: str
@@ -1693,30 +1588,14 @@
 
     def _process_job_submitted(self, itask: 'TaskProxy', event_time: str):
         # Register the newly submitted job with the database and datastore.
-<<<<<<< HEAD
         self._insert_task_job(itask, event_time, self.JOB_SUBMIT_SUCCESS_FLAG)
-        self.data_store_mgr.delta_job_time(
-            itask.job_tokens, 'submitted', event_time
-        )
-        self.data_store_mgr.delta_job_state(
-            itask.job_tokens, TASK_STATUS_SUBMITTED
-        )
+        self.data_store_mgr.delta_job_time(itask, 'submitted', event_time)
+        self.data_store_mgr.delta_job_state(itask, TASK_STATUS_SUBMITTED)
         # update the job ID in the job proxy (it only
         # comes in via the submission message).
         self.data_store_mgr.delta_job_attr(
-            itask.job_tokens, 'job_id', itask.summary['submit_method_id']
+            itask, 'job_id', itask.summary['submit_method_id']
         )
-=======
-        # Do after itask has changed state
-        self._insert_task_job(
-            itask, event_time, self.JOB_SUBMIT_SUCCESS_FLAG, forced=forced)
-        self.data_store_mgr.delta_job_time(itask, 'submitted', event_time)
-        if itask.run_mode == RunMode.SIMULATION:
-            # Simulate job started as well.
-            self.data_store_mgr.delta_job_time(itask, 'started', event_time)
-        else:
-            self.data_store_mgr.delta_job_state(itask, TASK_STATUS_SUBMITTED)
->>>>>>> 9f7039ab
 
     def _insert_task_job(
         self,
