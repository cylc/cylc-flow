# THIS FILE IS PART OF THE CYLC WORKFLOW ENGINE.
# Copyright (C) NIWA & British Crown (Met Office) & Contributors.
#
# This program is free software: you can redistribute it and/or modify
# it under the terms of the GNU General Public License as published by
# the Free Software Foundation, either version 3 of the License, or
# (at your option) any later version.
#
# This program is distributed in the hope that it will be useful,
# but WITHOUT ANY WARRANTY; without even the implied warranty of
# MERCHANTABILITY or FITNESS FOR A PARTICULAR PURPOSE.  See the
# GNU General Public License for more details.
#
# You should have received a copy of the GNU General Public License
# along with this program.  If not, see <http://www.gnu.org/licenses/>.
"""Task events manager.

This module provides logic to:
* Manage task messages (internal, polled or received).
* Set up retries on job failures (submission or execution).
* Generate task event handlers.
  * Retrieval of log files for completed remote jobs.
  * Email notification.
  * Custom event handlers.
* Manage invoking and retrying of task event handlers.
"""

from contextlib import suppress
from enum import Enum
from logging import DEBUG, INFO, getLevelName
import os
from shlex import quote
import shlex
from time import time
from typing import (
    TYPE_CHECKING,
    Any,
    Callable,
    Dict,
    List,
    NamedTuple,
    Optional,
    Sequence,
    Union,
    cast,
)

from cylc.flow import LOG, LOG_LEVELS
from cylc.flow.cfgspec.glbl_cfg import glbl_cfg
from cylc.flow.exceptions import NoHostsError, PlatformLookupError
from cylc.flow.hostuserutil import get_host, get_user, is_remote_platform
from cylc.flow.parsec.config import ItemNotFoundError
from cylc.flow.pathutil import (
    get_remote_workflow_run_job_dir,
    get_workflow_run_job_dir)
from cylc.flow.subprocctx import SubFuncContext, SubProcContext
from cylc.flow.task_action_timer import (
    TaskActionTimer,
    TimerFlags
)
from cylc.flow.platforms import (
    get_platform, get_host_from_platform,
    log_platform_event
)
from cylc.flow.task_job_logs import (
    get_task_job_log,
    get_task_job_activity_log,
    JOB_LOG_OUT,
    JOB_LOG_ERR,
)
from cylc.flow.run_modes import (
    JOBLESS_MODES, RunMode, disable_task_event_handlers)
from cylc.flow.task_message import (
    ABORT_MESSAGE_PREFIX, FAIL_MESSAGE_PREFIX, VACATION_MESSAGE_PREFIX)
from cylc.flow.task_state import (
    TASK_STATUSES_ACTIVE,
    TASK_STATUS_PREPARING,
    TASK_STATUS_SUBMITTED,
    TASK_STATUS_SUBMIT_FAILED,
    TASK_STATUS_RUNNING,
    TASK_STATUS_FAILED,
    TASK_STATUS_EXPIRED,
    TASK_STATUS_SUCCEEDED,
    TASK_STATUS_WAITING,
)
from cylc.flow.task_outputs import (
    TASK_OUTPUT_EXPIRED,
    TASK_OUTPUT_SUBMITTED,
    TASK_OUTPUT_STARTED,
    TASK_OUTPUT_SUCCEEDED,
    TASK_OUTPUT_FAILED,
    TASK_OUTPUT_SUBMIT_FAILED
)
from cylc.flow.wallclock import (
    get_current_time_string,
    get_seconds_as_interval_string as intvl_as_str
)
from cylc.flow.workflow_events import (
    EventData as WorkflowEventData,
    construct_mail_cmd,
    get_template_variables as get_workflow_template_variables,
    process_mail_footer,
)


if TYPE_CHECKING:
    from cylc.flow.broadcast_mgr import BroadcastMgr
    from cylc.flow.data_store_mgr import DataStoreMgr
    from cylc.flow.id import Tokens
    from cylc.flow.scheduler import Scheduler
    from cylc.flow.task_proxy import TaskProxy
    from cylc.flow.workflow_db_mgr import WorkflowDatabaseManager
    from cylc.flow.xtrigger_mgr import XtriggerManager


class CustomTaskEventHandlerContext(NamedTuple):
    key: Union[str, Sequence[str]]
    cmd: str


class TaskEventMailContext(NamedTuple):
    key: str
    mail_from: str
    mail_to: str


class TaskJobLogsRetrieveContext(NamedTuple):
    key: Union[str, Sequence[str]]
    platform_name: Optional[str]
    max_size: Optional[int]


class EventKey(NamedTuple):
    """Unique identifier for a task event.

    This contains event context information for event handlers.
    """

    """The event handler name."""
    handler: str

    """The task event."""
    event: str

    """The task event message.

    Warning: This information is not currently preserved in the DB so will be
    lost on restart.
    """
    message: str

    """The job tokens."""
    tokens: 'Tokens'


def get_event_id(event: str, itask: 'TaskProxy') -> str:
    """Return a unique event identifier.

    Some events are not unique e.g. task "started" is unique in that it can
    only happen once per-job, "warning", however, is not unique as this is a
    message severity level which could be associated with any number of
    custom task messages.

    To handle this tasks track non-unique-events and number them to ensure
    their EventKey's remain unique for ease of event tracking.

    Examples:
        >>> from types import SimpleNamespace

        # regular events are passed straight through:
        >>> get_event_id('whatever', SimpleNamespace())
        'whatever'

        # non-unique events get an integer added to the end:
        >>> get_event_id('warning', SimpleNamespace(non_unique_events={
        ...     'warning': None,
        ... }))
        'warning-1'
        >>> get_event_id('warning', SimpleNamespace(non_unique_events={
        ...     'warning': 2,
        ... }))
        'warning-2'

    """
    if event in TaskEventsManager.NON_UNIQUE_EVENTS:
        event = f'{event}-{itask.non_unique_events[event] or 1:d}'
    return event


def log_task_job_activity(ctx, workflow, point, name, submit_num=None):
    """Log an activity for a task job."""
    ctx_str = str(ctx)
    if not ctx_str:
        return
    if isinstance(ctx.cmd_key, tuple):  # An event handler
        submit_num = ctx.cmd_key[-1]
    job_activity_log = get_task_job_activity_log(
        workflow, point, name, submit_num)
    try:
        with open(os.path.expandvars(job_activity_log), "ab") as handle:
            handle.write((ctx_str + '\n').encode())
    except IOError:
        # This happens when there is no job directory. E.g., if a job host
        # selection command causes a submission failure, or if a waiting task
        # expires before a job log directory is otherwise needed.
        # (Don't log the exception content, it looks like a bug).
        LOG.info(ctx_str)
    if ctx.cmd and ctx.ret_code:
        LOG.error(ctx_str)


class EventData(Enum):
    """The following variables are available to task event handlers.

    They can be templated into event handlers with Python percent style string
    formatting e.g:

    .. code-block:: none

       %(workflow)s is running on %(host)s

    The ``%(event)s`` string, for instance, will be replaced by the actual
    event name when the handler is invoked.

    If no templates or arguments are specified the following default command
    line will be used:

    .. code-block:: none

       <event-handler> %(event)s %(workflow)s %(id)s %(message)s

    .. note::

       Substitution patterns should not be quoted in the template strings.
       This is done automatically where required.

    For an explanation of the substitution syntax, see
    `String Formatting Operations in the Python documentation
    <https://docs.python.org/3/library/stdtypes.html
    #printf-style-string-formatting>`_.

    """

    Event = 'event'
    """Event name."""

    Workflow = 'workflow'
    """Workflow ID."""

    Suite = 'suite'  # deprecated
    """Workflow ID.

    .. deprecated:: 8.0.0

       Use "workflow".
    """

    UUID = 'uuid'
    """The unique identification string for this workflow run.

    This string is preserved for the lifetime of the scheduler and is restored
    from the database on restart.
    """

    SuiteUUID = 'suite_uuid'  # deprecated
    """The unique identification string for this workflow run.

    .. deprecated:: 8.0.0

       Use 'uuid'.
    """

    CyclePoint = 'point'
    """The task's cycle point."""

    SubmitNum = 'submit_num'
    """The job's submit number.

    This starts at 1 and increments with each additional job submission.
    """

    TryNum = 'try_num'
    """The job's try number.

    The number of execution attempts.
    It starts at 1 and increments with automatic
    :cylc:conf:`flow.cylc[runtime][<namespace>]execution retry delays`.
    """

    ID = 'id'
    """The task ID (i.e. ``%(point)/%(name)``)."""

    Message = 'message'
    """Events message, if any."""

    JobRunnerName = 'job_runner_name'
    """The job runner name."""

    JobRunnerName_old = 'batch_sys_name'  # deprecated
    """The job runner name.

    .. deprecated:: 8.0.0

       Use "job_runner_name".
    """

    JobID = 'job_id'
    """The job ID in the job runner.

    I.E. The job submission ID. For background jobs this is the process ID.
    """

    JobID_old = 'batch_sys_job_id'  # deprecated
    """The job ID in the job runner.

    .. deprecated:: 8.0.0

       Use "job_id".
    """

    SubmitTime = 'submit_time'
    """Date-time when the job was submitted, in ISO8601 format."""

    StartTime = 'start_time'
    """Date-time when the job started, in ISO8601 format."""

    FinishTime = 'finish_time'
    """Date-time when the job finished, in ISO8601 format."""

    PlatformName = 'platform_name'
    """The name of the platform where the job is submitted."""

    UserAtHost = 'user@host'
    """The name of the platform where the job is submitted.

    .. deprecated:: 8.0.0

       Use "platform_name".

    .. versionchanged:: 8.0.0

       This now provides the platform name rather than ``user@host``.
    """

    TaskName = 'name'
    """The name of the task."""

    TaskURL = 'task_url'  # deprecated
    """The URL defined in the task's metadata.

    .. deprecated:: 8.0.0

       Use ``URL`` from ``<task metadata>``.
    """

    WorkflowURL = 'workflow_url'  # deprecated
    """The URL defined in the workflow's metadata.

    .. deprecated:: 8.0.0

       Use ``workflow_URL`` from ``workflow_<workflow metadata>``.
    """

    # NOTE: placeholder for task metadata (here for documentation reasons)
    TaskMeta = '<task metadata>'
    """Any task metadata defined in
    :cylc:conf:`flow.cylc[runtime][<namespace>][meta]` can be used e.g:

    ``%(title)s``
       Task title
    ``%(URL)s``
       Task URL
    ``%(importance)s``
       Example custom task metadata
    """

    # NOTE: placeholder for workflow metadata (here for documentation reasons)
    WorkflowMeta = 'workflow_<workflow metadata>'
    """Any workflow metadata defined in
    :cylc:conf:`flow.cylc[meta]` can be used with the ``workflow_``
    e.g. prefix:

    ``%(workflow_title)s``
       Workflow title
    ``%(workflow_URL)s``
       Workflow URL.
    ``%(workflow_rating)s``
       Example custom workflow metadata.
    """


def get_event_handler_data(task_cfg, workflow_cfg):
    """Extract event handler data from workflow and task metadata."""
    handler_data = {}
    # task metadata
    for key, value in task_cfg['meta'].items():
        if key == "URL":
            handler_data[EventData.TaskURL.value] = quote(value)
        handler_data[key] = quote(value)
    # workflow metadata
    for key, value in workflow_cfg['meta'].items():
        if key == "URL":
            handler_data[EventData.WorkflowURL.value] = quote(value)
        handler_data["workflow_" + key] = quote(value)
    return handler_data


class TaskEventsManager():
    """Task events manager.

    This class does the following:
    * Manage task messages (received or otherwise).
    * Set up task (submission) retries on job (submission) failures.
    * Generate and manage task event handlers.
    """
    EVENT_FAILED = TASK_OUTPUT_FAILED
    EVENT_LATE = "late"
    EVENT_RETRY = "retry"
    EVENT_STARTED = TASK_OUTPUT_STARTED
    EVENT_SUBMITTED = TASK_OUTPUT_SUBMITTED
    EVENT_EXPIRED = TASK_OUTPUT_EXPIRED
    EVENT_SUBMIT_FAILED = "submission failed"
    EVENT_SUBMIT_RETRY = "submission retry"
    EVENT_SUCCEEDED = TASK_OUTPUT_SUCCEEDED
    HANDLER_CUSTOM = "event-handler"
    HANDLER_MAIL = "event-mail"
    JOB_FAILED = "job failed"
    HANDLER_JOB_LOGS_RETRIEVE = "job-logs-retrieve"
    FLAG_INTERNAL = "(internal)"
    FLAG_RECEIVED = "(received)"
    FLAG_RECEIVED_IGNORED = "(received-ignored)"
    FLAG_POLLED = "(polled)"
    FLAG_POLLED_IGNORED = "(polled-ignored)"
    KEY_EXECUTE_TIME_LIMIT = 'execution_time_limit'
    NON_UNIQUE_EVENTS = ('warning', 'critical', 'custom')
    JOB_SUBMIT_SUCCESS_FLAG = 0
    JOB_SUBMIT_FAIL_FLAG = 1
    JOB_LOGS_RETRIEVAL_EVENTS = {
        EVENT_FAILED,
        EVENT_RETRY,
        EVENT_SUCCEEDED
    }

    workflow_cfg: Dict[str, Any]
    uuid_str: str
    # To be set by the task pool:
    spawn_func: Callable[['TaskProxy', str], Any]

    mail_interval: float = 0
    mail_smtp: Optional[str] = None
    mail_footer: Optional[str] = None

    def __init__(
        self, workflow, proc_pool, workflow_db_mgr, broadcast_mgr,
        xtrigger_mgr, data_store_mgr, timestamp, bad_hosts,
        reset_inactivity_timer_func
    ):
        self.workflow = workflow
        self.proc_pool = proc_pool
        self.workflow_db_mgr: WorkflowDatabaseManager = workflow_db_mgr
        self.broadcast_mgr: BroadcastMgr = broadcast_mgr
        self.xtrigger_mgr: XtriggerManager = xtrigger_mgr
        self.data_store_mgr: DataStoreMgr = data_store_mgr
        self.next_mail_time = None
        self.reset_inactivity_timer_func = reset_inactivity_timer_func
        # NOTE: do not mutate directly
        # use the {add,remove,unset_waiting}_event_timers methods
        self._event_timers: Dict[EventKey, Any] = {}
        # NOTE: flag for DB use
        self.event_timers_updated = True
        self.timestamp = timestamp
        self.bad_hosts = bad_hosts

    @staticmethod
    def check_poll_time(itask, now=None):
        """Set the next task execution/submission poll time.

        If now is set, set the timer only if the previous delay is done.
        Return the next delay.
        """
        if not itask.state(*TASK_STATUSES_ACTIVE):
            # Reset, task not active
            itask.timeout = None
            itask.poll_timer = None
            return None
        ctx = (itask.submit_num, itask.state.status)
        if itask.poll_timer is None or itask.poll_timer.ctx != ctx:
            # Reset, timer no longer relevant
            itask.timeout = None
            itask.poll_timer = None
            return None
        if now is not None and not itask.poll_timer.is_delay_done(now):
            return False
        if itask.poll_timer.num is None:
            itask.poll_timer.num = 0
        itask.poll_timer.next(no_exhaust=True)
        return True

    def check_job_time(self, itask, now):
        """Check/handle job timeout and poll timer"""
        can_poll = self.check_poll_time(itask, now)
        if itask.timeout is None or now <= itask.timeout:
            return can_poll
        # Timeout reached for task, emit event and reset itask.timeout
        if itask.state(TASK_STATUS_RUNNING):
            time_ref = itask.summary['started_time']
            event = 'execution timeout'
        elif itask.state(TASK_STATUS_SUBMITTED):
            time_ref = itask.summary['submitted_time']
            event = 'submission timeout'
        msg = event
        with suppress(TypeError, ValueError):
            msg += ' after %s' % intvl_as_str(itask.timeout - time_ref)
        itask.timeout = None  # emit event only once
        if msg and event:
            LOG.warning(f"[{itask}] {msg}")
            self.setup_event_handlers(itask, event, msg)
            return True
        else:
            return can_poll

    def _get_remote_conf(self, itask, key):
        """Get deprecated "[remote]" items that default to platforms."""
        overrides = self.broadcast_mgr.get_broadcast(itask.tokens)
        SKEY = 'remote'
        if SKEY not in overrides:
            overrides[SKEY] = {}
        return (
            overrides[SKEY].get(key) or
            itask.tdef.rtconfig[SKEY][key] or
            itask.platform[key]
        )

    def _get_workflow_platforms_conf(self, itask, key):
        """Return top level [runtime] items that default to platforms."""
        overrides = self.broadcast_mgr.get_broadcast(itask.tokens)
        return (
            overrides.get(key) or
            itask.tdef.rtconfig[key] or
            itask.platform[key]
        )

    def process_events(self, schd: 'Scheduler') -> None:
        """Process task events that were created by "setup_event_handlers".
        """
        ctx_groups: dict = {}
        now = time()
        for id_key, timer in self._event_timers.copy().items():
            if timer.is_waiting:
                continue
            # Set timer if timeout is None.
            if not timer.is_timeout_set():
                if timer.next() is None:
                    LOG.warning(
                        f"{id_key.tokens.relative_id}"
                        f" handler:{id_key.handler}"
                        f" for task event:{id_key.event} failed"
                    )
                    self.remove_event_timer(id_key)
                    continue
                # Report retries and delayed 1st try
                msg = None
                if timer.num > 1:
                    msg = (
                        f"handler:{id_key.handler}"
                        f" for task event:{id_key.event} failed,"
                        f" retrying in {timer.delay_timeout_as_str()}"
                    )
                elif timer.delay:
                    msg = (
                        f"handler:{id_key.handler}"
                        f" for task event:{id_key.event} will"
                        f" run after {timer.delay_timeout_as_str()}"
                    )
                if msg:
                    LOG.debug("%s %s", id_key.tokens.relative_id, msg)
            # Ready to run?
            if not timer.is_delay_done() or (
                # Avoid flooding user's mail box with mail notification.
                # Group together as many notifications as possible within a
                # given interval.
                isinstance(timer.ctx, TaskEventMailContext) and
                not schd.stop_mode and
                self.next_mail_time is not None and
                self.next_mail_time > now
            ):
                continue

            timer.set_waiting()
            if isinstance(timer.ctx, CustomTaskEventHandlerContext):
                # Run custom event handlers on their own
                self.proc_pool.put_command(
                    SubProcContext(
                        ((id_key.handler, id_key.event), id_key.tokens['job']),
                        timer.ctx.cmd,
                        env=os.environ,
                        shell=True,  # nosec
                    ),  # designed to run user defined code
                    callback=self._custom_handler_callback,
                    callback_args=[schd, id_key]
                )
            else:
                # Group together built-in event handlers, where possible
                if timer.ctx not in ctx_groups:
                    ctx_groups[timer.ctx] = []
                ctx_groups[timer.ctx].append(id_key)

        next_mail_time = now + self.mail_interval
        for ctx, id_keys in ctx_groups.items():
            if isinstance(ctx, TaskEventMailContext):
                # Set next_mail_time if any mail sent
                self.next_mail_time = next_mail_time
                self._process_event_email(schd, ctx, id_keys)
            elif isinstance(ctx, TaskJobLogsRetrieveContext):
                self._process_job_logs_retrieval(schd, ctx, id_keys)

    def process_message(
        self,
        itask: 'TaskProxy',
        severity: Union[str, int],
        message: str,
        event_time: Optional[str] = None,
        flag: str = FLAG_INTERNAL,
        submit_num: Optional[int] = None,
        forced: bool = False
    ) -> Optional[bool]:
        """Parse a task message and update task state.

        Incoming, e.g. "succeeded at <TIME>", may be from task job or polling.

        It is possible for the current state of a task to be inconsistent with
        a message (whether internal, received or polled) e.g. due to a late
        poll result, or a network outage, or manual state reset. To handle
        this, if a message would take the task state backward, issue a poll to
        confirm instead of changing state - then always believe the next
        message. Note that the next message might not be the result of this
        confirmation poll, in the unlikely event that a job emits a succession
        of messages very quickly, but this is the best we can do without
        somehow uniquely associating each poll with its result message.

        Arguments:
            itask:
                The task proxy object relevant for the message.
            severity:
                Message severity, should be a recognised logging level.
            message:
                Message content.
            event_time:
                Event time stamp. Expect ISO8601 date time string.
                If not specified, use current time.
            flag:
                If specified, can be:
                    FLAG_INTERNAL (default):
                        To indicate an internal message.
                    FLAG_RECEIVED:
                        To indicate a message received from a job or an
                        external source.
                    FLAG_POLLED:
                        To indicate a message resulted from a poll.
            submit_num:
                The submit number of the task relevant for the message.
                If not specified, use latest submit number.
            forced:
                If this message is due to manual completion or not (cylc set)

        Return:
            None: in normal circumstances.
            True: if polling is required to confirm a reversal of status.

        """

        # Log messages
        if event_time is None:
            event_time = get_current_time_string()
        if submit_num is None:
            submit_num = itask.submit_num
        if isinstance(severity, int):
            severity = cast('str', getLevelName(severity))
        lseverity = str(severity).lower()

        # Any message represents activity.
        self.reset_inactivity_timer_func()

        if not self._process_message_check(
            itask, severity, message, event_time, flag, submit_num, forced
        ):
            return None

        # always update the workflow state summary for latest message
        if flag == self.FLAG_POLLED:
            new_msg = f'{message} {self.FLAG_POLLED}'
        else:
            new_msg = message
        self.data_store_mgr.delta_job_msg(
            itask.tokens.duplicate(job=str(submit_num)),
            new_msg
        )

        # Satisfy my output, if possible, and spawn children.
        # (first remove signal: failed/EXIT -> failed)

        # Complete the corresponding task output, if there is one.
        msg0 = message.split('/')[0]
        if message.startswith(ABORT_MESSAGE_PREFIX):
            msg0 = TASK_OUTPUT_FAILED

        completed_output: Optional[bool] = False
        if msg0 not in [TASK_OUTPUT_SUBMIT_FAILED, TASK_OUTPUT_FAILED]:
            completed_output = (
                itask.state.outputs.set_message_complete(msg0, forced)
            )
            if completed_output:
                self.data_store_mgr.delta_task_output(itask, msg0)

        for implied in (
            itask.state.outputs.get_incomplete_implied(msg0)
        ):
            # Set submitted and/or started first, if skipped.
            # (whether by forced set, or missed message).
            LOG.info(f"[{itask}] setting implied output: {implied}")
            self.process_message(
                itask, INFO, implied, event_time,
                self.FLAG_INTERNAL, submit_num, forced
            )

        if message == self.EVENT_STARTED:
            if (
                flag == self.FLAG_RECEIVED
                and itask.state.is_gt(TASK_STATUS_RUNNING)
            ):
                # Already running.
                return True
            self._process_message_started(itask, event_time, forced)
            self.spawn_children(itask, TASK_OUTPUT_STARTED)

        elif message == self.EVENT_SUCCEEDED:
            self._process_message_succeeded(itask, event_time, forced)
            self.spawn_children(itask, TASK_OUTPUT_SUCCEEDED)

        elif message == self.EVENT_EXPIRED:
            self._process_message_expired(itask, event_time, forced)
            self.spawn_children(itask, TASK_OUTPUT_EXPIRED)

        elif message == self.EVENT_FAILED:
            if (
                    flag == self.FLAG_RECEIVED
                    and itask.state.is_gt(TASK_STATUS_FAILED)
            ):
                # Already failed.
                return True
            if self._process_message_failed(
                itask, event_time, self.JOB_FAILED, forced, message
            ):
                self.spawn_children(itask, TASK_OUTPUT_FAILED)

        elif message == self.EVENT_SUBMIT_FAILED:
            if (
                    flag == self.FLAG_RECEIVED
                    and itask.state.is_gt(TASK_STATUS_SUBMIT_FAILED)
            ):
                # Already submit-failed
                return True
            if self._process_message_submit_failed(itask, event_time, forced):
                self.spawn_children(itask, TASK_OUTPUT_SUBMIT_FAILED)

        elif message == self.EVENT_SUBMITTED:
            if (
                    flag == self.FLAG_RECEIVED
                    and itask.state.is_gte(TASK_STATUS_SUBMITTED)
            ):
                # Already submitted.
                return True
            self._process_message_submitted(itask, event_time, forced)
            self.spawn_children(itask, TASK_OUTPUT_SUBMITTED)

            # ... but either way update the job ID in the job proxy (it only
            # comes in via the submission message).
            if itask.run_mode != RunMode.SIMULATION:
                job_tokens = itask.tokens.duplicate(
                    job=str(itask.submit_num)
                )
                self.data_store_mgr.delta_job_attr(
                    job_tokens, 'job_id', itask.summary['submit_method_id'])
            else:
                # In simulation mode submitted implies started:
                self.spawn_children(itask, TASK_OUTPUT_STARTED)

        elif message.startswith(FAIL_MESSAGE_PREFIX):
            # Task received signal.
            if (
                    flag == self.FLAG_RECEIVED
                    and itask.state.is_gt(TASK_STATUS_FAILED)
            ):
                # Already failed.
                return True
            signal = message[len(FAIL_MESSAGE_PREFIX):]
            self._db_events_insert(itask, "signaled", signal)
            self.workflow_db_mgr.put_update_task_jobs(
                itask, {"run_signal": signal})
            if self._process_message_failed(
                itask, event_time, self.JOB_FAILED, forced, message
            ):
                self.spawn_children(itask, TASK_OUTPUT_FAILED)

        elif message.startswith(ABORT_MESSAGE_PREFIX):
            # Task aborted with message
            if (
                    flag == self.FLAG_RECEIVED
                    and itask.state.is_gt(TASK_STATUS_FAILED)
            ):
                # Already failed.
                return True
            aborted_with = message[len(ABORT_MESSAGE_PREFIX):]
            self._db_events_insert(itask, "aborted", message)
            self.workflow_db_mgr.put_update_task_jobs(
                itask, {"run_signal": aborted_with})
            if self._process_message_failed(
                itask, event_time, aborted_with, forced, message
            ):
                self.spawn_children(itask, TASK_OUTPUT_FAILED)

        elif message.startswith(VACATION_MESSAGE_PREFIX):
            # Task job pre-empted into a vacation state
            self._db_events_insert(itask, "vacated", message)
            itask.set_summary_time('started')  # unset
            if TimerFlags.SUBMISSION_RETRY in itask.try_timers:
                itask.try_timers[TimerFlags.SUBMISSION_RETRY].num = 0
            itask.job_vacated = True
            # Believe this and change state without polling (could poll?).
            if itask.state_reset(TASK_STATUS_SUBMITTED, forced=forced):
                itask.state_reset(is_queued=False, forced=forced)
                self.data_store_mgr.delta_task_state(itask)
            self._reset_job_timers(itask)
            # We should really have a special 'vacated' handler, but given that
            # this feature can only be used on the deprecated loadleveler
            # system, we should probably aim to remove support for job vacation
            # instead. Otherwise, we should have:
            # self.setup_event_handlers(itask, 'vacated', message)

        elif completed_output:
            # Message of a custom task output.
            # No state change.
            # Log completion of o      (not needed for standard outputs)
            trigger = itask.state.outputs.get_trigger(message)
            LOG.info(f"[{itask}] completed output {trigger}")
            self.setup_event_handlers(itask, trigger, message)
            self.spawn_children(itask, msg0)

        else:
            # Unhandled messages. These include:
            #  * general non-output/progress messages
            #  * poll messages that repeat previous results
            # Note that all messages are logged already at the top.
            # No state change.
            LOG.debug(f"[{itask}] unhandled: {message}")
            self._db_events_insert(
                itask, (f"message {lseverity}"), message)

        if lseverity in self.NON_UNIQUE_EVENTS:
            itask.non_unique_events.update({lseverity: 1})
            self.setup_event_handlers(itask, lseverity, message)

        return None

    def _process_message_check(
        self,
        itask: 'TaskProxy',
        severity: str,
        message: str,
        event_time: str,
        flag: str,
        submit_num: int,
        forced: bool = False
    ) -> bool:
        """Helper for `.process_message`.

        See `.process_message` for argument list
        Check whether to process/skip message.
        Return True if `.process_message` should continue, False otherwise.
        """
        if itask.transient or forced:
            return True

        if self.timestamp:
            timestamp = f" at {event_time}"
        else:
            timestamp = ""
        if flag == self.FLAG_RECEIVED and submit_num != itask.submit_num:
            # Ignore received messages from old jobs
            LOG.warning(
                f"[{itask}] "
                f"{self.FLAG_RECEIVED_IGNORED}{message}{timestamp} "
                f"for job({submit_num:02d}) != job({itask.submit_num:02d})"
            )
            return False

        if (
            itask.state(TASK_STATUS_WAITING)
            # Polling in live mode only:
            and itask.run_mode == RunMode.LIVE
            and (
                (
                    # task has a submit-retry lined up
                    TimerFlags.SUBMISSION_RETRY in itask.try_timers
                    and itask.try_timers[
                        TimerFlags.SUBMISSION_RETRY].num > 0
                )
                or
                (
                    # task has an execution-retry lined up
                    TimerFlags.EXECUTION_RETRY in itask.try_timers
                    and itask.try_timers[
                        TimerFlags.EXECUTION_RETRY].num > 0
                )
            )
        ):
            # Ignore messages if task has a retry lined up
            # (caused by polling overlapping with task failure)
            if flag == self.FLAG_RECEIVED:
                LOG.warning(
                    f"[{itask}] "
                    f"{self.FLAG_RECEIVED_IGNORED}{message}{timestamp}"
                )

            else:
                LOG.warning(
                    f"[{itask}] "
                    f"{self.FLAG_POLLED_IGNORED}{message}{timestamp}"
                )
            return False

        severity_lvl: int = LOG_LEVELS.get(severity, INFO)
        # Don't log submit/failure messages here:
        if flag != self.FLAG_POLLED and message in {
            self.EVENT_SUBMIT_FAILED, f'{FAIL_MESSAGE_PREFIX}ERR'
        }:
            return True
        # Demote log level to DEBUG if this is a message that duplicates what
        # gets logged by itask state change anyway (and not manual poll)
        if severity_lvl > DEBUG and flag != self.FLAG_POLLED and message in {
            self.EVENT_SUBMITTED, self.EVENT_STARTED, self.EVENT_SUCCEEDED,
        }:
            severity_lvl = DEBUG
        LOG.log(severity_lvl, f"[{itask}] {flag}{message}{timestamp}")
        return True

    def setup_event_handlers(self, itask, event, message):
        """Set up handlers for a task event."""
        if disable_task_event_handlers(itask):
            return
        msg = ""
        if message != f"job {event}":
            msg = message
        self._db_events_insert(itask, event, msg)
        self._setup_job_logs_retrieval(itask, event)
        self._setup_event_mail(itask, event, message)
        self._setup_custom_event_handlers(itask, event, message)

    def _custom_handler_callback(
        self,
        ctx,
        schd: 'Scheduler',
        id_key: EventKey,
    ) -> None:
        """Callback when a custom event handler is done."""
        tokens = id_key.tokens
        log_task_job_activity(
            ctx,
            schd.workflow,
            tokens['cycle'],
            tokens['task'],
            tokens['job'],
        )
        if ctx.ret_code == 0:
            self.remove_event_timer(id_key)
        else:
            self.unset_waiting_event_timer(id_key)

    def _db_events_insert(self, itask, event="", message=""):
        """Record an event to the DB."""
        self.workflow_db_mgr.put_insert_task_events(itask, {
            "time": get_current_time_string(),
            "event": event,
            "message": message})

    def _process_event_email(
        self,
        schd: 'Scheduler',
        ctx: TaskEventMailContext,
        id_keys: List[EventKey],
    ) -> None:
        """Process event notification, by email."""
        if len(id_keys) == 1:
            id_key = id_keys[0]
            subject = (
                f'[{id_key.tokens.relative_id} {id_key.event}]'
                f' {schd.workflow}'
            )
        else:
            event_set = {id_key.event for id_key in id_keys}
            if len(event_set) == 1:
                # 1 event from n tasks
                subject = "[%d tasks %s] %s" % (
                    len(id_keys), event_set.pop(), schd.workflow)
            else:
                # n events from n tasks
                subject = "[%d task events] %s" % (
                    len(id_keys), schd.workflow)

        # STDIN for mail, tasks
        stdin_str = ""
        for id_key in sorted(id_keys):
            stdin_str += f'job: {id_key.tokens.relative_id}\n'
            stdin_str += f'event: {id_key.event}\n'
            stdin_str += f'message: {id_key.message}\n\n'

        # STDIN for mail, event info + workflow detail
        stdin_str += "\n"
        for key, value in (
            (WorkflowEventData.Workflow.value, schd.workflow),
            (WorkflowEventData.Host.value, schd.host),
            (WorkflowEventData.Port.value, schd.server.port),
            (WorkflowEventData.Owner.value, schd.owner),
        ):
            stdin_str += '%s: %s\n' % (key, value)

        if self.mail_footer:
            stdin_str += process_mail_footer(
                self.mail_footer,
                get_workflow_template_variables(
                    schd,
                    id_keys[-1].event,
                    id_keys[-1].message,
                ),
            )
        self._send_mail(ctx, subject, stdin_str, id_keys, schd)

    def _send_mail(
        self,
        ctx: TaskEventMailContext,
        subject: str,
        stdin_str: str,
        id_keys: List[EventKey],
        schd: 'Scheduler',
    ) -> None:
        cmd = construct_mail_cmd(
            subject, from_address=ctx.mail_from, to_address=ctx.mail_to
        )
        # SMTP server
        env = dict(os.environ)
        if self.mail_smtp:
            env["smtp"] = self.mail_smtp
        self.proc_pool.put_command(
            SubProcContext(
                ctx, cmd, env=env, stdin_str=stdin_str, id_keys=id_keys,
            ),
            callback=self._event_email_callback, callback_args=[schd])

    def _event_email_callback(self, proc_ctx, schd) -> None:
        """Call back when email notification command exits."""
        id_key: EventKey
        for id_key in proc_ctx.cmd_kwargs["id_keys"]:
            try:
                if proc_ctx.ret_code == 0:
                    self.remove_event_timer(id_key)
                    log_ctx = SubProcContext(
                        (
                            (id_key.handler, id_key.event),
                            id_key.tokens['job']
                        ),
                        None,
                    )
                    log_ctx.ret_code = 0
                    log_task_job_activity(
                        log_ctx,
                        schd.workflow,
                        id_key.tokens['cycle'],
                        id_key.tokens['task'],
                        id_key.tokens['job'],
                    )
                else:
                    self.unset_waiting_event_timer(id_key)
            except KeyError as exc:
                LOG.exception(exc)

    def _get_events_conf(
        self, itask: 'TaskProxy', key: str, default: Any = None
    ) -> Any:
        """Return an events setting from workflow then global configuration."""
        for getter in (
            self.broadcast_mgr.get_broadcast(itask.tokens).get("events"),
            itask.tdef.rtconfig["mail"],
            itask.tdef.rtconfig["events"],
            self.workflow_cfg.get("scheduler", {}).get("mail", {}),
            glbl_cfg().get(["scheduler", "mail"]),
            glbl_cfg().get()["task events"],
        ):
            try:
                value = getter.get(key)  # type: ignore[union-attr]
            except (AttributeError, ItemNotFoundError, KeyError):
                pass
            else:
                if value is not None:
                    return value
        return default

    def _process_job_logs_retrieval(
        self,
        schd: 'Scheduler',
        ctx: TaskJobLogsRetrieveContext,
        id_keys: List[EventKey],
    ) -> None:
        """Process retrieval of task job logs from remote user@host."""
        # get a host to run retrieval on
        try:
            platform = get_platform(ctx.platform_name)
            host = get_host_from_platform(platform, bad_hosts=self.bad_hosts)
        except NoHostsError:
            # All of the platforms hosts have been found to be uncontactable.
            # Reset the bad hosts to allow retrieval retry to take place.
            self.bad_hosts -= set(platform['hosts'])
            try:
                # Get a new host and try again.
                host = get_host_from_platform(
                    platform,
                    bad_hosts=self.bad_hosts
                )
            except NoHostsError:
                # We really can't get a host to try on e.g. no hosts
                # configured (shouldn't happen). Nothing more we can do here,
                # move onto the next submission retry.
                for id_key in id_keys:
                    self.unset_waiting_event_timer(id_key)
                return
        except PlatformLookupError:
            log_platform_event(
                'Unable to retrieve job logs.',
                {'name': ctx.platform_name},
                level='warning',
            )
            return

        # construct the retrieval command
        ssh_str = str(platform["ssh command"])
        rsync_str = str(platform["retrieve job logs command"])
        cmd = shlex.split(rsync_str) + ["--rsh=" + ssh_str]
        if LOG.isEnabledFor(DEBUG):
            cmd.append("-v")
        if ctx.max_size:
            cmd.append("--max-size=%s" % (ctx.max_size,))
        # Includes and excludes
        includes = set()
        for id_key in id_keys:
            # Include relevant directories, all levels needed
            includes.add("/%s" % (id_key.tokens['cycle']))
            includes.add(
                "/%s/%s" % (
                    id_key.tokens['cycle'],
                    id_key.tokens['task']
                )
            )
            includes.add(
                "/%s/%s/%02d" % (
                    id_key.tokens['cycle'],
                    id_key.tokens['task'],
                    id_key.tokens['job'],
                )
            )
            includes.add(
                "/%s/%s/%02d/**" % (
                    id_key.tokens['cycle'],
                    id_key.tokens['task'],
                    id_key.tokens['job'],
                )
            )
        cmd += ["--include=%s" % (include) for include in sorted(includes)]
        cmd.append("--exclude=/**")  # exclude everything else
        # Remote source
        cmd.append("%s:%s/" % (
            host,
            get_remote_workflow_run_job_dir(
                schd.workflow).replace('$HOME/', ''))
        )
        # Local target
        cmd.append(get_workflow_run_job_dir(schd.workflow) + "/")

        # schedule command
        self.proc_pool.put_command(
            SubProcContext(
                ctx, cmd, env=dict(os.environ), id_keys=id_keys, host=host
            ),
            bad_hosts=self.bad_hosts,
            callback=self._job_logs_retrieval_callback,
            callback_args=[schd],
            callback_255=self._job_logs_retrieval_callback_255
        )

    def _job_logs_retrieval_callback_255(self, proc_ctx, schd) -> None:
        """Call back when log job retrieval fails with a 255 error."""
        self.bad_hosts.add(proc_ctx.host)
        for _ in proc_ctx.cmd_kwargs["id_keys"]:
            for key in proc_ctx.cmd_kwargs['id_keys']:
                timer = self._event_timers[key]
                timer.reset()

    def _job_logs_retrieval_callback(self, proc_ctx, schd) -> None:
        """Call back when log job retrieval completes."""
        if (
            (proc_ctx.ret_code and LOG.isEnabledFor(DEBUG))
            or (proc_ctx.ret_code and proc_ctx.ret_code != 255)
        ):
            LOG.error(proc_ctx)
        else:
            LOG.debug(proc_ctx)
        id_key: EventKey
        for id_key in proc_ctx.cmd_kwargs["id_keys"]:
            try:
                # All completed jobs are expected to have a "job.out".
                fnames = [JOB_LOG_OUT]
                with suppress(TypeError):
                    if id_key.event not in 'succeeded':
                        fnames.append(JOB_LOG_ERR)
                fname_oks = {}
                for fname in fnames:
                    fname_oks[fname] = os.path.exists(get_task_job_log(
                        schd.workflow,
                        id_key.tokens['cycle'],
                        id_key.tokens['task'],
                        id_key.tokens['job'],
                        fname,
                    ))
                # All expected paths must exist to record a good attempt
                log_ctx = SubProcContext(
                    (
                        (id_key.handler, id_key.event),
                        id_key.tokens['job']
                    ),
                    None,
                )
                if all(fname_oks.values()):
                    log_ctx.ret_code = 0
                    self.remove_event_timer(id_key)
                else:
                    log_ctx.ret_code = 1
                    log_ctx.err = "File(s) not retrieved:"
                    for fname, exist_ok in sorted(fname_oks.items()):
                        if not exist_ok:
                            log_ctx.err += " %s" % fname
                    self.unset_waiting_event_timer(id_key)
                log_task_job_activity(
                    log_ctx,
                    schd.workflow,
                    id_key.tokens['cycle'],
                    id_key.tokens['task'],
                    id_key.tokens['job'],
                )
            except KeyError as exc:
                LOG.exception(exc)

    def _retry_task(self, itask, wallclock_time, submit_retry=False):
        """Retry a task.

        Args:
            itask (cylc.flow.task_proxy.TaskProxy):
                The task to retry.
            wallclock_time (float):
                Unix time to schedule the retry for.
            submit_retry (bool):
                False if this is an execution retry.
                True if this is a submission retry.

        """
        # derive an xtrigger label for this retry
        label = '_'.join((
            '_cylc',
            'submit_retry' if submit_retry else 'retry',
            itask.identity
        ))
        kwargs = {
            'trigger_time': wallclock_time
        }

        # if this isn't the first retry the xtrigger will already exist
        if label in itask.state.xtriggers:
            # retry xtrigger already exists from a previous retry, modify it
            self.xtrigger_mgr.mutate_trig(label, kwargs)
            itask.state.xtriggers[label] = False
        else:
            # create a new retry xtrigger
            xtrig = SubFuncContext(
                label,
                'wall_clock',
                [],
                kwargs
            )
            self.xtrigger_mgr.xtriggers.add_trig(
                label,
                xtrig,
                os.getenv("CYLC_WORKFLOW_RUN_DIR")
            )
            itask.state.add_xtrigger(label)

        if itask.state_reset(TASK_STATUS_WAITING):
            self.data_store_mgr.delta_task_state(itask)

    def _process_message_failed(
<<<<<<< HEAD
            self, itask, event_time, message, forced, full_message
    ):
=======
        self,
        itask: 'TaskProxy',
        event_time: Optional[str],
        message: str,
        forced: bool,
    ) -> bool:
>>>>>>> c8db7d18
        """Helper for process_message, handle a failed message.

        Return True if no retries (hence go to the failed state).

        Args:
            full_message:
                If we have retries lined up we still tell users what
                happened to cause the this attempt to fail.
        """
        no_retries = False
        if event_time is None:
            event_time = get_current_time_string()
        itask.set_summary_time('finished', event_time)
        job_tokens = itask.tokens.duplicate(job=str(itask.submit_num))
        self.data_store_mgr.delta_job_time(job_tokens, 'finished', event_time)
        self.data_store_mgr.delta_job_state(job_tokens, TASK_STATUS_FAILED)
        self.workflow_db_mgr.put_update_task_jobs(itask, {
            "run_status": 1,
            "time_run_exit": event_time,
        })
        LOG.error(f'[{itask}] {full_message or self.EVENT_FAILED}')
        if (
            forced
            or TimerFlags.EXECUTION_RETRY not in itask.try_timers
            or itask.try_timers[TimerFlags.EXECUTION_RETRY].next() is None
        ):
            # No retry lined up: definitive failure.
            no_retries = True
            if itask.state_reset(TASK_STATUS_FAILED, forced=forced):
                if itask.removed:
                    # Need to update DB as task not include in pool update
                    self.workflow_db_mgr.put_update_task_state(itask)
                else:
                    self.setup_event_handlers(
                        itask, self.EVENT_FAILED, message
                    )
                itask.state.outputs.set_message_complete(TASK_OUTPUT_FAILED)
                self.data_store_mgr.delta_task_output(
                    itask, TASK_OUTPUT_FAILED)
                self.data_store_mgr.delta_task_state(itask)
        else:
            # There is an execution retry lined up.
            timer = itask.try_timers[TimerFlags.EXECUTION_RETRY]
            self._retry_task(itask, timer.timeout)
            delay_msg = f"retrying in {timer.delay_timeout_as_str()}"
            LOG.warning(f'[{itask}] - {delay_msg}')
            msg = f"{self.JOB_FAILED}, {delay_msg}"
            self.setup_event_handlers(itask, self.EVENT_RETRY, msg)
        self._reset_job_timers(itask)
        return no_retries

    def _process_message_started(self, itask, event_time, forced):
        """Helper for process_message, handle a started message."""
        if itask.job_vacated:
            itask.job_vacated = False
            LOG.warning(f"[{itask}] Vacated job restarted")
        job_tokens = itask.tokens.duplicate(job=str(itask.submit_num))
        self.data_store_mgr.delta_job_time(job_tokens, 'started', event_time)
        self.data_store_mgr.delta_job_state(job_tokens, TASK_STATUS_RUNNING)
        itask.set_summary_time('started', event_time)
        self.workflow_db_mgr.put_update_task_jobs(itask, {
            "time_run": itask.summary['started_time_string']})
        if itask.state_reset(TASK_STATUS_RUNNING, forced=forced):
            self.setup_event_handlers(
                itask, self.EVENT_STARTED, f'job {self.EVENT_STARTED}')
            self.data_store_mgr.delta_task_state(itask)
        self._reset_job_timers(itask)

        # submission was successful so reset submission try number
        if TimerFlags.SUBMISSION_RETRY in itask.try_timers:
            itask.try_timers[TimerFlags.SUBMISSION_RETRY].num = 0

    def _process_message_expired(self, itask, event_time, forced):
        """Helper for process_message, handle task expiry."""
        if not itask.state_reset(TASK_STATUS_EXPIRED, forced=forced):
            return
        self.data_store_mgr.delta_task_state(itask)
        self.setup_event_handlers(
            itask,
            self.EVENT_EXPIRED,
            "Task expired: will not submit job."
        )

    def _process_message_succeeded(self, itask, event_time, forced):
        """Helper for process_message, handle a succeeded message.

        Ignore forced.
        """

        job_tokens = itask.tokens.duplicate(job=str(itask.submit_num))
        self.data_store_mgr.delta_job_time(job_tokens, 'finished', event_time)
        self.data_store_mgr.delta_job_state(job_tokens, TASK_STATUS_SUCCEEDED)
        itask.set_summary_time('finished', event_time)
        self.workflow_db_mgr.put_update_task_jobs(itask, {
            "run_status": 0,
            "time_run_exit": event_time,
        })
        # Update mean elapsed time only on task succeeded,
        # (Don't record skip mode run times)
        if (
            itask.summary['started_time'] is not None
            and itask.run_mode != RunMode.SKIP
        ):
            itask.tdef.elapsed_times.append(
                itask.summary['finished_time'] -
                itask.summary['started_time'])
        if itask.state_reset(TASK_STATUS_SUCCEEDED, forced=forced):
            self.setup_event_handlers(
                itask, self.EVENT_SUCCEEDED, f"job {self.EVENT_SUCCEEDED}")
            self.data_store_mgr.delta_task_state(itask)
        self._reset_job_timers(itask)

    def _process_message_submit_failed(
        self,
        itask: 'TaskProxy',
        event_time: Optional[str],
        forced: bool,
    ):
        """Helper for process_message, handle a submit-failed message.

        Return True if no retries (hence go to the submit-failed state).
        """
        no_retries = False
        if event_time is None:
            event_time = get_current_time_string()
        self.workflow_db_mgr.put_update_task_jobs(itask, {
            "time_submit_exit": event_time,
            "submit_status": 1,
        })
        itask.summary['submit_method_id'] = None
        LOG.error(f"[{itask}] {self.EVENT_SUBMIT_FAILED}")
        if (
            forced
            or TimerFlags.SUBMISSION_RETRY not in itask.try_timers
            or itask.try_timers[TimerFlags.SUBMISSION_RETRY].next() is None
        ):
            # No submission retry lined up: definitive failure.
            # See github #476.
            no_retries = True
            if itask.state_reset(TASK_STATUS_SUBMIT_FAILED, forced=forced):
                if itask.removed:
                    # Need to update DB as task not include in pool update
                    self.workflow_db_mgr.put_update_task_state(itask)
                else:
                    self.setup_event_handlers(
                        itask, self.EVENT_SUBMIT_FAILED,
                        f'job {self.EVENT_SUBMIT_FAILED}'
                    )
                itask.state.outputs.set_message_complete(
                    TASK_OUTPUT_SUBMIT_FAILED
                )
                self.data_store_mgr.delta_task_output(
                    itask, TASK_OUTPUT_SUBMIT_FAILED)
                self.data_store_mgr.delta_task_state(itask)
        else:
            # There is a submission retry lined up.
            timer = itask.try_timers[TimerFlags.SUBMISSION_RETRY]
            self._retry_task(itask, timer.timeout, submit_retry=True)
            delay_msg = f"retrying in {timer.delay_timeout_as_str()}"
            LOG.warning(f"[{itask}] {delay_msg}")
            msg = f"job {self.EVENT_SUBMIT_FAILED}, {delay_msg}"
            self.setup_event_handlers(itask, self.EVENT_SUBMIT_RETRY, msg)

        # Register newly submit-failed job with the database and datastore.
        job_tokens = itask.tokens.duplicate(job=str(itask.submit_num))
        self._insert_task_job(
            itask, event_time, self.JOB_SUBMIT_FAIL_FLAG, forced=forced)
        self.data_store_mgr.delta_job_state(
            job_tokens,
            TASK_STATUS_SUBMIT_FAILED
        )
        self._reset_job_timers(itask)

        return no_retries

    def _process_message_submitted(
        self, itask: 'TaskProxy', event_time: str, forced: bool
    ) -> None:
        """Helper for process_message, handle a submit-succeeded message."""
        with suppress(KeyError):
            summary = itask.summary
            LOG.info(
                f"[{itask}] submitted to "
                f"{summary['platforms_used'][itask.submit_num]}:"
                f"{summary['job_runner_name']}"
                f"[{summary['submit_method_id']}]"
            )

        itask.set_summary_time('submitted', event_time)
        if itask.run_mode == RunMode.SIMULATION:
            # Simulate job started as well.
            itask.set_summary_time('started', event_time)
            if itask.state_reset(TASK_STATUS_RUNNING, forced=forced):
                self.data_store_mgr.delta_task_state(itask)
            itask.state.outputs.set_message_complete(TASK_OUTPUT_STARTED)
            self.data_store_mgr.delta_task_output(itask, TASK_OUTPUT_STARTED)

        else:
            # Unset started and finished times in case of resubmission.
            itask.set_summary_time('started')
            itask.set_summary_time('finished')
            if itask.state.status == TASK_STATUS_PREPARING:
                # The job started message can (rarely) come in before the
                # submit command returns - in which case do not go back to
                # 'submitted'.
                if itask.state_reset(TASK_STATUS_SUBMITTED, forced=forced):
                    itask.state_reset(is_queued=False, forced=forced)
                    self.setup_event_handlers(
                        itask,
                        self.EVENT_SUBMITTED,
                        f'job {self.EVENT_SUBMITTED}',
                    )
                    self.data_store_mgr.delta_task_state(itask)
                self._reset_job_timers(itask)

        # Register the newly submitted job with the database and datastore.
        # Do after itask has changed state
        self._insert_task_job(
            itask, event_time, self.JOB_SUBMIT_SUCCESS_FLAG, forced=forced)
        job_tokens = itask.tokens.duplicate(job=str(itask.submit_num))
        self.data_store_mgr.delta_job_time(
            job_tokens,
            'submitted',
            event_time,
        )
        if itask.run_mode == RunMode.SIMULATION:
            # Simulate job started as well.
            self.data_store_mgr.delta_job_time(
                job_tokens,
                'started',
                event_time,
            )
        else:
            self.data_store_mgr.delta_job_state(
                job_tokens,
                TASK_STATUS_SUBMITTED,
            )

    def _insert_task_job(
        self,
        itask: 'TaskProxy',
        event_time: str,
        submit_status: int,
        forced: bool = False
    ):
        """Insert a new job proxy into the datastore.

        Args:
            itask: create a job proxy for this task proxy
            event_time: time of job submission
            submit_status: 0 (success), 1 (fail)

        """
        # itask.jobs appends for automatic retries (which reuse the same task
        # proxy) but a retriggered task that was not already in the pool will
        # not see previous submissions (so can't use itask.jobs[submit_num-1]).
        # And transient tasks, used for setting outputs and spawning children,
        # do not submit jobs.
        if (
            itask.run_mode and itask.run_mode.value in JOBLESS_MODES
            or forced
        ):
            job_conf = {"submit_num": itask.submit_num}
        else:
            try:
                job_conf = itask.jobs[-1]
            except IndexError:
                # we do not have access to the job config (e.g. Scheduler
                # crashed) - https://github.com/cylc/cylc-flow/pull/6326
                job_id = itask.tokens.duplicate(
                    job=itask.submit_num
                ).relative_id
                LOG.warning(
                    f'Could not find the job configuration for "{job_id}".'
                )
                itask.jobs.append({"submit_num": itask.submit_num})
                job_conf = itask.jobs[-1]

        # Job status should be task status unless task is awaiting a
        # retry:
        if itask.state.status == TASK_STATUS_WAITING and itask.try_timers:
            job_status = (
                TASK_STATUS_SUBMITTED if submit_status == 0
                else TASK_STATUS_SUBMIT_FAILED
            )
        else:
            job_status = itask.state.status

        # insert job into data store
        self.data_store_mgr.insert_job(
            itask.tdef.name,
            itask.point,
            job_status,
            {
                **job_conf,
                # NOTE: the platform name may have changed since task
                # preparation started due to intelligent host (and or
                # platform) selection
                'platform': itask.platform,
            },
        )
        # update job in database
        # NOTE: the job must be added to the DB earlier so that Cylc can
        # reconnect with job submissions if the scheduler is restarted
        self.workflow_db_mgr.put_update_task_jobs(
            itask,
            {
                'submit_status': submit_status,
                'time_submit_exit': event_time,
                'job_id': itask.summary.get('submit_method_id'),
                # NOTE: the platform name may have changed since task
                # preparation started due to intelligent host (and or
                # platform) selection
                'platform_name': itask.platform['name'],
            }
        )

    def _setup_job_logs_retrieval(self, itask, event) -> None:
        """Set up remote job logs retrieval.

        For a task with a job completion event, i.e. succeeded, failed,
        (execution) retry.
        """
        if (
            event not in self.JOB_LOGS_RETRIEVAL_EVENTS
            or not is_remote_platform(itask.platform)
            or not self._get_remote_conf(itask, "retrieve job logs")
        ):
            # event does not need to be processed
            return

        id_key = EventKey(
            self.HANDLER_JOB_LOGS_RETRIEVE,
            event,
            event,
            itask.tokens.duplicate(job=itask.submit_num),
        )
        if id_key in self._event_timers:
            # event already being processed
            return

        retry_delays = self._get_remote_conf(
            itask, "retrieve job logs retry delays")
        if not retry_delays:
            retry_delays = [0]
        self.add_event_timer(
            id_key,
            TaskActionTimer(
                TaskJobLogsRetrieveContext(
                    key=self.HANDLER_JOB_LOGS_RETRIEVE,
                    platform_name=itask.platform['name'],
                    max_size=self._get_remote_conf(
                        itask, "retrieve job logs max size"
                    ),
                ),
                retry_delays
            )
        )

    def _setup_event_mail(
        self,
        itask: 'TaskProxy',
        event: str,
        message: str,
    ) -> None:
        """Set up task event notification, by email."""
        if event not in self._get_events_conf(itask, "mail events", []):
            # event does not need to be processed
            return

        id_key = EventKey(
            self.HANDLER_MAIL,
            get_event_id(event, itask),
            message,
            itask.tokens.duplicate(job=itask.submit_num),
        )
        if id_key in self._event_timers:
            # event already being processed
            return

        self.add_event_timer(
            id_key,
            TaskActionTimer(
                TaskEventMailContext(
                    key=self.HANDLER_MAIL,
                    mail_from=self._get_events_conf(
                        itask, "from", f"notifications@{get_host()}"
                    ),
                    mail_to=self._get_events_conf(itask, "to", get_user())
                )
            )
        )

    def _setup_custom_event_handlers(
        self,
        itask: 'TaskProxy',
        event: str,
        message: str,
    ) -> None:
        """Set up custom task event handlers."""
        handlers = self._get_events_conf(itask, f'{event} handlers')
        if (
            handlers is None
            and event in self._get_events_conf(itask, 'handler events', [])
        ):
            handlers = self._get_events_conf(itask, 'handlers')
        if handlers is None:
            return
        retry_delays = self._get_events_conf(
            itask,
            'handler retry delays'
        )
        if not retry_delays:
            retry_delays = [0]
        # There can be multiple custom event handlers
        for i, handler in enumerate(handlers):
            id_key = EventKey(
                f'{self.HANDLER_CUSTOM}-{i:02d}',
                get_event_id(event, itask),
                message,
                itask.tokens.duplicate(job=itask.submit_num),
            )

            if id_key in self._event_timers:
                continue
            # Note: user@host may not always be set for a submit number, e.g.
            # on late event or if host select command fails. Use null string to
            # prevent issues in this case.
            platform_name = itask.summary['platforms_used'].get(
                itask.submit_num, ''
            )
            # Custom event handler can be a command template string
            # or a command that takes 4 arguments (classic interface)
            # Note quote() fails on None, need str(None).

            template_variables = self._get_handler_template_variables(
                itask,
                event,
                message,
                platform_name,
            )
            key1 = (id_key.handler, id_key.event)
            try:
                cmd = handler % template_variables
            except KeyError as exc:
                LOG.error(
                    f'{id_key.tokens.relative_id}'
                    f" {key1} bad template: {exc}")
                continue

            if cmd == handler:
                # Nothing substituted, assume classic interface
                cmd = (f"{handler} '{event}' '{self.workflow}' "
                       f"'{itask.identity}' '{message}'")
            LOG.debug(f"[{itask}] Queueing {event} handler: {cmd}")
            self.add_event_timer(
                id_key,
                TaskActionTimer(
                    CustomTaskEventHandlerContext(key=key1, cmd=cmd),
                    retry_delays
                )
            )

    def _get_handler_template_variables(
        self,
        itask,
        event,
        message,
        platform_name,
    ):
        # fmt: off
        return {
            EventData.JobID.value:
                quote(str(itask.summary['submit_method_id'])),
            EventData.JobRunnerName.value:
                quote(str(itask.summary['job_runner_name'])),
            EventData.CyclePoint.value:
                quote(str(itask.point)),
            EventData.Event.value:
                quote(event),
            EventData.FinishTime.value:
                quote(str(itask.summary['finished_time_string'])),
            EventData.ID.value:
                quote(itask.identity),
            EventData.Message.value:
                quote(message),
            EventData.TaskName.value:
                quote(itask.tdef.name),
            EventData.PlatformName.value:
                quote(platform_name),
            EventData.UserAtHost.value:
                quote(platform_name),
            EventData.StartTime.value:
                quote(str(itask.summary['started_time_string'])),
            EventData.SubmitNum.value:
                itask.submit_num,
            EventData.SubmitTime.value:
                quote(str(itask.summary['submitted_time_string'])),
            EventData.Workflow.value:
                quote(self.workflow),
            EventData.UUID.value:
                quote(self.uuid_str),
            # BACK COMPAT: Suite, SuiteUUID deprecated
            # url:
            #     https://github.com/cylc/cylc-flow/pull/4174
            # from:
            #     Cylc 8
            # remove at:
            #     Cylc 8.x
            EventData.Suite.value:  # deprecated
                quote(self.workflow),
            EventData.SuiteUUID.value:  # deprecated
                quote(self.uuid_str),
            EventData.TryNum.value:
                itask.get_try_num(),
            # BACK COMPAT: JobID_old, JobRunnerName_old
            # url:
            #     https://github.com/cylc/cylc-flow/pull/3992
            # from:
            #     Cylc < 8
            # remove at:
            #     Cylc8.x - pending announcement of deprecation
            # next 2 (JobID_old, JobRunnerName_old) are deprecated
            EventData.JobID_old.value:
                quote(str(itask.summary['submit_method_id'])),
            EventData.JobRunnerName_old.value:
                quote(str(itask.summary['job_runner_name'])),
            # task and workflow metadata
            **get_event_handler_data(
                itask.tdef.rtconfig, self.workflow_cfg)
        }
        # fmt: on

    def _reset_job_timers(self, itask):
        """Set up poll timer and timeout for task."""

        if itask.transient:
            return

        if not itask.state(*TASK_STATUSES_ACTIVE):
            # Reset, task not active
            itask.timeout = None
            itask.poll_timer = None
            return

        ctx = (itask.submit_num, itask.state.status)
        if itask.poll_timer and itask.poll_timer.ctx == ctx:
            return
        # Set poll timer
        # Set timeout
        timeref = None  # reference time, submitted or started time
        timeout = None  # timeout in setting
        if itask.state(TASK_STATUS_RUNNING):
            timeref = itask.summary['started_time']
            timeout_key = 'execution timeout'
            # Actual timeout after all polling.
            timeout = self._get_events_conf(itask, timeout_key)
            execution_polling_intervals = list(
                self._get_workflow_platforms_conf(
                    itask, 'execution polling intervals'))
            if itask.summary[TaskEventsManager.KEY_EXECUTE_TIME_LIMIT]:
                time_limit = itask.summary[
                    TaskEventsManager.KEY_EXECUTE_TIME_LIMIT]
                time_limit_polling_intervals = itask.platform.get(
                    'execution time limit polling intervals')
                delays = self.process_execution_polling_intervals(
                    execution_polling_intervals,
                    time_limit,
                    time_limit_polling_intervals
                )
            else:
                delays = execution_polling_intervals
        else:  # if itask.state.status == TASK_STATUS_SUBMITTED:
            timeref = itask.summary['submitted_time']
            timeout_key = 'submission timeout'
            timeout = self._get_events_conf(itask, timeout_key)
            delays = list(self._get_workflow_platforms_conf(
                itask, 'submission polling intervals'))
        try:
            itask.timeout = timeref + float(timeout)
            timeout_str = intvl_as_str(timeout)
        except (TypeError, ValueError):
            itask.timeout = None
            timeout_str = None
        itask.poll_timer = TaskActionTimer(ctx=ctx, delays=delays)
        # Log timeout and polling schedule
        message = f"health: {timeout_key}={timeout_str}"
        # Attempt to group identical consecutive delays as N*DELAY,...
        if itask.poll_timer.delays:
            items = []  # [(number of item - 1, item), ...]
            for delay in itask.poll_timer.delays:
                if items and items[-1][1] == delay:
                    items[-1][0] += 1
                else:
                    items.append([0, delay])
            message += ', polling intervals='
            for num, item in items:
                if num:
                    message += '%d*' % (num + 1)
                message += '%s,' % intvl_as_str(item)
            message += '...'
        LOG.debug(f"[{itask}] {message}")
        # Set next poll time
        self.check_poll_time(itask)

    @staticmethod
    def process_execution_polling_intervals(
        polling_intervals: List[float],
        time_limit: float,
        time_limit_polling_intervals: List[float]
    ) -> List[float]:
        """Create a list of polling times.

        Args:
            (execution) polling_intervals
            (execution) time_limit
            (execution) time_limit_polling_intervals

        Examples:

        >>> this = TaskEventsManager.process_execution_polling_intervals

        # Basic example:
        >>> this([40, 35], 100, [10])
        [40, 35, 35, 10]

        # Second 40 second delay gets lopped off the list because it's after
        # the execution time limit:
        >>> this([40, 40], 60, [10])
        [40, 30, 10]

        # Expand last item in exection polling intervals to fill the
        # execution time limit:
        >>> this([5, 20], 100, [10])
        [5, 20, 20, 20, 20, 25, 10]

        # There are no execution polling intervals set - polling starts
        # at execution time limit:
        >>> this([], 10, [5])
        [15, 5]

        # We have a list of execution time limit polling intervals,
        >>> this([10], 25, [5, 6, 7, 8])
        [10, 10, 10, 6, 7, 8]
        """
        delays = polling_intervals
        if sum(delays) > time_limit:
            # Remove execution polling which would overshoot the
            # execution time limit:
            while sum(delays) > time_limit:
                del delays[-1]
        elif delays:
            # Repeat the last execution polling interval up to the execution
            # time limit:
            size = int((time_limit - sum(delays)) / delays[-1])
            delays.extend([delays[-1]] * size)

        # After the last delay before the execution time limit add the
        # delay to get to the execution_time_limit
        if len(time_limit_polling_intervals) == 1:
            time_limit_polling_intervals.append(
                time_limit_polling_intervals[0]
            )
        time_limit_polling_intervals[0] += time_limit - sum(delays)

        # After the execution time limit poll at execution time limit polling
        # intervals.
        delays += time_limit_polling_intervals
        return delays

    def add_event_timer(self, id_key: EventKey, event_timer) -> None:
        """Add a new event timer.

        Args:
            id_key (str)
            timer (TaskActionTimer)

        """
        self._event_timers[id_key] = event_timer
        self.event_timers_updated = True

    def remove_event_timer(self, id_key: EventKey) -> None:
        """Remove an event timer.

        Args:
            id_key (str)

        """
        del self._event_timers[id_key]
        self.event_timers_updated = True

    def unset_waiting_event_timer(self, id_key: EventKey) -> None:
        """Invoke unset_waiting on an event timer."""
        self._event_timers[id_key].unset_waiting()
        self.event_timers_updated = True

    def reset_bad_hosts(self):
        """Clear bad_hosts list.
        """
        if self.bad_hosts:
            LOG.info(
                'Clearing bad hosts: '
                f'{self.bad_hosts}'
            )
            self.bad_hosts.clear()

    def spawn_children(self, itask: 'TaskProxy', output: str) -> None:
        # update DB task outputs
        self.workflow_db_mgr.put_update_task_outputs(itask)
        # spawn child-tasks
        self.spawn_func(itask, output)<|MERGE_RESOLUTION|>--- conflicted
+++ resolved
@@ -1304,17 +1304,13 @@
             self.data_store_mgr.delta_task_state(itask)
 
     def _process_message_failed(
-<<<<<<< HEAD
-            self, itask, event_time, message, forced, full_message
-    ):
-=======
         self,
         itask: 'TaskProxy',
         event_time: Optional[str],
         message: str,
         forced: bool,
+        full_message: str,
     ) -> bool:
->>>>>>> c8db7d18
         """Helper for process_message, handle a failed message.
 
         Return True if no retries (hence go to the failed state).
@@ -1431,6 +1427,7 @@
         self,
         itask: 'TaskProxy',
         event_time: Optional[str],
+        submit_num: int,
         forced: bool,
     ):
         """Helper for process_message, handle a submit-failed message.
