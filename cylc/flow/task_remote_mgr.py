--- conflicted
+++ resolved
@@ -198,13 +198,8 @@
         if cylc.flow.flags.debug:
             cmd.append('--debug')
         cmd.append(str(install_target))
-<<<<<<< HEAD
-        cmd.append(get_remote_workflow_run_dir(platform, self.workflow))
+        cmd.append(get_remote_workflow_run_dir(self.workflow))
         dirs_to_symlink = get_dirs_to_symlink(install_target, self.workflow)
-=======
-        cmd.append(get_remote_suite_run_dir(self.suite))
-        dirs_to_symlink = get_dirs_to_symlink(install_target, self.suite)
->>>>>>> 6d5a95ea
         for key, value in dirs_to_symlink.items():
             if value is not None:
                 cmd.append(f"{key}={quote(value)} ")
@@ -239,11 +234,7 @@
             if cylc.flow.flags.debug:
                 cmd.append('--debug')
             cmd.append(install_target)
-<<<<<<< HEAD
-            cmd.append(get_remote_workflow_run_dir(platform, self.workflow))
-=======
-            cmd.append(get_remote_suite_run_dir(self.suite))
->>>>>>> 6d5a95ea
+            cmd.append(get_remote_workflow_run_dir(self.workflow))
             cmd = construct_ssh_cmd(cmd, platform, timeout='10s')
             LOG.debug(
                 "Removing authentication keys and contact file "
@@ -356,13 +347,8 @@
         """
         install_target = platform['install target']
         self.remote_init_map[install_target] = REMOTE_FILE_INSTALL_IN_PROGRESS
-<<<<<<< HEAD
         src_path = get_workflow_run_dir(self.workflow)
-        dst_path = get_remote_workflow_run_dir(platform, self.workflow)
-=======
-        src_path = get_workflow_run_dir(self.suite)
-        dst_path = get_remote_suite_run_dir(self.suite)
->>>>>>> 6d5a95ea
+        dst_path = get_remote_workflow_run_dir(self.workflow)
         install_target = platform['install target']
         ctx = SubProcContext(
             'file-install',
