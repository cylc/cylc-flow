# THIS FILE IS PART OF THE CYLC WORKFLOW ENGINE.
# Copyright (C) NIWA & British Crown (Met Office) & Contributors.
#
# This program is free software: you can redistribute it and/or modify
# it under the terms of the GNU General Public License as published by
# the Free Software Foundation, either version 3 of the License, or
# (at your option) any later version.
#
# This program is distributed in the hope that it will be useful,
# but WITHOUT ANY WARRANTY; without even the implied warranty of
# MERCHANTABILITY or FITNESS FOR A PARTICULAR PURPOSE.  See the
# GNU General Public License for more details.
#
# You should have received a copy of the GNU General Public License
# along with this program.  If not, see <http://www.gnu.org/licenses/>.

"""Cylc scheduler commands.

These are the scripts which are actioned on the Scheduler instance when you
call a mutation.

Each is an async generator providing functionalities for:

* Validation:
  * The generator is executed up to the first "yield" before the command is
    queued.
  * Validation and argument parsing can be performed at this stage.
  * If the generator raises an Exception then the error message will be
    communicated back to the user and the command will not be queued.
  * If the execution string is not obvious to a user, catch the exception and
    re-raise it as an InputError with a more obvious string.
  * Any other exceptions will be treated as genuine errors.
* Execution:
  * The generator is executed up to the second "yield" when the command is run
    by the Scheduler's main-loop:
  * The execution may also stop at a return or the end of the generator code.
  * If the generator raises a CommandFailedError at this stage, the error will
    be caught and logged.
  * Any other exceptions will be treated as genuine errors.

In the future we may change this interface to allow generators to "yield" any
arbitrary number of strings to serve the function of communicating command
progress back to the user. For example, the generator might yield the messages:

* Command queued.
* Done 1/3 things
* Done 2/3 things
* Done 3/3 things
* Done

For more info see: https://github.com/cylc/cylc-flow/issues/3329

"""

from contextlib import suppress
from time import (
    sleep,
    time,
)
from typing import (
    TYPE_CHECKING,
    AsyncGenerator,
    Callable,
    Dict,
    Iterable,
    List,
    Optional,
    TypeVar,
    Union,
)

from metomi.isodatetime.parsers import TimePointParser

from cylc.flow import LOG
import cylc.flow.command_validation as validate
from cylc.flow.exceptions import (
    CommandFailedError,
    CyclingError,
    CylcConfigError,
)
import cylc.flow.flags
from cylc.flow.flow_mgr import get_flow_nums_set
from cylc.flow.log_level import log_level_to_verbosity
from cylc.flow.network.schema import WorkflowStopMode
from cylc.flow.parsec.exceptions import ParsecError
from cylc.flow.run_modes import RunMode
from cylc.flow.task_id import TaskID
<<<<<<< HEAD
from cylc.flow.workflow_status import StopMode
=======
from cylc.flow.workflow_status import (
    RunMode,
    StopMode,
)
>>>>>>> 9ff50f82


if TYPE_CHECKING:
    from cylc.flow.scheduler import Scheduler

    # define a type for command implementations
    Command = Callable[..., AsyncGenerator]
    # define a generic type needed for the @_command decorator
    _TCommand = TypeVar('_TCommand', bound=Command)

# a directory of registered commands (populated on module import)
COMMANDS: 'Dict[str, Command]' = {}


def _command(name: str):
    """Decorator to register a command."""
    def _command(fcn: '_TCommand') -> '_TCommand':
        nonlocal name
        COMMANDS[name] = fcn
        fcn.command_name = name  # type: ignore[attr-defined]
        return fcn
    return _command


async def run_cmd(bound_fcn: AsyncGenerator):
    """Run a command outside of the scheduler's main loop.

    Normally commands are run via the Scheduler's command_queue (which is
    correct), however, there are some use cases for running commands outside of
    the loop:

    * Running synchronous commands within the scheduler itself (e.g. on
      shutdown).
    * Integration tests (where you may want to cut out the main loop and
      command queueing mechanism for simplicity).

    For these purposes use "run_cmd", otherwise, queue commands via the
    scheduler as normal.
    """
    await bound_fcn.__anext__()  # validate
    with suppress(StopAsyncIteration):
        return await bound_fcn.__anext__()  # run


@_command('set')
async def set_prereqs_and_outputs(
    schd: 'Scheduler',
    tasks: List[str],
    flow: List[str],
    outputs: Optional[List[str]] = None,
    prerequisites: Optional[List[str]] = None,
    flow_wait: bool = False,
    flow_descr: Optional[str] = None,
) -> AsyncGenerator:
    """Force spawn task successors.

    Note, the "outputs" and "prerequisites" arguments might not be
    populated in the mutation arguments so must provide defaults here.
    """
    validate.consistency(outputs, prerequisites)
    outputs = validate.outputs(outputs)
    prerequisites = validate.prereqs(prerequisites)
    validate.flow_opts(flow, flow_wait)
    validate.is_tasks(tasks)

    yield

    if outputs is None:
        outputs = []
    if prerequisites is None:
        prerequisites = []
    yield schd.pool.set_prereqs_and_outputs(
        tasks,
        outputs,
        prerequisites,
        flow,
        flow_wait,
        flow_descr,
    )


@_command('stop')
async def stop(
    schd: 'Scheduler',
    mode: Union[str, 'StopMode'],
    cycle_point: Optional[str] = None,
    # NOTE clock_time YYYY/MM/DD-HH:mm back-compat removed
    clock_time: Optional[str] = None,
    task: Optional[str] = None,
    flow_num: Optional[int] = None,
):
    if task:
        validate.is_tasks([task])
    yield
    if flow_num:
        schd.pool.stop_flow(flow_num)
        return

    if cycle_point is not None:
        # schedule shutdown after tasks pass provided cycle point
        point = TaskID.get_standardised_point(cycle_point)
        if point is not None and schd.pool.set_stop_point(point):
            schd.options.stopcp = str(point)
            schd.config.stop_point = point
            schd.workflow_db_mgr.put_workflow_stop_cycle_point(
                schd.options.stopcp
            )
        schd._update_workflow_state()
    elif clock_time is not None:
        # schedule shutdown after wallclock time passes provided time
        parser = TimePointParser()
        schd.set_stop_clock(
            int(parser.parse(clock_time).seconds_since_unix_epoch)
        )
        schd._update_workflow_state()
    elif task is not None:
        # schedule shutdown after task succeeds
        task_id = TaskID.get_standardised_taskid(task)
        schd.pool.set_stop_task(task_id)
        schd._update_workflow_state()
    else:
        # immediate shutdown
        with suppress(KeyError):
            # By default, mode from mutation is a name from the
            # WorkflowStopMode graphene.Enum, but we need the value
            mode = WorkflowStopMode[mode]  # type: ignore[misc]
        try:
            mode = StopMode(mode)
        except ValueError:
            raise CommandFailedError(f"Invalid stop mode: '{mode}'") from None
        schd._set_stop(mode)
        if mode is StopMode.REQUEST_KILL:
            schd.time_next_kill = time()


@_command('release')
async def release(schd: 'Scheduler', tasks: Iterable[str]):
    """Release held tasks."""
    validate.is_tasks(tasks)
    yield
    yield schd.pool.release_held_tasks(tasks)


@_command('release_hold_point')
async def release_hold_point(schd: 'Scheduler'):
    """Release all held tasks and unset workflow hold after cycle point,
    if set."""
    yield
    LOG.info("Releasing all tasks and removing hold cycle point.")
    schd.pool.release_hold_point()
    schd._update_workflow_state()


@_command('resume')
async def resume(schd: 'Scheduler'):
    """Resume paused workflow."""
    yield
    schd.resume_workflow()


@_command('poll_tasks')
async def poll_tasks(schd: 'Scheduler', tasks: Iterable[str]):
    """Poll pollable tasks or a task or family if options are provided."""
    validate.is_tasks(tasks)
    yield
    if schd.get_run_mode() == RunMode.SIMULATION:
        yield 0
    itasks, _, bad_items = schd.pool.filter_task_proxies(tasks)
    schd.task_job_mgr.poll_task_jobs(schd.workflow, itasks)
    yield len(bad_items)


@_command('kill_tasks')
async def kill_tasks(schd: 'Scheduler', tasks: Iterable[str]):
    """Kill tasks.

    Args:
        tasks: Tasks/families/globs to kill.
    """
    validate.is_tasks(tasks)
    yield
    active, _, unmatched = schd.pool.filter_task_proxies(tasks)
    num_unkillable = schd.kill_tasks(active)
    yield len(unmatched) + num_unkillable


@_command('hold')
async def hold(schd: 'Scheduler', tasks: Iterable[str]):
    """Hold specified tasks."""
    validate.is_tasks(tasks)
    yield
    yield schd.pool.hold_tasks(tasks)


@_command('set_hold_point')
async def set_hold_point(schd: 'Scheduler', point: str):
    """Hold all tasks after the specified cycle point."""
    cycle_point = TaskID.get_standardised_point(point)
    if cycle_point is None:
        raise CyclingError("Cannot set hold point to None")
    yield
    LOG.info(
        f"Setting hold cycle point: {cycle_point}\n"
        "All tasks after this point will be held."
    )
    schd.pool.set_hold_point(cycle_point)
    schd._update_workflow_state()


@_command('pause')
async def pause(schd: 'Scheduler'):
    """Pause the workflow."""
    yield
    schd.pause_workflow()


@_command('set_verbosity')
async def set_verbosity(schd: 'Scheduler', level: Union[int, str]):
    """Set workflow verbosity."""
    try:
        lvl = int(level)
        LOG.setLevel(lvl)
    except (TypeError, ValueError) as exc:
        raise CommandFailedError(exc) from None
    cylc.flow.flags.verbosity = log_level_to_verbosity(lvl)
    yield


@_command('remove_tasks')
async def remove_tasks(
    schd: 'Scheduler', tasks: Iterable[str], flow: List[str]
):
    """Remove tasks."""
    validate.is_tasks(tasks)
    validate.flow_opts(flow, flow_wait=False, allow_new_or_none=False)
    yield
    flow_nums = get_flow_nums_set(flow)
    schd.remove_tasks(tasks, flow_nums)


@_command('reload_workflow')
async def reload_workflow(schd: 'Scheduler'):
    """Reload workflow configuration."""
    yield
    # pause the workflow if not already
    was_paused_before_reload = schd.is_paused
    if not was_paused_before_reload:
        schd.pause_workflow('Reloading workflow')
        schd.process_workflow_db_queue()  # see #5593

    # flush out preparing tasks before attempting reload
    schd.reload_pending = 'waiting for pending tasks to submit'
    while schd.release_queued_tasks():
        # Run the subset of main-loop functionality required to push
        # preparing through the submission pipeline and keep the workflow
        # responsive (e.g. to the `cylc stop` command).

        # NOTE: this reload method was called by process_command_queue
        # which is called synchronously in the main loop so this call is
        # blocking to other main loop functions

        # subproc pool - for issueing/tracking remote-init commands
        schd.proc_pool.process()
        # task messages - for tracking task status changes
        schd.process_queued_task_messages()
        # command queue - keeps the scheduler responsive
        await schd.process_command_queue()
        # allows the scheduler to shutdown --now
        await schd.workflow_shutdown()
        # keep the data store up to date with what's going on
        await schd.update_data_structure()
        schd.update_data_store()
        # give commands time to complete
        sleep(1)  # give any remove-init's time to complete

    # reload the workflow definition
    schd.reload_pending = 'loading the workflow definition'
    schd.update_data_store()  # update workflow status msg
    schd._update_workflow_state()
    LOG.info("Reloading the workflow definition.")
    try:
        config = schd.load_flow_file(is_reload=True)
    except (ParsecError, CylcConfigError) as exc:
        if cylc.flow.flags.verbosity > 1:
            # log full traceback in debug mode
            LOG.exception(exc)
        LOG.critical(
            f'Reload failed - {exc.__class__.__name__}: {exc}'
            '\nThis is probably due to an issue with the new'
            ' configuration.'
            '\nTo continue with the pre-reload config, un-pause the'
            ' workflow.'
            '\nOtherwise, fix the configuration and attempt to reload'
            ' again.'
        )
    else:
        schd.reload_pending = 'applying the new config'
        old_tasks = set(schd.config.get_task_name_list())
        # Things that can't change on workflow reload:
        schd._set_workflow_params(
            schd.workflow_db_mgr.pri_dao.select_workflow_params()
        )
        schd.apply_new_config(config, is_reload=True)
        schd.broadcast_mgr.linearized_ancestors = (
            schd.config.get_linearized_ancestors()
        )

        schd.task_events_mgr.mail_interval = schd.cylc_config['mail'][
            'task event batch interval'
        ]
        schd.task_events_mgr.mail_smtp = schd._get_events_conf("smtp")
        schd.task_events_mgr.mail_footer = schd._get_events_conf("footer")

        # Log tasks that have been added by the reload, removed tasks are
        # logged by the TaskPool.
        add = set(schd.config.get_task_name_list()) - old_tasks
        for task in add:
            LOG.warning(f"Added task: '{task}'")
        schd.workflow_db_mgr.put_workflow_template_vars(schd.template_vars)
        schd.workflow_db_mgr.put_runtime_inheritance(schd.config)
        schd.workflow_db_mgr.put_workflow_params(schd)
        schd.process_workflow_db_queue()  # see #5593
        schd.is_updated = True
        schd.is_reloaded = True
        schd._update_workflow_state()

        # Re-initialise data model on reload
        schd.data_store_mgr.initiate_data_model(schd.is_reloaded)

        # Reset the remote init map to trigger fresh file installation
        schd.task_job_mgr.task_remote_mgr.remote_init_map.clear()
        schd.task_job_mgr.task_remote_mgr.is_reload = True
        schd.pool.reload(config)
        # Load jobs from DB
        schd.workflow_db_mgr.pri_dao.select_jobs_for_restart(
            schd.data_store_mgr.insert_db_job
        )
        if schd.pool.compute_runahead(force=True):
            schd.pool.release_runahead_tasks()
        schd.is_reloaded = True
        schd.is_updated = True

        LOG.info("Reload completed.")

    # resume the workflow if previously paused
    schd.reload_pending = False
    schd.update_data_store()  # update workflow status msg
    schd._update_workflow_state()
    if not was_paused_before_reload:
        schd.resume_workflow()
        schd.process_workflow_db_queue()  # see #5593


@_command('force_trigger_tasks')
async def force_trigger_tasks(
    schd: 'Scheduler',
    tasks: Iterable[str],
    flow: List[str],
    flow_wait: bool = False,
    flow_descr: Optional[str] = None,
):
    """Manual task trigger."""
    validate.is_tasks(tasks)
    validate.flow_opts(flow, flow_wait)
    yield
    yield schd.pool.force_trigger_tasks(tasks, flow, flow_wait, flow_descr)<|MERGE_RESOLUTION|>--- conflicted
+++ resolved
@@ -85,14 +85,7 @@
 from cylc.flow.parsec.exceptions import ParsecError
 from cylc.flow.run_modes import RunMode
 from cylc.flow.task_id import TaskID
-<<<<<<< HEAD
 from cylc.flow.workflow_status import StopMode
-=======
-from cylc.flow.workflow_status import (
-    RunMode,
-    StopMode,
-)
->>>>>>> 9ff50f82
 
 
 if TYPE_CHECKING:
