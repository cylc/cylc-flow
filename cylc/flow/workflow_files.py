--- conflicted
+++ resolved
@@ -1620,18 +1620,12 @@
     validate_workflow_name(workflow_name)
     if run_name in WorkflowFiles.RESERVED_NAMES:
         raise WorkflowFilesError(f'Run name cannot be "{run_name}".')
-<<<<<<< HEAD
-    validate_source_dir(source, flow_name)
-    run_path_base = Path(get_workflow_run_dir(flow_name))
-    check_nested_dirs(run_path_base)
-=======
     if run_name is not None and len(Path(run_name).parts) != 1:
         raise WorkflowFilesError(
             f'Run name cannot be a path. (You used {run_name})'
         )
     validate_source_dir(source, workflow_name)
     run_path_base = Path(get_workflow_run_dir(workflow_name))
->>>>>>> 49162b27
     relink, run_num, rundir = get_run_dir_info(
         run_path_base, run_name, no_run_name)
     if Path(rundir).exists():
