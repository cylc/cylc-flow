#!/usr/bin/env python3
#
# THIS FILE IS PART OF THE CYLC WORKFLOW ENGINE.
# Copyright (C) NIWA & British Crown (Met Office) & Contributors.
#
# This program is free software: you can redistribute it and/or modify
# it under the terms of the GNU General Public License as published by
# the Free Software Foundation, either version 3 of the License, or
# (at your option) any later version.
#
# This program is distributed in the hope that it will be useful,
# but WITHOUT ANY WARRANTY; without even the implied warranty of
# MERCHANTABILITY or FITNESS FOR A PARTICULAR PURPOSE.  See the
# GNU General Public License for more details.
#
# You should have received a copy of the GNU General Public License
# along with this program.  If not, see <http://www.gnu.org/licenses/>.

"""cylc graph [OPTIONS] ARGS

Produces graphical and textural representations of workflow dependencies.

Examples:
    # generate a graphical representation of workflow dependencies
    # (requires graphviz to be installed in the Cylc environment)
    $ cylc graph one

    # print a textual representation of the graph of the flow one
    $ cylc graph one --reference

    # display the difference between the flows one and two
    $ cylc graph one --diff two
"""

from difflib import unified_diff
import re
from shutil import which
from subprocess import Popen, PIPE
import sys
<<<<<<< HEAD
from typing import Callable, List, Optional, TYPE_CHECKING, Tuple
=======
from tempfile import NamedTemporaryFile
>>>>>>> bf47d510

from cylc.flow.config import WorkflowConfig
from cylc.flow.exceptions import UserInputError
from cylc.flow.option_parsers import CylcOptionParser as COP
from cylc.flow.templatevars import get_template_vars
from cylc.flow.terminal import cli_function
from cylc.flow.workflow_files import parse_reg

if TYPE_CHECKING:
    from optparse import Values


def sort_integer_node(item):
    """Return sort tokens for nodes with cyclepoints in integer format.

    Example:
        >>> sort_integer_node('foo.11')
        ('foo', 11)

    """
    name, point = item.split('.')
    return (name, int(point))


def sort_integer_edge(item):
    """Return sort tokens for edges with cyclepoints in integer format.

    Example:
        >>> sort_integer_edge(('foo.11', 'foo.12', None))
        (('foo', 11), ('foo', 12))
        >>> sort_integer_edge(('foo.11', None , None))
        (('foo', 11), ('', 0))

    """

    return (
        sort_integer_node(item[0]),
        sort_integer_node(item[1]) if item[1] else ('', 0)
    )


def sort_datetime_edge(item):
    """Return sort tokens for edges with cyclepoints in ISO8601 format.

    Example:
        >>> sort_datetime_edge(('a', None, None))
        ('a', '')

    """
    return (item[0], item[1] or '')


def graph_workflow(
    config,
    start_point_str=None,
    stop_point_str=None,
    grouping=None,
    show_suicide=False,
    write=print
):
    """Implement ``cylc-graph --reference``."""
    graph = config.get_graph_raw(
        start_point_str,
        stop_point_str,
        grouping
    )
    if not graph:
        return

    # set sort keys based on cycling mode
    if config.cfg['scheduling']['cycling mode'] == 'integer':
        # integer sorting
        node_sort = sort_integer_node
        edge_sort = sort_integer_edge
    else:
        # datetime sorting
        node_sort = None  # lexicographically sortable
        edge_sort = sort_datetime_edge

    edges = (
        (left, right)
        for left, right, _, suicide, _ in graph
        if right
        if show_suicide or not suicide
    )
    for left, right in sorted(set(edges), key=edge_sort):
        write('edge "%s" "%s"' % (left, right))

    write('graph')

    # print nodes
    nodes = (
        node
        for left, right, _, suicide, _ in graph
        for node in (left, right)
        if node
        if show_suicide or not suicide
    )
    for node in sorted(set(nodes), key=node_sort):
        write('node "%s" "%s"' % (node, node.replace('.', r'\n')))

    write('stop')


def graph_inheritance(config, write=print):
    """Implement ``cylc-graph --reference --namespaces``."""
    edges = set()
    nodes = set()
    for namespace, tasks in config.get_parent_lists().items():
        for task in tasks:
            edges.add((task, namespace))
            nodes.add(task)

    for namespace in config.get_parent_lists():
        nodes.add(namespace)

    for edge in sorted(edges):
        write('edge "%s" "%s"' % edge)

    write('graph')

    for node in sorted(nodes):
        write('node "%s" "%s"' % (node, node))

    write('stop')


def get_config(workflow: str, opts: 'Values') -> WorkflowConfig:
    """Return a WorkflowConfig object for the provided reg / path."""
    workflow, flow_file = parse_reg(workflow, src=True)
    template_vars = get_template_vars(opts, flow_file)
    return WorkflowConfig(
        workflow, flow_file, opts, template_vars=template_vars
    )


def get_option_parser():
    """CLI."""
    parser = COP(
        __doc__, jset=True, prep=True,
        argdoc=[
            ('[WORKFLOW]', 'Workflow name or path'),
            ('[START]', 'Graph start; defaults to initial cycle point'),
            (
                '[STOP]',
                'Graph stop point or interval; defaults to 3 points from START'
            )
        ]
    )

    parser.add_option(
        '-g', '--group',
        help="task family to group. Can be used multiple times. "
        "Use '<all>' to specify all families above root.",
        action='append', default=[], dest='grouping')

    parser.add_option(
        '-c', '--cycles',
        help='Group tasks by cycle point.',
        action='store_true',
        default=False,
    )

    parser.add_option(
        '-t', '--transpose',
        help='Transpose graph.',
        action='store_true',
        default=False,
    )

    parser.add_option(
        '-o',
        help=(
            'Output the graph to a file. The file extension determines the'
            ' format.'
        ),
        action='store',
        dest='output'
    )

    parser.add_option(
        '-n', '--namespaces',
        help='Plot the workflow namespace inheritance hierarchy '
             '(task run time properties).',
        action='store_true', default=False, dest='namespaces')

    parser.add_option(
        '-r', '--reference',
        help='Output in a sorted plain text format for comparison purposes. '
             'If not given, assume --output-file=-.',
        action='store_true', default=False, dest='reference')

    parser.add_option(
        '--show-suicide',
        help='Show suicide triggers. Not shown by default.',
        action='store_true', default=False, dest='show_suicide')

    parser.add_option(
        '--icp', action='store', default=None, metavar='CYCLE_POINT', help=(
            'Set initial cycle point. Required if not defined in flow.cylc.'))

    parser.add_option(
        '--diff',
        help='Show the difference between two workflows (implies --reference)',
        action='store',
    )

    parser.add_cylc_rose_options()

    return parser


def dot(opts, lines):
    """Render a graph using graphviz 'dot'.

    This crudely re-parses the output of the reference output for simplicity.

    This functionality will be replaced by the GUI.

    """
    if not which('dot'):
        sys.exit('Graphviz must be installed to render graphs.')

    # set filename and output format
    if opts.output:
        filename = opts.output
        try:
            fmt = filename.rsplit('.', 1)[1]
        except IndexError:
            sys.exit('Output filename requires a format.')
    else:
        filename = NamedTemporaryFile().name
        fmt = 'png'

    # scrape nodes and edges from the reference output
    node = re.compile(r'node "(.*)" "(.*)"')
    edge = re.compile(r'edge "(.*)" "(.*)"')
    nodes = {}
    edges = []
    for line in lines:
        match = node.match(line)
        if match:
            if opts.namespaces:
                task = match.group(1)
                cycle = ''
            else:
                task, cycle = match.group(1).split('.')
                nodes.setdefault(cycle, []).append(task)
            continue
        match = edge.match(line)
        if match:
            edges.append(match.groups())

    # write graph header
    dot = [
        'digraph {',
        '  graph [fontname="sans" fontsize="25"]',
        '  node [fontname="sans"]',
    ]
    if opts.transpose:
        dot.append('  rankdir="LR"')
    if opts.namespaces:
        dot.append('  node [shape="rect"]')

    # write nodes
    for cycle, tasks in nodes.items():
        if opts.cycles:
            dot.extend(
                [
                    f'  subgraph "cluster_{cycle}" {{ ',
                    f'    label="{cycle}"',
                    '    style="dashed"',
                ]
            )
        dot.extend(
            rf'    "{task}.{cycle}" [label="{task}\n{cycle}"]'
            for task in tasks
        )
        dot.append('  }' if opts.cycles else '')

    # write edges
    for left, right in edges:
        dot.append(f'  "{left}" -> "{right}"')

    # close graph
    dot.append('}')

    # render graph
    proc = Popen(
        ['dot', f'-T{fmt}', '-o', filename],
        stdin=PIPE,
        text=True
    )
    proc.communicate('\n'.join(dot))
    proc.wait()
    if proc.returncode:
        sys.exit('Graphing Failed')

    return filename


def gui(filename):
    """Open the rendered image file."""
    try:
        from PIL import Image
    except ModuleNotFoundError:
        print(f'Graph rendered to {filename}')
    else:
        img = Image.open(filename)
        img.show()


@cli_function(get_option_parser)
def main(
    parser: COP,
    opts: 'Values',
    workflow: str,
    start: Optional[str] = None,
    stop: Optional[str] = None
) -> None:
    """Implement ``cylc graph``."""
    if opts.grouping and opts.namespaces:
        raise UserInputError('Cannot combine --group and --namespaces.')

<<<<<<< HEAD
    write: Callable = print
    flows: List[Tuple[str, List[str]]] = [(workflow, [])]
=======
    template_vars = get_template_vars(opts, workflow)

    lines = []
    if not (opts.reference or opts.diff):
        write = lines.append
    else:
        write = print

    flows = [(workflow, [])]
>>>>>>> bf47d510
    if opts.diff:
        flows.append((opts.diff, []))

    for flow, graph in flows:
        if opts.diff:
            write = graph.append
        config = get_config(flow, opts)
        if opts.namespaces:
            graph_inheritance(config, write=write)
        else:
            graph_workflow(
                config,
                start,
                stop,
                grouping=opts.grouping,
                show_suicide=opts.show_suicide,
                write=write
            )

    if opts.diff:
        diff_lines = list(
            unified_diff(
                [f'{line}\n' for line in flows[0][1]],
                [f'{line}\n' for line in flows[1][1]],
                fromfile=flows[0][0],
                tofile=flows[1][0]
            )
        )

        if diff_lines:
            sys.stdout.writelines(diff_lines)
            sys.exit(1)

    if not (opts.reference or opts.diff):
        filename = dot(opts, lines)
        if opts.output:
            print(f'Graph rendered to {opts.output}')
        else:
            gui(filename)


if __name__ == '__main__':
    main()<|MERGE_RESOLUTION|>--- conflicted
+++ resolved
@@ -37,11 +37,8 @@
 from shutil import which
 from subprocess import Popen, PIPE
 import sys
-<<<<<<< HEAD
-from typing import Callable, List, Optional, TYPE_CHECKING, Tuple
-=======
 from tempfile import NamedTemporaryFile
->>>>>>> bf47d510
+from typing import List, Optional, TYPE_CHECKING, Tuple
 
 from cylc.flow.config import WorkflowConfig
 from cylc.flow.exceptions import UserInputError
@@ -366,20 +363,13 @@
     if opts.grouping and opts.namespaces:
         raise UserInputError('Cannot combine --group and --namespaces.')
 
-<<<<<<< HEAD
-    write: Callable = print
-    flows: List[Tuple[str, List[str]]] = [(workflow, [])]
-=======
-    template_vars = get_template_vars(opts, workflow)
-
-    lines = []
+    lines: List[str] = []
     if not (opts.reference or opts.diff):
         write = lines.append
     else:
         write = print
 
-    flows = [(workflow, [])]
->>>>>>> bf47d510
+    flows: List[Tuple[str, List[str]]] = [(workflow, [])]
     if opts.diff:
         flows.append((opts.diff, []))
 
