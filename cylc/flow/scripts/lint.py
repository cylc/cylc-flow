#!/usr/bin/env python3
# THIS FILE IS PART OF THE CYLC WORKFLOW ENGINE.
# Copyright (C) NIWA & British Crown (Met Office) & Contributors.
#
# This program is free software: you can redistribute it and/or modify
# it under the terms of the GNU General Public License as published by
# the Free Software Foundation, either version 3 of the License, or
# (at your option) any later version.
#
# This program is distributed in the hope that it will be useful,
# but WITHOUT ANY WARRANTY; without even the implied warranty of
# MERCHANTABILITY or FITNESS FOR A PARTICULAR PURPOSE.  See the
# GNU General Public License for more details.
#
# You should have received a copy of the GNU General Public License
# along with this program.  If not, see <http://www.gnu.org/licenses/>.
"""Cylc configuration linter.

Checks code style, deprecated syntax and other issues.

"""
# NOTE: docstring needed for `cylc help all` output and docs
# (if editing check this still comes out as expected)

COP_DOC = """cylc lint [OPTIONS] ARGS

Check .cylc and .rc files for code style, deprecated syntax and other issues.

By default, suggestions are written to stdout.

In-place mode ("-i, --inplace") writes suggestions into the file as comments.
Commit to version control before using this, in case you want to back out.

A non-zero return code will be returned if any issues are identified.
This can be overridden by providing the "--exit-zero" flag.
"""

NOQA = """
Individual errors can be ignored using the ``# noqa`` line comment.
It is good practice to specify specific errors you wish to ignore using
``# noqa: S002 S007 U999``
"""

TOMLDOC = """
pyproject.toml configuration:
   [tool.cylc.lint]
   ignore = ['S001', 'S002']    # List of rules to ignore
   exclude = ['etc/foo.cylc']   # List of files to ignore
   rulesets = ['style', '728']  # Sets default rulesets to check
   max-line-length = 130        # Max line length for linting
"""
import functools
import pkgutil
import re
import shutil
import sys
from collections import Counter
from pathlib import Path
from typing import (
    TYPE_CHECKING,
    Any,
    Callable,
    Counter as CounterType,
    Dict,
    Iterator,
    List,
    Optional,
    Union,
)

try:
    # BACK COMPAT: tomli
    #   Support for Python versions before tomllib was added to the
    #   standard library.
    # FROM: Python 3.7
    # TO: Python: 3.10
    from tomli import TOMLDecodeError, loads as toml_loads
except ImportError:
    from tomllib import (  # type: ignore[no-redef]
        loads as toml_loads,
        TOMLDecodeError,
    )

from ansimarkup import parse as cparse

import cylc.flow.flags
from cylc.flow import LOG, job_runner_handlers
from cylc.flow.cfgspec.workflow import SPEC, upg
from cylc.flow.exceptions import CylcError
from cylc.flow.id_cli import parse_id
from cylc.flow.job_runner_mgr import JobRunnerManager
from cylc.flow.loggingutil import set_timestamps
from cylc.flow.option_parsers import (
    WORKFLOW_ID_OR_PATH_ARG_DOC,
    CylcOptionParser as COP,
)
from cylc.flow.parsec.config import ParsecConfig
from cylc.flow.scripts.cylc import DEAD_ENDS
from cylc.flow.task_outputs import (
    TASK_OUTPUT_SUCCEEDED,
    TASK_OUTPUT_FAILED,
)
from cylc.flow.terminal import cli_function


if TYPE_CHECKING:
    from optparse import Values

    # BACK COMPAT: typing_extensions.Literal
    # FROM: Python 3.7
    # TO: Python 3.8
    from typing_extensions import Literal


LINT_TABLE = ['tool', 'cylc', 'lint']
LINT_SECTION = '.'.join(LINT_TABLE)

# BACK COMPAT: DEPR_LINT_SECTION
# url:
#     https://github.com/cylc/cylc-flow/issues/5811
# from:
#    8.1.0
# to:
#    8.3.0
# remove at:
#    8.4.0 ?
DEPR_LINT_SECTION = 'cylc-lint'

IGNORE = 'ignore'
EXCLUDE = 'exclude'
RULESETS = 'rulesets'
MAX_LINE_LENGTH = 'max-line-length'

DEPRECATED_ENV_VARS = {
    'CYLC_SUITE_HOST': 'CYLC_WORKFLOW_HOST',
    'CYLC_SUITE_OWNER': 'CYLC_WORKFLOW_OWNER',
    'CYLC_SUITE_SHARE_DIR': 'CYLC_WORKFLOW_SHARE_DIR',
    'CYLC_SUITE_SHARE_PATH': 'CYLC_WORKFLOW_SHARE_PATH',
    'CYLC_SUITE_NAME': 'CYLC_WORKFLOW_ID',
    'CYLC_SUITE_LOG_DIR': 'CYLC_WORKFLOW_LOG_DIR',
    'CYLC_SUITE_INITIAL_CYCLE_POINT': 'CYLC_WORKFLOW_INITIAL_CYCLE_POINT',
    'CYLC_SUITE_INITIAL_CYCLE_TIME': 'CYLC_WORKFLOW_INITIAL_CYCLE_TIME',
    'CYLC_SUITE_FINAL_CYCLE_POINT': 'CYLC_WORKFLOW_FINAL_CYCLE_POINT',
    'CYLC_SUITE_FINAL_CYCLE_TIME': 'CYLC_WORKFLOW_FINAL_CYCLE_TIME',
    'CYLC_SUITE_WORK_DIR': 'CYLC_WORKFLOW_WORK_DIR',
    'CYLC_SUITE_UUID': 'CYLC_WORKFLOW_UUID',
    'CYLC_SUITE_RUN_DIR': 'CYLC_WORKFLOW_RUN_DIR',
}

OBSOLETE_ENV_VARS = {
    'CYLC_SUITE_DEF_PATH',
    'CYLC_SUITE_DEF_PATH_ON_SUITE_HOST'
}


DEPRECATED_STRING_TEMPLATES = {
    'suite': ['workflow'],
    'suite_uuid': ['uuid'],
    'batch_sys_name': ['job_runner_name'],
    'batch_sys_job_id': ['job_id'],
    'user@host': ['platform_name'],
    'task_url': ['URL', '(if set in :cylc:conf:`[meta]URL`)'],
    'workflow_url': [
        'workflow_URL',
        '(if set in :cylc:conf:`[runtime][<namespace>][meta]URL`)',
    ],
}


LIST_ITEM = '\n    * '


deprecated_string_templates = {
    key: (
        re.compile(r'%\(' + key + r'\)s'),
        value
    )
    for key, value in DEPRECATED_STRING_TEMPLATES.items()
}


def get_wallclock_directives():
    """Get a set of directives equivalent to execution time limit"""
    job_runner_manager = JobRunnerManager()
    directives = {}
    for module in pkgutil.iter_modules(job_runner_handlers.__path__):
        directive = getattr(
            job_runner_manager._get_sys(module.name),
            'TIME_LIMIT_DIRECTIVE',
            None
        )
        if directive:
            directives[module.name] = directive
    return directives


WALLCLOCK_DIRECTIVES = get_wallclock_directives()


def check_wallclock_directives(line: str) -> Union[Dict[str, str], bool]:
    """Check for job runner specific directives
    equivalent to exection time limit.

    It's recommended that users prefer execution time limit
    because it gives the Cylc scheduler awareness should communications
    with a remote job runner be lost.

    Examples:
        >>> this = check_wallclock_directives
        >>> this('    -W 42:22')
        {'directive': '-W 42:22'}
    """
    for directive in set(WALLCLOCK_DIRECTIVES.values()):
        if line.strip().startswith(directive):
            return {'directive': line.strip()}
    return False


def check_jinja2_no_shebang(
    line: str,
    file: Path,
    function: Callable,
    jinja_shebang: bool = False,
    **kwargs
):
    """Check ONLY top level workflow files for jinja without shebangs.

    Examples:
        >>> func = re.compile(r'{{').findall

        >>> check_jinja2_no_shebang(
        ... '{{FOO}}',
        ... function=func, jinja_shebang=True, file=Path('foo.cylc'))
        False

        >>> check_jinja2_no_shebang(
        ... '{{FOO}}',
        ... function=func, jinja_shebang=False, file=Path('suite.rc'))
        ['{{']
    """
    if (
        jinja_shebang
        or file.name not in {'flow.cylc', 'suite.rc'}
    ):
        return False
    return function(line)


def check_if_jinja2(
    line: str,
    jinja_shebang: bool,
    function: Callable,
    **kwargs
):
    """Run function if Jinja2 switched on.

    Examples:
        >>> func = re.compile('foo').findall

        >>> check_if_jinja2('barfoo', jinja_shebang=False, function=func)
        False

        >>> check_if_jinja2('foofoo', jinja_shebang=True, function=func)
        ['foo', 'foo']

    """
    if jinja_shebang:
        return function(line)
    return False


def check_dead_ends(line: str) -> bool:
    """Check for dead end cylc scripts as defined in cylc.flow.scripts.cylc

    Examples:
        # Context:
        # [runtime]
        #   [[task]]
        #     script = \"\"\"

        >>> check_dead_ends('        cylc check-software')
        True

        >>> check_dead_ends('        cylc log')
        False
    """
    return any(
        f'cylc {dead_end}' in line for dead_end in DEAD_ENDS
    )


def check_for_suicide_triggers(
    line: str,
    file: Path,
    function: Callable,
    **kwargs
):
    """Check for suicide triggers, if file is a .cylc file.

    Examples:
        >>> func = lambda line: line

        # Suicide trigger in a *.cylc file:
        >>> check_for_suicide_triggers(
        ... 'x:fail => !y', function=func, file=Path('foo.cylc'))
        'x:fail => !y'

        # Suicide trigger in a suite.rc file:
        >>> check_for_suicide_triggers(
        ... 'x:fail => !y', function=func, file=Path('suite.rc'))
        False
    """
    if file.name.endswith('.cylc'):
        return function(line)
    return False


def check_for_deprecated_environment_variables(
    line: str
) -> Union[bool, dict]:
    """Warn that environment variables with SUITE in are deprecated

    Examples:
        >>> check_for_deprecated_environment_variables('CYLC_SUITE_HOST')
        {'vars': ['CYLC_SUITE_HOST: CYLC_WORKFLOW_HOST']}
    """
    vars_found = [
        f'{k}: {v}' for k, v in DEPRECATED_ENV_VARS.items()
        if k in line
    ]

    if len(vars_found) == 1:
        return {'vars': vars_found}
    elif vars_found:
        return {'vars': '\n * ' + '\n * '.join(vars_found)}
    return False


def check_for_obsolete_environment_variables(line: str) -> Dict[str, List]:
    """Warn that environment variables are obsolete.

    Examples:

        >>> this = check_for_obsolete_environment_variables
        >>> this('script = echo $CYLC_SUITE_DEF_PATH')
        {'vars': ['CYLC_SUITE_DEF_PATH']}
        >>> this('script = echo "irrelevent"')
        {}
    """
    vars_found = [i for i in OBSOLETE_ENV_VARS if i in line]
    if vars_found:
        return {'vars': vars_found}
    return {}


def check_for_deprecated_task_event_template_vars(
    line: str
) -> Optional[Dict[str, str]]:
    """Look for string variables which are no longer supported

    Examples:
        >>> this = check_for_deprecated_task_event_template_vars

        >>> this('hello = "My name is %(suite)s"')
        {'suggest': '\\n    * %(suite)s ⇒ %(workflow)s'}

        >>> this('x = %(user@host)s, %(suite)')
        {'suggest': '\\n    * %(user@host)s ⇒ %(platform_name)s'}

        >>> this('x = %(task_url)s')
        {'suggest': '\\n    * %(task_url)s ⇒ %(URL)s (if set in ...)'}
    """
    result = [
        f"%({key})s ⇒ %({replacement})s {' '.join(extra)}".rstrip()
        for key, (
            regex, (replacement, *extra),
        ) in deprecated_string_templates.items()
        if regex.findall(line)
    ]

    if result:
        return {'suggest': LIST_ITEM + LIST_ITEM.join(result)}
    return None


BAD_SKIP_OUTS = re.compile(r'outputs\s*=\s*(.*)')


def check_skip_mode_outputs(line: str) -> Dict:
    """Ensure skip mode output setting doesn't include
    succeeded _and_ failed, as they are mutually exclusive.

    n.b.

    This should be separable from ``[[outputs]]`` because it's a key
    value pair not a section heading.

    Examples:
        >>> this = check_skip_mode_outputs
        >>> this('outputs = succeeded, failed')
        {'description': 'are ... together', 'outputs': 'failed...succeeded'}
    """

    outputs = BAD_SKIP_OUTS.findall(line)
    if outputs:
        outputs = [i.strip() for i in outputs[0].split(',')]
        if TASK_OUTPUT_FAILED in outputs and TASK_OUTPUT_SUCCEEDED in outputs:
            return {
                'description':
                    'are mutually exclusive and cannot be used together',
                'outputs': f'{TASK_OUTPUT_FAILED} and {TASK_OUTPUT_SUCCEEDED}'
            }
    return {}


INDENTATION = re.compile(r'^(\s*)(.*)')


def check_indentation(line: str) -> bool:
    """The key value pair is not indented 4*X spaces

    n.b. We test for trailing whitespace and incorrect section indenting
    elsewhere

    Examples:

        >>> check_indentation('')
        False
        >>> check_indentation('   ')
        False
        >>> check_indentation('   [')
        False
        >>> check_indentation('baz')
        False
        >>> check_indentation('    qux')
        False
        >>> check_indentation('   foo')
        True
        >>> check_indentation('     bar')
        True
    """
    match = INDENTATION.findall(line)[0]
    if not match[0] or not match[1] or match[1].startswith('['):
        return False
    return bool(len(match[0]) % 4 != 0)


INHERIT_REGEX = re.compile(r'\s*inherit\s*=\s*(.*)')
FAM_NAME_IGNORE_REGEX = re.compile(
    # Stuff we want to ignore when checking for lowercase in family names
    r'''
        # comments
        (?<!{)\#.*
        # or Cylc parameters
        | <[^>]+>
        # or Jinja2
        | {{.*?}} | {%.*?%} | {\#.*?\#}
    ''',
    re.X
)
LOWERCASE_REGEX = re.compile(r'[a-z]')


def check_lowercase_family_names(line: str) -> bool:
    """Check for lowercase in family names.

    Examples:
        >>> check_lowercase_family_names(' inherit = FOO')
        False
        >>> check_lowercase_family_names(' inherit = foo')
        True
    """
    match = INHERIT_REGEX.match(line)
    if not match:
        return False
    # Replace stuff we want to ignore with a neutral char (tilde will do):
    content = FAM_NAME_IGNORE_REGEX.sub('~', match.group(1))
    return any(
        LOWERCASE_REGEX.search(i)
        for i in content.split(',')
        if i.strip(' \'"') not in {'None', 'none', 'root'}
    )


CHECK_FOR_OLD_VARS = re.compile(
    r'CYLC_VERSION\s*=\s*\{\{\s*CYLC_VERSION\s*\}\}'
    r'|ROSE_VERSION\s*=\s*\{\{\s*ROSE_VERSION\s*\}\}'
    r'|FCM_VERSION\s*=\s*\{\{\s*FCM_VERSION\s*\}\}'
)


def list_wrapper(line: str, check: Callable) -> Optional[Dict[str, str]]:
    """Take a line and a check function and return a Dict if there is a
    result, None otherwise.

    Returns

        Dict, in for {'vars': Error string}
    """
    result = check(line)
    if result:
        return {'vars': '\n    * '.join(result)}
    return None


FUNCTION = 'function'

STYLE_GUIDE = (
    'https://cylc.github.io/cylc-doc/stable/html/workflow-design-guide/'
    'style-guide.html#'
)
SECTION2 = r'\[\[\s*{}\s*\]\]'
SECTION3 = r'\[\[\[\s*{}\s*\]\]\]'
FILEGLOBS = ['*.rc', '*.cylc']
JINJA2_SHEBANG = '#!jinja2'
DEPENDENCY_SECTION_MSG = {
    'text': (
        '"[scheduling][dependencies][<recurrence>]graph =" -> '
        '"[scheduling][graph]<recurrence> ="'
    ),
    'rst': (
        '``[scheduling][dependencies][<recurrence>]graph =`` -> '
        '``[scheduling][graph]<recurrence> =``'
    )
}
JOBANDREMOTE_SECTION_MSG = {
    'text': (
        'settings in "[runtime][<namespace>][{}]" have been moved to '
        '"[runtime][<namespace>]" and "global.cylc[platforms]'
        '[<platforms name>]"'
    ),
    'rst': (
        'settings in ``[runtime][<namespace>][{}]`` have been moved to '
        '``[runtime][<namespace>]`` and ``global.cylc[platforms]'
        '[<platforms name>]``'
    )
}
JINJA2_FOUND_WITHOUT_SHEBANG = 'jinja2 found: no shebang (#!jinja2)'
CHECKS_DESC = {
    'U': '7 to 8 upgrades',
    'A': 'Auto Generated 7 to 8 upgrades',
    'S': 'Style'
}
LINE_LEN_NO = 'S012'
# Checks Dictionary fields:
# TODO: Consider making the checks an object.
# Key: A unique reference number.
# - short: A short description of the issue.
# - url: A link to a fuller description.
# - function: A function to use to run the check.
# - kwargs: We want to pass a set of common kwargs to the check function.
# - evaluate commented lines: Run this check on commented lines.
# - rst: An rst description, for use in the Cylc docs.
STYLE_CHECKS = {
    "S001": {
        'short': 'Use multiple spaces, not tabs',
        'url': STYLE_GUIDE + 'tab-characters',
        FUNCTION: re.compile(r'^\t').findall
    },
    "S002": {
        'short': 'Item not indented.',
        # Non-indented items should be sections:
        'url': STYLE_GUIDE + 'indentation',
        FUNCTION: re.compile(r'^[^%\{\[|\s]').findall
    },
    "S003": {
        'short': 'Top level sections should not be indented.',
        'url': STYLE_GUIDE + 'indentation',
        FUNCTION: re.compile(r'^\s+\[[^\[.]*\]').findall
    },
    "S004": {
        'short': (
            'Second level sections should be indented exactly '
            '4 spaces.'
        ),
        'url': STYLE_GUIDE + 'indentation',
        FUNCTION: re.compile(r'^(|\s|\s{2,3}|\s{5,})\[\[[^\[.]*\]\]').findall
    },
    "S005": {
        'short': (
            'Third level sections should be indented exactly '
            '8 spaces.'
        ),
        'url': STYLE_GUIDE + 'indentation',
        FUNCTION: re.compile(r'^(|\s{1,7}|\s{9,})\[\[\[[^\[.]*\]\]\]').findall
    },
    "S006": {
        'short': 'trailing whitespace.',
        'url': STYLE_GUIDE + 'trailing-whitespace',
        FUNCTION: re.compile(r'[ \t]$').findall
    },
    "S007": {
        'short': 'Family name contains lowercase characters.',
        'url': STYLE_GUIDE + 'task-naming-conventions',
        FUNCTION: check_lowercase_family_names,
    },
    "S008": {
        'short': JINJA2_FOUND_WITHOUT_SHEBANG,
        'url': '',
        'kwargs': True,
        FUNCTION: functools.partial(
            check_jinja2_no_shebang,
            function=re.compile(r'{[{%]').findall
        )
    },
    "S009": {
        'short': 'Host Selection Script may be redundant with platform',
        'url': (
            'https://cylc.github.io/cylc-doc/stable/html/7-to-8/'
            'major-changes/platforms.html'
        ),
        FUNCTION: re.compile(r'platform\s*=\s*\$\(.*?\)').findall,
    },
    "S010": {
        'short': 'Using backticks to invoke subshell is deprecated',
        'url': 'https://github.com/cylc/cylc-flow/issues/3825',
        FUNCTION: re.compile(r'platform\s*=\s*(`.*?`)').findall,
    },
    "S011": {
        'short': 'Cylc will process commented Jinja2!',
        'url': '',
        'kwargs': True,
        'evaluate commented lines': True,
        FUNCTION: functools.partial(
            check_if_jinja2,
            function=re.compile(r'(?<!{)#[^$].*?{[{%]').findall
        )
    },
    'S012': {
        'short': 'This number is reserved for line length checks',
    },
    'S013': {
        'short': 'Items should be indented in 4 space blocks.',
        FUNCTION: check_indentation
    },
    'S014': {
        'short': (
            'Use ``[runtime][TASK]execution time limit``'
            ' rather than job runner directive: ``{directive}``.'
        ),
        'rst': (
            "Use :cylc:conf:`flow.cylc[runtime][<namespace>]execution "
            "time limit` rather than directly specifying a timeout "
            "directive, otherwise Cylc has no way of knowing when the job "
            "should have finished. Cylc automatically translates the "
            "execution time limit to the correct timeout directive for the "
            "particular job runner:\n"
        )
        + ''.join((
            f'\n * ``{directive}`` ({job_runner})'
            for job_runner, directive in WALLCLOCK_DIRECTIVES.items()
        )),
        FUNCTION: check_wallclock_directives,
    },
    'S015': {
<<<<<<< HEAD
        'short': 'Task outputs {outputs}: {description}.',
        FUNCTION: check_skip_mode_outputs
    },
    'S016': {
        'short': 'Run mode is not live: This task will only appear to run.',
        FUNCTION: re.compile(r'run mode\s*=\s*[^l][^i][^v][^e]$').findall
=======
        'short': (
            '``=>`` implies line continuation without ``\\``.'
        ),
        FUNCTION: re.compile(r'=>\s*\\').findall
>>>>>>> 354c7d58
    },
}
# Subset of deprecations which are tricky (impossible?) to scrape from the
# upgrader.
MANUAL_DEPRECATIONS = {
    "U001": {
        'short': (
            DEPENDENCY_SECTION_MSG['text'] + ' (``[dependencies]`` detected)'
        ),
        'url': '',
        'rst': (
            DEPENDENCY_SECTION_MSG['rst'] + ' (``[dependencies]`` detected)'
        ),
        FUNCTION: re.compile(SECTION2.format('dependencies')).findall,
    },
    "U002": {
        'short': DEPENDENCY_SECTION_MSG['text'] + ' (``graph =`` detected)',
        'url': '',
        'rst': DEPENDENCY_SECTION_MSG['rst'] + ' (``graph =`` detected)',
        FUNCTION: re.compile(r'graph\s*=\s*').findall,
    },
    "U003": {
        'short': JOBANDREMOTE_SECTION_MSG['text'].format('remote'),
        'url': '',
        'rst': JOBANDREMOTE_SECTION_MSG['rst'].format('remote'),
        FUNCTION: re.compile(SECTION3.format('remote')).findall
    },
    "U004": {
        'short': JOBANDREMOTE_SECTION_MSG['text'].format('job'),
        'url': '',
        'rst': JOBANDREMOTE_SECTION_MSG['rst'].format('job'),
        FUNCTION: re.compile(SECTION3.format('job')).findall,
    },
    "U005": {
        'short': (
            'flow.cylc[runtime][<namespace>][job]batch system -> '
            'global.cylc[platforms][<platform name>]job runner'
        ),
        'url': '',
        'rst': (
            '``flow.cylc[runtime][<namespace>][job]batch system`` -> '
            '``global.cylc[platforms][<platform name>]job runner``'
        ),
        FUNCTION: re.compile(r'batch system\s*=\s*').findall,
    },
    "U006": {
        'short': 'Using backticks to invoke subshell will fail at Cylc 8.',
        'url': 'https://github.com/cylc/cylc-flow/issues/3825',
        FUNCTION: re.compile(r'host\s*=\s*(`.*?`)').findall,
    },
    'U007': {
        'short': (
            'Use built in platform selection instead of rose host-select.'),
        'url': (
            'https://cylc.github.io/cylc-doc/stable/html/7-to-8/'
            'major-changes/platforms.html'),
        FUNCTION: re.compile(r'platform\s*=\s*\$\(\s*rose host-select').findall
    },
    'U008': {
        'short': 'Suicide triggers are not required at Cylc 8.',
        'url': (
            'https://cylc.github.io/cylc-doc/stable/html/7-to-8'
            '/major-changes/suicide-triggers.html'),
        'kwargs': True,
        FUNCTION: functools.partial(
            check_for_suicide_triggers,
            function=re.compile(r'=>\s*\!.*').findall
        ),
    },
    'U009': {
        'short': 'This line contains an obsolete Cylc CLI command.',
        'url': '',
        FUNCTION: check_dead_ends
    },
    'U010': {
        'short': 'rose suite-hook is deprecated at Rose 2,',
        'url': '',
        FUNCTION: lambda line: 'rose suite-hook' in line,
    },
    'U011': {
        'short': 'Leading zeros are no longer valid for Jinja2 integers.',
        'url': (
            'https://cylc.github.io/cylc-doc/stable/html/7-to-8/major-changes'
            '/python-2-3.html#jinja2-integers-with-leading-zeros'),
        'kwargs': True,
        FUNCTION: functools.partial(
            check_if_jinja2,
            function=re.compile(r'\{%\s*set\s*.+?\s*=\s*0\d+\s*%\}').findall
        )
    },
    'U012': {
        'short': (
            'Deprecated environment variables: {vars}'),
        'rst': (
            'The following environment variables are deprecated:\n\n'
            '.. list-table::'
            '\n   :header-rows: 1'
            '\n\n   * - Deprecated Variable'
            '\n     - New Variable'
        ) + ''.join(
            [
                f'\n   * - ``{old}``\n     - ``{new}``'
                for old, new in DEPRECATED_ENV_VARS.items()
            ]
        ),
        'url': (
            'https://cylc.github.io/cylc-doc/stable/html/reference/'
            'job-script-vars/index.html'
        ),
        FUNCTION: check_for_deprecated_environment_variables,
    },
    'U013': {
        'short': (
            'Obsolete environment variables: {vars}'),
        'rst': (
            'The following environment variables are obsolete:\n\n'
            + ''.join([f'\n * ``{old}``' for old in OBSOLETE_ENV_VARS])
        ),
        'url': (
            'https://cylc.github.io/cylc-doc/stable/html/reference/'
            'job-script-vars/index.html'
        ),
        FUNCTION: check_for_obsolete_environment_variables,
    },
    'U014': {
        'short': 'Use "isodatetime [ref]" instead of "rose date [-c]"',
        'rst': (
            'For datetime operations in task scripts:\n\n'
            ' * Use ``isodatetime`` instead of ``rose date``\n'
            ' * Use ``isodatetime ref`` instead of ``rose date -c`` for '
            'the current cycle point\n'
        ),
        'url': (
            'https://cylc.github.io/cylc-doc/stable/html/7-to-8/'
            'cheat-sheet.html#datetime-operations'
        ),
        FUNCTION: re.compile(r'rose +date').findall,
    },
    'U015': {
        'short': (
            'Deprecated template variables: {suggest}'),
        'rst': (
            "The following deprecated template variables, mostly used in "
            "event handlers, should be replaced:\n"
            + ''.join(
                f"\n * ``{old}`` ⇒ ``{new}`` {' '.join(extra)}".rstrip()
                for old, (new, *extra) in DEPRECATED_STRING_TEMPLATES.items()
            )
        ),
        'url': (
            'https://cylc.github.io/cylc-doc/stable/html/user-guide/'
            'writing-workflows/runtime.html#task-event-template-variables'
        ),
        FUNCTION: check_for_deprecated_task_event_template_vars,
    },
    'U016': {
        'short': 'Deprecated template vars: {vars}',
        'rst': (
            'It is no longer necessary to configure the environment variables '
            '``CYLC_VERSION``, ``ROSE_VERSION`` or ``FCM_VERSION``.'
        ),
        'url': (
            'https://cylc.github.io/cylc-doc/stable/html/plugins/'
            'cylc-rose.html#special-variables'
        ),
        FUNCTION: functools.partial(
            list_wrapper, check=CHECK_FOR_OLD_VARS.findall),
    },
    'U017': {
        'short': (
            '``&`` and ``|`` imply line continuation without ``\\``'
        ),
        FUNCTION: re.compile(r'[&|]\s*\\').findall
    },
}
ALL_RULESETS = ['728', 'style', 'all']
EXTRA_TOML_VALIDATION = {
    IGNORE: {
        lambda x: re.match(r'[A-Z]\d\d\d', x):
            '{item} not valid: Ignore codes should be in the form X001',
        lambda x: x in parse_checks(['728', 'style']):
            '{item} is a not a known linter code.'
    },
    RULESETS: {
        lambda item: item in ALL_RULESETS:
            '{item} not valid: Rulesets can be '
            '\'728\', \'style\' or \'all\'.'
    },
    MAX_LINE_LENGTH: {
        lambda x: isinstance(x, int):
            'max-line-length must be an integer.'
    },
    # consider checking that item is file?
    EXCLUDE: {}
}


def parse_ruleset_option(ruleset: str) -> List[str]:
    if ruleset in {'all', ''}:
        return ['728', 'style']
    return [ruleset]


def get_url(check_meta: Dict) -> str:
    """Get URL from check data.

    If the URL doesn't start with http then prepend with address
    of the 7-to-8 upgrade guide.

    Examples:
        >>> get_url({'no': 'url key'})
        ''
        >>> get_url({'url': ''})
        ''
        >>> get_url({'url': 'https://www.h2g2.com/'})
        'https://www.h2g2.com/'
        >>> get_url({'url': 'cheat-sheet.html'})
        'https://cylc.github.io/cylc-doc/stable/html/7-to-8/cheat-sheet.html'
    """
    url = check_meta.get('url', '')
    if url and not url.startswith('http'):
        url = (
            "https://cylc.github.io/cylc-doc/stable/html/7-to-8/"
            + check_meta['url']
        )
    return url


def validate_toml_items(tomldata):
    """Check that all tomldata items are lists of strings

    Explicitly checks and raises if tomldata not:
        - str in EXTRA_TOML_VALIDATION.keys()
        - item is not a list of strings.

    Plus additional validation for each set of values.
    """
    for key, items in tomldata.items():
        # Key should only be one of the allowed keys:
        if key not in EXTRA_TOML_VALIDATION.keys():
            raise CylcError(
                f'Only {[*EXTRA_TOML_VALIDATION.keys()]} '
                f'allowed as toml sections but you used "{key}"'
            )
        if key != MAX_LINE_LENGTH:
            # Item should be a list...
            if not isinstance(items, list):
                raise CylcError(
                    f'{key} should be a list, but was: {items}')
            # ... of strings
            for item in items:
                if not isinstance(item, str):
                    raise CylcError(
                        f'Config {item} should be a string but '
                        f'is {str(type(item))}'
                    )
                for check, message in EXTRA_TOML_VALIDATION[key].items():
                    if not check(item):
                        raise CylcError(
                            message.format(item=item)
                        )
    return True


def get_pyproject_toml(dir_: Path) -> Dict[str, Any]:
    """if a pyproject.toml file is present open it and return settings.
    """
    tomlfile = dir_ / 'pyproject.toml'
    tomldata: Dict[str, Union[List[str], int, None]] = {
        RULESETS: [],
        IGNORE: [],
        EXCLUDE: [],
        MAX_LINE_LENGTH: None,
    }
    if tomlfile.is_file():
        try:
            loadeddata = toml_loads(tomlfile.read_text())
        except TOMLDecodeError as exc:
            raise CylcError(f'pyproject.toml did not load: {exc}') from None

        _tool, _cylc, _lint = LINT_TABLE
        try:
            data = loadeddata[_tool][_cylc][_lint]
        except KeyError:
            if DEPR_LINT_SECTION in loadeddata:
                LOG.warning(
                    f"The [{DEPR_LINT_SECTION}] section in pyproject.toml is "
                    f"deprecated. Use [{LINT_SECTION}] instead."
                )
            data = loadeddata.get(DEPR_LINT_SECTION, {})
        tomldata.update(data)
        validate_toml_items(tomldata)

    return tomldata


def merge_cli_with_tomldata(target: Path, options: 'Values') -> Dict[str, Any]:
    """Get a list of checks based on the checking options

    Args:
        target: Location being linted, in which we might find a
            pyproject.toml file.
        options: Cli Options

    This has not been merged with merged with the logic in
    _merge_cli_with_tomldata to keep the testing of file-system touching
    and pure logic separate.
    """
    ruleset_default = (options.ruleset == '')
    options.ruleset = parse_ruleset_option(options.ruleset)
    tomlopts = get_pyproject_toml(target)
    return _merge_cli_with_tomldata(
        {
            EXCLUDE: [],
            IGNORE: options.ignores,
            RULESETS: options.ruleset
        },
        tomlopts,
        ruleset_default
    )


def _merge_cli_with_tomldata(
    clidata: Dict[str, Any],
    tomldata: Dict[str, Any],
    override_cli_default_rules: bool = False
) -> Dict[str, Any]:
    """Merge options set by pyproject.toml with CLI options.

    rulesets: CLI should override toml.
    ignore: CLI and toml should be combined with no duplicates.
    exclude: No CLI equivalent, return toml if any.

    Args:
        override_cli_default_rules: If user doesn't specifiy a ruleset use the
            rules from the tomlfile - i.e: if we've set 'rulesets': 'style'
            we probably don't want to get warnings about 728 upgrades by
            default, but only if we ask for it on the CLI.

    Examples:
    >>> result = _merge_cli_with_tomldata(
    ... {'rulesets': ['foo'], 'ignore': ['R101'], 'exclude': []},
    ... {'rulesets': ['bar'], 'ignore': ['R100'], 'exclude': ['*.bk']})
    >>> result['ignore']
    ['R100', 'R101']
    >>> result['rulesets']
    ['foo']
    >>> result['exclude']
    ['*.bk']
    """
    if isinstance(clidata[RULESETS][0], list):
        clidata[RULESETS] = clidata[RULESETS][0]

    output = {}

    # Combine 'ignore' sections:
    output[IGNORE] = sorted(set(clidata[IGNORE] + tomldata[IGNORE]))

    # Replace 'rulesets' from toml with those from CLI if they exist:

    if override_cli_default_rules:
        output[RULESETS] = (
            tomldata[RULESETS] if tomldata[RULESETS]
            else clidata[RULESETS]
        )
    else:
        output[RULESETS] = (
            clidata[RULESETS] if clidata[RULESETS]
            else tomldata[RULESETS]
        )

    # Return 'exclude' and 'max-line-length' for the tomldata:
    output[EXCLUDE] = tomldata[EXCLUDE]
    output[MAX_LINE_LENGTH] = tomldata.get(MAX_LINE_LENGTH, None)

    return output


def list_to_config(path_, is_section=False):
    """Prettify a config list

    Args:
        path_: list forming address in the config.
        is_section: Is this item a section?

    Examples:
        >>> list_to_config(['foo', 'bar'], False)
        '[foo]bar'

        >>> list_to_config(['foo', 'bar'], True)
        '[foo][bar]'
    """
    output = ''
    for item in path_[:-1]:
        # All but the last item must be sections:
        output += f'[{item}]'
    if is_section:
        # Last item is section:
        output += f'[{path_[-1]}]'
    else:
        # Last item not a section:
        output += path_[-1]
    return output


def get_upgrader_info():
    """Extract info about obseletions and deprecations from Parsec Objects."""
    conf = ParsecConfig(SPEC, upg)
    upgrades = conf.upgrader(conf.dense, '').upgrades
    deprecations = {}

    for upgrades_for_version in upgrades.values():
        for index, upgrade in enumerate(upgrades_for_version):
            # Set a flag indicating that a variable has been moved.
            is_dep, is_obs = False, False
            if upgrade['new'] is None:
                section_name = list_to_config(
                    upgrade["old"], upgrade["is_section"])
                short = f'{section_name} - not available at Cylc 8'
                rst = f'``{section_name}`` is not available at Cylc 8'
                is_obs = True
            elif upgrade["old"][-1] == upgrade['new'][-1]:
                # Where an item with the same name has been moved
                # a 1 line regex isn't going to work.
                continue
            else:
                old = list_to_config(
                    upgrade["old"], upgrade["is_section"])
                new = list_to_config(
                    upgrade["new"], upgrade["is_section"])
                short = f'{old} -> {new}'
                rst = f'``{old}`` is now ``{new}``'
                is_dep = True

            # Check whether upgrade is section:
            if upgrade['is_section'] is True:
                section_depth = len(upgrade['old'])
                start = r'\[' * section_depth
                end = r'\]' * section_depth
                name = upgrade["old"][-1]
                expr = fr'{start}\s*{name}\s*{end}\s*$'
            else:
                name = upgrade["old"][-1]
                expr = rf'^\s*{name}\s*=\s*.*'

            deprecations[f'A{index:03d}'] = {
                'short': short,
                'url': '',
                'rst': rst,
                FUNCTION: re.compile(expr).findall,
                'is_obs': is_obs,
                'is_dep': is_dep,
            }

    return deprecations


PURPOSE_FILTER_MAP = {
    'style': 'S',
    '728': 'UA',
}


def parse_checks(check_args, ignores=None, max_line_len=None, reference=False):
    """Prepare dictionary of checks.

    Args:
        check_arg: list of types of checks to run,
            currently expecting '728' and/or 'style'
        ignores: list of codes to ignore.
        max_line_len: Adds a specific style warning for lines longer than
            this. (If None, rule not enforced)
        reference: Function is being used to get a reference. If true
            max-line-length will have a generic message, rather than
            using any specific value.
    """
    ignores = ignores or []
    parsedchecks = {}
    purpose_filters = [
        purpose
        for arg in check_args
        for purpose in PURPOSE_FILTER_MAP[arg]
    ]

    checks = {
        'S': STYLE_CHECKS,
        'U': MANUAL_DEPRECATIONS,
        'A': get_upgrader_info(),
    }
    for purpose, ruleset in checks.items():
        if purpose in purpose_filters:
            # Run through the rest of the config items.
            for index, meta in ruleset.items():
                meta.update({'purpose': purpose})
                if f'{index}' not in ignores:
                    parsedchecks.update({index: meta})
            if 'S' in purpose and LINE_LEN_NO not in ignores:
                # Special handling for max line length:
                if not max_line_len:
                    max_line_len = 130
                regex = r"^.{" + str(max_line_len) + r"}"
                if reference:
                    msg = (
                        'line > ``<max_line_len>`` characters. Max line '
                        ' length set in pyproject.toml (default 130)'
                    )
                else:
                    msg = f'line > {max_line_len} characters.'
                parsedchecks[LINE_LEN_NO] = {
                    'short': msg,
                    'url': STYLE_GUIDE + 'line-length-and-continuation',
                    FUNCTION: re.compile(regex).findall,
                    'purpose': 'S'
                }
    return parsedchecks


def get_index_str(meta: dict, index: str) -> str:
    """Printable purpose string - mask useless numbers for auto-generated
    upgrades."""
    if meta.get('is_dep', None):
        return 'U998'
    elif meta.get('is_obs', None):
        return 'U999'
    else:
        return f'{index}'


def check_cylc_file(
    file: Path,
    file_rel: Path,
    checks: Dict[str, dict],
    counter: CounterType[str],
    modify: bool = False,
):
    """Check A Cylc File for Cylc 7 Config"""
    with open(file, 'r') as cylc_file:
        # generator which reads and lints one line at a time
        linter = lint(
            file_rel,
            cylc_file,
            checks,
            counter,
            modify,
        )

        if modify:
            # write modifications into a ".temp" file
            modify_file_path = file.parent / f'{file.name}.temp'
            with open(modify_file_path, 'w+') as modify_file:
                for line in linter:
                    modify_file.write(line)
            # replace the original with the ".temp" file
            shutil.move(str(modify_file_path), file)
        else:
            for _line in linter:
                pass


def no_qa(line: str, index: str):
    """This line has a no-qa comment.

    Examples:
        # No comment, no exception:
        >>> no_qa('foo = bar', 'S001')
        False

        # Comment, no error codes, no checking:
        >>> no_qa('foo = bar # noqa', 'S001')
        True

        # Comment, no relevent error codes, no checking:
        >>> no_qa('foo = bar # noqa: S999, 997', 'S001')
        False

        # Comment, relevent error codes, checking:
        >>> no_qa('foo = bar # noqa: S001 S003', 'S001')
        True
    """
    NOQA = re.compile(r'.*#\s*[Nn][Oo][Qq][Aa]:?(.*)')
    noqa = NOQA.findall(line)
    if noqa and (noqa[0] == '' or index in noqa[0]):
        return True
    return False


def lint(
    file_rel: Path,
    lines: Iterator[str],
    checks: Dict[str, dict],
    counter: CounterType[str],
    modify: bool = False,
    write: Callable = print
) -> Iterator[str]:
    """Lint text, one line at a time.

    Arguments:
        file_rel:
            The filepath relative to the workflow configuration directory
            (used in messages).
        lines:
            Iterator which produces one line of text at a time
            e.g. open(file) or iter(['foo\n', 'bar\n', 'baz\n'].
        counter:
            Counter for counting lint hits per category.
        modify:
            If True, this generator will yield the file one line at a time
            with comments inserted to help users fix their lint.
        write:
            A function for reporting lint messages.

    Yields:
        The original file with added comments when `modify is True`.

    """
    # get the first line
    line_no = 1
    line = next(lines)
    # check if it is a jinja2 shebang
    jinja_shebang = line.strip().lower() == JINJA2_SHEBANG

    while True:
        # run lint checks against the current line
        for index, check_meta in checks.items():
            # Skip commented line unless check says not to.
            index_str = get_index_str(check_meta, index)
            if (
                (
                    line.strip().startswith('#')
                    and not check_meta.get('evaluate commented lines', False)
                )
                or no_qa(line, index_str)
            ):
                continue

            if check_meta.get('kwargs', False):
                # Use a more complex function with keywords:
                check_function = functools.partial(
                    check_meta['function'],
                    check_meta=check_meta,
                    file=file_rel,
                    jinja_shebang=jinja_shebang,
                )
            else:
                # Just going to pass the line to the check function:
                check_function = check_meta['function']

            # Run the check:
            check = check_function(line)

            if check:
                # we have lint!
                if isinstance(check, dict):
                    msg = check_meta['short'].format(**check)
                else:
                    msg = check_meta['short']
                counter[check_meta['purpose']] += 1
                if modify:
                    # insert a command to help the user
                    url = get_url(check_meta)

                    yield (
                        f'# [{index_str}]: '
                        f'{msg}\n'
                        f'# - see {url}\n'
                    )
                else:
                    # write a message to inform the user
                    write(cparse(
                        '<yellow>'
                        f'[{index_str}] {file_rel}:{line_no}: {msg}'
                        '</yellow>'
                    ))
        if modify:
            yield line

        try:
            # get the next line
            line = next(lines)
        except StopIteration:
            # end of interator
            return
        line_no += 1


def get_cylc_files(
    base: Path, exclusions: Union[list, None] = None
) -> Iterator[Path]:
    """Given a directory yield paths to check."""
    exclusions = [] if exclusions is None else exclusions
    except_these_files = [
        file for exclusion in exclusions for file in base.rglob(exclusion)]
    for rglob in FILEGLOBS:
        for path in base.rglob(rglob):
            # Exclude log directory:
            if (
                path.relative_to(base).parts[0] != 'log'
                and path not in except_these_files
            ):
                yield path


def get_reference(ruleset: str, output_type: 'Literal["text", "rst"]') -> str:
    """Fill out a template with all the issues Cylc Lint looks for.
    """
    checks = parse_checks(
        parse_ruleset_option(ruleset),
        reference=True
    )

    issue_heading_template = (
        '\n{url}_\n{underline}\n{summary}\n\n' if output_type == 'rst' else
        '\n{check}:\n    {summary}\n    {url}\n\n'
    )
    output = ''
    current_checkset = ''
    for index, meta in checks.items():
        # Check if the purpose has changed - if so create a new
        # section heading:
        if meta['purpose'] != current_checkset:
            current_checkset = meta['purpose']
            title = CHECKS_DESC[meta["purpose"]]
            output += '\n{title}\n{underline}\n'.format(
                title=title, underline="-" * len(title)
            )

            if current_checkset == 'A':
                output += (
                    'U998 and U999 represent automatically generated'
                    ' sets of deprecations and upgrades.'
                )

        # Fill a template with info about the issue.
        if output_type == 'rst':
            summary = meta.get("rst", meta['short'])
        elif output_type == 'text':
            summary = meta.get("short").replace('``', '')

        if current_checkset == 'A':
            # Condensed check summary for auto-generated lint items.
            if output_type == 'rst':
                output += '\n'
            output += '\n* ' + summary
        else:
            check = get_index_str(meta, index)
            template = issue_heading_template
            url = get_url(meta)
            if output_type == 'rst':
                url = f'`{check} <{url}>`' if url else f'{check}'
            msg = template.format(
                title=index,
                check=check,
                summary=summary,
                url=url,
                underline=(len(url) + 1) * '^'
            )
            output += msg
    output += '\n'
    return output


def target_version_check(
    target: Path,
    quiet: 'Values',
    mergedopts: Dict[str, Any]
) -> List:
    """
    Check whether target is an upgraded Cylc 8 workflow.

    If it isn't then we shouldn't run the 7-to-8 checks upon
    it.

    If it isn't and the only ruleset requested by the user is '728'
    we should exit with an error code unless the user has specifically
    disabled thatr with --exit-zero.
    """
    cylc8 = (target / 'flow.cylc').exists()
    if not cylc8 and mergedopts[RULESETS] == ['728']:
        LOG.error(
            f'{target} not a Cylc 8 workflow: '
            'Lint after renaming '
            '"suite.rc" to "flow.cylc"'
        )
        sys.exit(not quiet)
    elif not cylc8 and '728' in mergedopts[RULESETS]:
        check_names = mergedopts[RULESETS]
        check_names.remove('728')
    else:
        check_names = mergedopts[RULESETS]
    return check_names


def get_option_parser() -> COP:
    parser = COP(
        (
            COP_DOC
            + NOQA.replace('``', '"')
            + TOMLDOC
        ),
        argdoc=[
            COP.optional(WORKFLOW_ID_OR_PATH_ARG_DOC)
        ],
    )
    parser.add_option(
        '--inplace', '-i',
        help=(
            'Modify files in place, adding comments to files. '
            'If not set, the script will work as a linter'
        ),
        action='store_true',
        default=False,
    )
    parser.add_option(
        '--ruleset', '-r',
        help=(
            'Set of rules to use: '
            '("728", "style", "all")'
        ),
        default='',
        choices=["728", "style", "all", ''],
        dest='ruleset'
    )
    parser.add_option(
        '--list-codes',
        help=(
            'List all linter codes.'
        ),
        action='store_true',
        default=False,
        dest='ref_mode'
    )
    parser.add_option(
        '--ignore', '-n',
        help=(
            'Ignore this check number.'
        ),
        action='append',
        default=[],
        dest='ignores',
        metavar="CODE",
        choices=list(STYLE_CHECKS.keys()) + [LINE_LEN_NO]
    )
    parser.add_option(
        '--exit-zero',
        help='Exit with status code "0" even if there are issues.',
        action='store_true',
        default=False,
        dest='exit_zero'
    )

    return parser


@cli_function(get_option_parser)
def main(parser: COP, options: 'Values', target=None) -> None:
    if cylc.flow.flags.verbosity < 2:
        set_timestamps(LOG, False)

    if options.ref_mode:
        print(get_reference(options.ruleset, 'text'))
        sys.exit(0)

    # If target not given assume we are looking at PWD:
    if target is None:
        target = str(Path.cwd())

    # make sure the target is a src/run directory:
    _, _, target = parse_id(
        target,
        src=True,
        constraint='workflows',
    )

    # We want target to be the containing folder, not the flow.cylc
    # file identified by parse_id:
    target = target.parent

    mergedopts = merge_cli_with_tomldata(target, options)

    check_names = target_version_check(
        target=target, quiet=options.exit_zero, mergedopts=mergedopts)

    # Get the checks object.
    checks = parse_checks(
        check_names,
        ignores=mergedopts[IGNORE],
        max_line_len=mergedopts[MAX_LINE_LENGTH]
    )

    # Check each file matching a pattern:
    counter: CounterType[str] = Counter()
    for file in get_cylc_files(target, mergedopts[EXCLUDE]):
        LOG.debug(f'Checking {file}')
        check_cylc_file(
            file,
            file.relative_to(target),
            checks,
            counter,
            options.inplace,
        )

    if counter:
        total_lint_hits = sum(counter.values())
        msg = cparse(
            '\n<yellow>'
            f'Checked {target} against {check_names} '
            f'rules and found {total_lint_hits} issue'
            f'{"s" if total_lint_hits > 1 else ""}.'
            '</yellow>'
        )
    else:
        msg = cparse(
            '<green>'
            f'Checked {target} against {check_names} rules and '
            'found no issues.'
            '</green>'
        )

    print(msg)

    # Exit with an error code if there were warnings and
    # if --exit-zero was not set.
    # Return codes: sys.exit(True) == 1, sys.exit(False) == 0
    sys.exit(bool(counter) and not options.exit_zero)


# NOTE: use += so that this works with __import__
# (docstring needed for `cylc help all` output)
__doc__ += NOQA
__doc__ += get_reference('all', 'rst')<|MERGE_RESOLUTION|>--- conflicted
+++ resolved
@@ -653,19 +653,14 @@
         FUNCTION: check_wallclock_directives,
     },
     'S015': {
-<<<<<<< HEAD
-        'short': 'Task outputs {outputs}: {description}.',
-        FUNCTION: check_skip_mode_outputs
+        'short': (
+            '``=>`` implies line continuation without ``\\``.'
+        ),
+        FUNCTION: re.compile(r'=>\s*\\').findall
     },
     'S016': {
         'short': 'Run mode is not live: This task will only appear to run.',
-        FUNCTION: re.compile(r'run mode\s*=\s*[^l][^i][^v][^e]$').findall
-=======
-        'short': (
-            '``=>`` implies line continuation without ``\\``.'
-        ),
-        FUNCTION: re.compile(r'=>\s*\\').findall
->>>>>>> 354c7d58
+        FUNCTION: check_skip_mode_outputs
     },
 }
 # Subset of deprecations which are tricky (impossible?) to scrape from the
