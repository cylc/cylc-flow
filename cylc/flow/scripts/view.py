--- conflicted
+++ resolved
@@ -104,17 +104,10 @@
 
 @cli_function(get_option_parser)
 def main(parser: COP, options: 'Values', workflow_id: str) -> None:
-<<<<<<< HEAD
-    asyncio.run(_main(parser, options, workflow_id))
-
-
-async def _main(parser: COP, options: 'Values', workflow_id: str) -> None:
-=======
     asyncio.run(_main(options, workflow_id))
 
 
 async def _main(options: 'Values', workflow_id: str) -> None:
->>>>>>> db050a83
     workflow_id, _, flow_file = await parse_id_async(
         workflow_id,
         src=True,
