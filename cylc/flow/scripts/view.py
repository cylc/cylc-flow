--- conflicted
+++ resolved
@@ -104,19 +104,12 @@
 
 @cli_function(get_option_parser)
 def main(parser: COP, options: 'Values', workflow_id: str) -> None:
-<<<<<<< HEAD
     asyncio.run(_main(parser, options, workflow_id))
 
 
 async def _main(parser: COP, options: 'Values', workflow_id: str) -> None:
     workflow_id, _, flow_file = await parse_id_async(
-=======
-    _main(options, workflow_id)
 
-
-def _main(options: 'Values', workflow_id: str) -> None:
-    workflow_id, _, flow_file = parse_id(
->>>>>>> 3f6cd18a
         workflow_id,
         src=True,
         constraint='workflows',
