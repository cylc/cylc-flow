#!/usr/bin/env python3

# THIS FILE IS PART OF THE CYLC WORKFLOW ENGINE.
# Copyright (C) NIWA & British Crown (Met Office) & Contributors.
#
# This program is free software: you can redistribute it and/or modify
# it under the terms of the GNU General Public License as published by
# the Free Software Foundation, either version 3 of the License, or
# (at your option) any later version.
#
# This program is distributed in the hope that it will be useful,
# but WITHOUT ANY WARRANTY; without even the implied warranty of
# MERCHANTABILITY or FITNESS FOR A PARTICULAR PURPOSE.  See the
# GNU General Public License for more details.
#
# You should have received a copy of the GNU General Public License
# along with this program.  If not, see <http://www.gnu.org/licenses/>.

"""cylc validate [OPTIONS] ARGS

Validate a workflow configuration.

If the workflow definition uses include-files reported line numbers
will correspond to the inlined version seen by the parser; use
'cylc view -i,--inline WORKFLOW' for comparison."""
from optparse import Values
from ansimarkup import parse as cparse
import sys
import textwrap

from cylc.flow import LOG, __version__ as CYLC_VERSION
from cylc.flow.config import WorkflowConfig
import cylc.flow.flags
from cylc.flow.profiler import Profiler
from cylc.flow.terminal import cli_function
from cylc.flow.exceptions import (WorkflowConfigError,
                                  TaskProxySequenceBoundsError,
                                  TriggerExpressionError)
from cylc.flow.task_proxy import TaskProxy
from cylc.flow.task_pool import FlowLabelMgr
from cylc.flow.loggingutil import CylcLogFormatter
from cylc.flow.templatevars import get_template_vars
from cylc.flow.option_parsers import (
    CylcOptionParser as COP,
    Options
)
<<<<<<< HEAD
from cylc.flow.workflow_files import parse_reg
=======
from cylc.flow.workflow_files import parse_workflow_arg
from cylc.flow.scripts.install import add_cylc_rose_options
>>>>>>> 7346279d


def get_option_parser():
    parser = COP(__doc__, jset=True, prep=True, icp=True)

    parser.add_option(
        "--check-circular",
        help="Check for circular dependencies in graphs when the number of "
             "tasks is greater than 100 (smaller graphs are always checked). "
             "This can be slow when the number of "
             "tasks is high.",
        action="store_true", default=False, dest="check_circular")

    parser.add_option(
        "--output", "-o",
        help="Specify a file name to dump the processed flow.cylc.",
        metavar="FILENAME", action="store", dest="output")

    parser.add_option(
        "--profile", help="Output profiling (performance) information",
        action="store_true", default=False, dest="profile_mode")

    parser.add_option(
        "-u", "--run-mode", help="Validate for run mode.", action="store",
        default="live", dest="run_mode",
        choices=['live', 'dummy', 'dummy-local', 'simulation'])

    parser = add_cylc_rose_options(parser)

    parser.set_defaults(is_validate=True)

    return parser


ValidateOptions = Options(
    get_option_parser(),
    # defaults
    {
        'check_circular': False,
        'profile_mode': False,
        'run_mode': 'live'
    }
)


@cli_function(get_option_parser)
def main(parser: COP, options: 'Values', reg: str) -> None:
    """cylc validate CLI."""
    profiler = Profiler(None, options.profile_mode)
    profiler.start()

    if cylc.flow.flags.verbosity < 2:
        # for readability omit timestamps from logging unless in debug mode
        for handler in LOG.handlers:
            if isinstance(handler.formatter, CylcLogFormatter):
                handler.formatter.configure(timestamp=False)

    workflow, flow_file = parse_reg(reg, src=True)
    cfg = WorkflowConfig(
        workflow,
        flow_file,
        options,
<<<<<<< HEAD
        load_template_vars(options.templatevars, options.templatevars_file),
        output_fname=options.output,
        mem_log_func=profiler.log_memory
    )
=======
        get_template_vars(options, flow_file, [reg, workflow]),
        output_fname=options.output, mem_log_func=profiler.log_memory)
>>>>>>> 7346279d

    # Check bounds of sequences
    out_of_bounds = [str(seq) for seq in cfg.sequences
                     if seq.get_first_point(cfg.start_point) is None]
    if out_of_bounds:
        if len(out_of_bounds) > 1:
            # avoid spamming users with multiple warnings
            out_of_bounds_str = '\n'.join(
                textwrap.wrap(', '.join(out_of_bounds), 70))
            msg = (
                "multiple sequences out of bounds for initial cycle point "
                f"{cfg.start_point}:\n{out_of_bounds_str}")
        else:
            msg = (
                f"{out_of_bounds[0]}: sequence out of bounds for "
                f"initial cycle point {cfg.start_point}")
        LOG.warning(msg)

    # Instantiate tasks and force evaluation of trigger expressions.
    # (Taken from config.py to avoid circular import problems.)
    # TODO - This is not exhaustive, it only uses the initial cycle point.
    if cylc.flow.flags.verbosity > 0:
        print('Instantiating tasks to check trigger expressions')
    flow_label = FlowLabelMgr().get_new_label()
    for name, taskdef in cfg.taskdefs.items():
        try:
            itask = TaskProxy(taskdef, cfg.start_point, flow_label)
        except TaskProxySequenceBoundsError:
            # Should already failed above
            mesg = 'Task out of bounds for %s: %s\n' % (cfg.start_point, name)
            if cylc.flow.flags.verbosity > 0:
                sys.stderr.write(' + %s\n' % mesg)
            continue
        except Exception as exc:
            raise WorkflowConfigError(
                'failed to instantiate task %s: %s' % (name, exc))

        # force trigger evaluation now
        try:
            itask.state.prerequisites_eval_all()
        except TriggerExpressionError as exc:
            err = str(exc)
            if '@' in err:
                print(f"ERROR, {name}: xtriggers can't be in conditional"
                      f" expressions: {err}",
                      file=sys.stderr)
            else:
                print('ERROR, %s: bad trigger: %s' % (name, err),
                      file=sys.stderr)
            raise WorkflowConfigError("ERROR: bad trigger")
        except Exception as exc:
            print(str(exc), file=sys.stderr)
            raise WorkflowConfigError(
                '%s: failed to evaluate triggers.' % name)
        if cylc.flow.flags.verbosity > 0:
            print('  + %s ok' % itask.identity)

    print(cparse('<green>Valid for cylc-%s</green>' % CYLC_VERSION))
    profiler.stop()


if __name__ == "__main__":
    main()<|MERGE_RESOLUTION|>--- conflicted
+++ resolved
@@ -44,12 +44,8 @@
     CylcOptionParser as COP,
     Options
 )
-<<<<<<< HEAD
+from cylc.flow.scripts.install import add_cylc_rose_options
 from cylc.flow.workflow_files import parse_reg
-=======
-from cylc.flow.workflow_files import parse_workflow_arg
-from cylc.flow.scripts.install import add_cylc_rose_options
->>>>>>> 7346279d
 
 
 def get_option_parser():
@@ -112,15 +108,10 @@
         workflow,
         flow_file,
         options,
-<<<<<<< HEAD
-        load_template_vars(options.templatevars, options.templatevars_file),
+        get_template_vars(options, flow_file, [reg, workflow]),
         output_fname=options.output,
         mem_log_func=profiler.log_memory
     )
-=======
-        get_template_vars(options, flow_file, [reg, workflow]),
-        output_fname=options.output, mem_log_func=profiler.log_memory)
->>>>>>> 7346279d
 
     # Check bounds of sequences
     out_of_bounds = [str(seq) for seq in cfg.sequences
