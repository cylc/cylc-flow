--- conflicted
+++ resolved
@@ -30,11 +30,7 @@
 
 from cylc.flow.scripts.validate import (
     VALIDATE_OPTIONS,
-<<<<<<< HEAD
-    _main as cylc_validate
-=======
     _main as validate_main
->>>>>>> db050a83
 )
 from cylc.flow.scripts.install import (
     INSTALL_OPTIONS, install_cli as cylc_install, get_source_location
