--- conflicted
+++ resolved
@@ -132,18 +132,7 @@
         default=False,
         dest="no_run_name")
 
-<<<<<<< HEAD
-    parser.add_option(
-        "--no-symlink-dirs",
-        help="Use this option to override creating default local symlinks.",
-        action="store_true",
-        default=False,
-        dest="no_symlinks")
-
     parser.add_cylc_rose_options()
-=======
-    parser = add_cylc_rose_options(parser)
->>>>>>> acf5fdb5
 
     return parser
 
