--- conflicted
+++ resolved
@@ -563,11 +563,7 @@
             if proc.poll() is None:
                 continue
             del proc_map[host]
-<<<<<<< HEAD
-            out, err = (f.decode().strip() for f in proc.communicate())
-=======
-            out, err = proc.communicate()
->>>>>>> ea033987
+            out, err = (stream.strip() for stream in proc.communicate())
             if proc.wait():
                 # Command failed
                 LOG.warning(
