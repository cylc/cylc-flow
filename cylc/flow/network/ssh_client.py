--- conflicted
+++ resolved
@@ -23,12 +23,7 @@
 from cylc.flow.exceptions import ClientError, ClientTimeout
 from cylc.flow.network.client import WorkflowRuntimeClientBase
 from cylc.flow.network.client_factory import CommsMeth
-<<<<<<< HEAD
-from cylc.flow.remote import _remote_cylc_cmd
-=======
-from cylc.flow.network import get_location
 from cylc.flow.remote import remote_cylc_cmd
->>>>>>> 88c20a71
 from cylc.flow.workflow_files import load_contact_file, ContactFileFields
 
 
@@ -68,34 +63,19 @@
                 cmd, ssh_cmd, login_sh, cylc_path, msg = self.prepare_command(
                     command, args, timeout
                 )
-<<<<<<< HEAD
-                proc = _remote_cylc_cmd(
-=======
                 platform = {
                     'ssh command': ssh_cmd,
                     'cylc path': cylc_path,
                     'use login shell': login_sh,
                 }
                 proc = remote_cylc_cmd(
->>>>>>> 88c20a71
                     cmd,
                     platform,
                     host=self.host,
                     stdin_str=msg,
-<<<<<<< HEAD
-                    ssh_cmd=ssh_cmd,
-                    remote_cylc_path=cylc_path,
-                    ssh_login_shell=login_sh,
                     capture_process=True
                 )
                 while proc.poll() is None:
-=======
-                    capture_process=True
-                )
-                while True:
-                    if proc.poll() is not None:
-                        break
->>>>>>> 88c20a71
                     await asyncio.sleep(self.SLEEP_INTERVAL)
                 out, err = proc.communicate()
                 if proc.returncode:
