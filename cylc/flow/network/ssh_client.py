# THIS FILE IS PART OF THE CYLC WORKFLOW ENGINE.
# Copyright (C) NIWA & British Crown (Met Office) & Contributors.
#
# This program is free software: you can redistribute it and/or modify
# it under the terms of the GNU General Public License as published by
# the Free Software Foundation, either version 3 of the License, or
# (at your option) any later version.
#
# This program is distributed in the hope that it will be useful,
# but WITHOUT ANY WARRANTY; without even the implied warranty of
# MERCHANTABILITY or FITNESS FOR A PARTICULAR PURPOSE.  See the
# GNU General Public License for more details.
#
# You should have received a copy of the GNU General Public License
# along with this program.  If not, see <http://www.gnu.org/licenses/>.

from async_timeout import timeout as asyncto
import asyncio
import json
import os
from typing import Any, List, Optional, Tuple, Union, Dict

from cylc.flow.exceptions import ClientError, ClientTimeout
from cylc.flow.network.client import WorkflowRuntimeClientBase
from cylc.flow.network.client_factory import CommsMeth
<<<<<<< HEAD
from cylc.flow.network import get_location
=======
>>>>>>> ea033987
from cylc.flow.remote import remote_cylc_cmd
from cylc.flow.workflow_files import load_contact_file, ContactFileFields


class WorkflowRuntimeClient(WorkflowRuntimeClientBase):
    """Client to scheduler communication using ssh."""

    DEFAULT_TIMEOUT = 300  # seconds
    SLEEP_INTERVAL = 0.1

    async def async_request(
        self, command: str,
        args: Optional[Dict[str, Any]] = None,
        timeout: Optional[float] = None,
        req_meta: Optional[Dict[str, Any]] = None
    ):
        """Send asynchronous request via SSH.
<<<<<<< HEAD
        """
        timeout = timeout if timeout is not None else self.timeout
        try:
            async with ascyncto(timeout):
                cmd, ssh_cmd, login_sh, cylc_path, msg = self.prepare_command(
                    command, args, timeout
                )
                platform = {
                    'ssh command': ssh_cmd,
                    'cylc path': cylc_path,
                    'use login shell': login_sh,
                }
                proc = remote_cylc_cmd(
                    cmd,
                    platform,
                    host=self.host,
                    stdin_str=msg,
                    capture_process=True
                )
                while True:
                    if proc.poll() is not None:
                        break
                    await asyncio.sleep(self.SLEEP_INTERVAL)
                out, err = (f.decode() for f in proc.communicate())
                return_code = proc.wait()
                if return_code:
                    raise ClientError(err, f"return-code={return_code}")
                return json.loads(out)
        except asyncio.TimeoutError:
            raise ClientTimeout(
                f"Command exceeded the timeout {timeout}. "
                f"This could be due to network problems. "
                "Check the workflow log."
            )

    def serial_request(self, command, args=None, timeout=None):
        """Send a request, using ssh.
=======
>>>>>>> ea033987

        Determines ssh_cmd, cylc_path and login_shell settings from the contact
        file.

        Converts message to JSON and sends this to stdin. Executes the Cylc
        command, then deserialises the output.

        Args:
            command (str): The name of the endpoint to call.
            args (dict): Arguments to pass to the endpoint function.
            timeout (float): Override the default timeout (seconds).
        Raises:
            ClientError: Coverall, on error from function call
        Returns:
            object: Deserialized output from function called.
        """
        if timeout is None:
            timeout = self.timeout
        try:
            async with asyncto(timeout):
                cmd, ssh_cmd, login_sh, cylc_path, msg = self.prepare_command(
                    command, args, timeout
                )
                platform = {
                    'ssh command': ssh_cmd,
                    'cylc path': cylc_path,
                    'use login shell': login_sh,
                }
                proc = remote_cylc_cmd(
                    cmd,
                    platform,
                    host=self.host,
                    stdin_str=msg,
                    capture_process=True
                )
                while proc.poll() is None:
                    await asyncio.sleep(self.SLEEP_INTERVAL)
                out, err = proc.communicate()
                if proc.returncode:
                    raise ClientError(err, f"return-code={proc.returncode}")
                return json.loads(out)
        except asyncio.TimeoutError:
            self.timeout_handler()
            raise ClientTimeout(
                f"Command exceeded the timeout {timeout}s. "
                "This could be due to network problems. "
                "Check the workflow log."
            )

    def prepare_command(
        self, command: str, args: Optional[dict], timeout: Union[float, str]
    ) -> Tuple[List[str], str, str, Optional[str], str]:
        """Prepare command for submission."""
        # Set environment variable to determine the communication for use on
        # the scheduler
        os.environ["CLIENT_COMMS_METH"] = CommsMeth.SSH.value
        cmd = ["client"]
        if timeout:
            cmd.append(f'--comms-timeout={timeout}')
        cmd += [self.workflow, command]
        contact = load_contact_file(self.workflow)
        ssh_cmd = contact[ContactFileFields.SCHEDULER_SSH_COMMAND]
        login_shell = contact[ContactFileFields.SCHEDULER_USE_LOGIN_SHELL]
        cylc_path = contact[ContactFileFields.SCHEDULER_CYLC_PATH]
        cylc_path = None if cylc_path == 'None' else cylc_path
        if not args:
            args = {}
        message = json.dumps(args)
        return cmd, ssh_cmd, login_shell, cylc_path, message<|MERGE_RESOLUTION|>--- conflicted
+++ resolved
@@ -23,10 +23,6 @@
 from cylc.flow.exceptions import ClientError, ClientTimeout
 from cylc.flow.network.client import WorkflowRuntimeClientBase
 from cylc.flow.network.client_factory import CommsMeth
-<<<<<<< HEAD
-from cylc.flow.network import get_location
-=======
->>>>>>> ea033987
 from cylc.flow.remote import remote_cylc_cmd
 from cylc.flow.workflow_files import load_contact_file, ContactFileFields
 
@@ -44,46 +40,6 @@
         req_meta: Optional[Dict[str, Any]] = None
     ):
         """Send asynchronous request via SSH.
-<<<<<<< HEAD
-        """
-        timeout = timeout if timeout is not None else self.timeout
-        try:
-            async with ascyncto(timeout):
-                cmd, ssh_cmd, login_sh, cylc_path, msg = self.prepare_command(
-                    command, args, timeout
-                )
-                platform = {
-                    'ssh command': ssh_cmd,
-                    'cylc path': cylc_path,
-                    'use login shell': login_sh,
-                }
-                proc = remote_cylc_cmd(
-                    cmd,
-                    platform,
-                    host=self.host,
-                    stdin_str=msg,
-                    capture_process=True
-                )
-                while True:
-                    if proc.poll() is not None:
-                        break
-                    await asyncio.sleep(self.SLEEP_INTERVAL)
-                out, err = (f.decode() for f in proc.communicate())
-                return_code = proc.wait()
-                if return_code:
-                    raise ClientError(err, f"return-code={return_code}")
-                return json.loads(out)
-        except asyncio.TimeoutError:
-            raise ClientTimeout(
-                f"Command exceeded the timeout {timeout}. "
-                f"This could be due to network problems. "
-                "Check the workflow log."
-            )
-
-    def serial_request(self, command, args=None, timeout=None):
-        """Send a request, using ssh.
-=======
->>>>>>> ea033987
 
         Determines ssh_cmd, cylc_path and login_shell settings from the contact
         file.
