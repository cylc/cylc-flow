# THIS FILE IS PART OF THE CYLC WORKFLOW ENGINE.
# Copyright (C) NIWA & British Crown (Met Office) & Contributors.
#
# This program is free software: you can redistribute it and/or modify
# it under the terms of the GNU General Public License as published by
# the Free Software Foundation, either version 3 of the License, or
# (at your option) any later version.
#
# This program is distributed in the hope that it will be useful,
# but WITHOUT ANY WARRANTY; without even the implied warranty of
# MERCHANTABILITY or FITNESS FOR A PARTICULAR PURPOSE.  See the
# GNU General Public License for more details.
#
# You should have received a copy of the GNU General Public License
# along with this program.  If not, see <http://www.gnu.org/licenses/>.
"""Functionality for searching for workflows running as the current user.

The :py:func:`scan` asynchronous generator yields workflows. Iterate
over them using an ``async for`` statement::

    async for flow in scan():
        print(flow['name'])

For further functionality construct a pipe::

    pipe = scan | is_active(True) | contact_info
    async for flow in pipe:
        print(f'{flow["name"]} {flow["CYLC_WORKFLOW_HOST"]}')

There are filters which you can you to omit workflows e.g.
:py:func:`cylc_version` and transformers which acquire more information
e.g. :py:func:`contact_info`.

.. note: we must manually list functions so they get built into the docs

.. autofunction:: scan
.. autofunction:: filter_name
.. autofunction:: is_active
.. autofunction:: contact_info
.. autofunction:: cylc_version
.. autofunction:: api_version
.. autofunction:: graphql_query
.. autofunction:: title
.. autofunction:: workflow_params

"""

import asyncio
from pathlib import Path
import re
from typing import AsyncGenerator, Dict, Iterable, List, Optional, Tuple, Union

from pkg_resources import (
    parse_requirements,
    parse_version
)

from cylc.flow import LOG
from cylc.flow.async_util import (
    pipe,
    scandir
)
from cylc.flow.exceptions import WorkflowStopped
from cylc.flow.network.client import (
    ClientError,
    ClientTimeout,
    WorkflowRuntimeClient,
)
from cylc.flow.pathutil import get_cylc_run_dir
from cylc.flow.rundb import CylcWorkflowDAO
from cylc.flow.workflow_files import (
    ContactFileFields,
    MAX_SCAN_DEPTH,
    WorkflowFiles,
    get_workflow_title,
    load_contact_file_async,
)


SERVICE = Path(WorkflowFiles.Service.DIRNAME)
CONTACT = Path(WorkflowFiles.Service.CONTACT)

FLOW_FILES = {
    # marker files/dirs which we use to determine if something is a flow
    WorkflowFiles.Service.DIRNAME,
    WorkflowFiles.SUITE_RC,   # cylc7 flow definition file name
    WorkflowFiles.FLOW_FILE,  # cylc8 flow definition file name
    WorkflowFiles.LOG_DIR
}

EXCLUDE_FILES = {
    WorkflowFiles.RUN_N,
    WorkflowFiles.Install.SOURCE
}


def dir_is_flow(listing: Iterable[Path]) -> bool:
    """Return True if a Path contains a flow at the top level.

    Args:
        listing (list):
            A listing of the directory in question as a list of
            ``pathlib.Path`` objects.

    Returns:
        bool - True if the listing indicates that this is a flow directory.

    """
    names = {path.name for path in listing}
    return bool(FLOW_FILES & names)


@pipe
async def scan_multi(
    dirs: Iterable[Path],
    max_depth: int = MAX_SCAN_DEPTH
) -> AsyncGenerator[dict, None]:
    """List flows from multiple directories.

    This is intended for listing uninstalled flows though will work for
    installed ones.

    Args:
        dirs
    """
    for dir_ in dirs:
        async for flow in scan(
            run_dir=dir_,
            scan_dir=dir_,
            max_depth=max_depth
        ):
            # set the flow name as the full path
            flow['name'] = dir_ / flow['name']
            yield flow


@pipe
async def scan(
    run_dir: Optional[Path] = None,
    scan_dir: Optional[Path] = None,
    max_depth: int = MAX_SCAN_DEPTH
) -> AsyncGenerator[Dict[str, Union[str, Path]], None]:
    """List flows installed on the filesystem.

    Args:
        run_dir:
            The run dir to look for workflows in, defaults to ~/cylc-run.

            All workflow registrations will be given relative to this path.
        scan_dir:
            The directory to scan for workflows in.

            Use in combination with run_dir if you want to scan a subdir
            within the run_dir.
        max_depth:
            The maximum number of levels to descend before bailing.

            * ``max_depth=1`` will pick up top-level workflows (e.g. ``foo``).
            * ``max_depth=2`` will pick up nested workflows (e.g. ``foo/bar``).

    Yields:
        dict - Dictionary containing information about the flow.

    """
    cylc_run_dir = Path(get_workflow_run_dir(''))
    if not run_dir:
<<<<<<< HEAD
        run_dir = Path(get_cylc_run_dir())
=======
        run_dir = cylc_run_dir
>>>>>>> 4686ba63
    if not scan_dir:
        scan_dir = run_dir

    running: List[asyncio.tasks.Task] = []

    # wrapper for scandir to preserve context
    async def _scandir(path: Path, depth: int) -> Tuple[Path, int, List[Path]]:
        contents = await scandir(path)
        return path, depth, contents

    def _scan_subdirs(listing: List[Path], depth: int) -> None:
        for subdir in listing:
            if subdir.is_dir() and subdir.stem not in EXCLUDE_FILES:
                running.append(
                    asyncio.create_task(
                        _scandir(subdir, depth + 1)
                    )
                )

    # perform the first directory listing
    scan_dir_listing = await scandir(scan_dir)
    if scan_dir != cylc_run_dir and dir_is_flow(scan_dir_listing):
        # If the scan_dir itself is a workflow run dir, yield nothing
        return

    _scan_subdirs(scan_dir_listing, depth=0)

    # perform all further directory listings
    while running:
        # wait here until there's something to do
        done, _ = await asyncio.wait(
            running,
            return_when=asyncio.FIRST_COMPLETED
        )
        for task in done:
            path, depth, contents = task.result()
            running.remove(task)
            if dir_is_flow(contents):
                # this is a flow directory
                yield {
                    'name': str(path.relative_to(run_dir)),
                    'path': path,
                }
            elif depth < max_depth:
                # we may have a nested flow, lets see...
                _scan_subdirs(contents, depth)
        # don't allow this to become blocking
        await asyncio.sleep(0)


def join_regexes(*patterns):
    """Combine multiple regexes using OR logic."""
    return (re.compile(rf'({"|".join(patterns)})'),), {}


@pipe(preproc=join_regexes)
async def filter_name(flow, pattern):
    """Filter flows by name.

    Args:
        flow (dict):
            Flow information dictionary, provided by scan through the pipe.
        pattern (re.Pattern):
            One or more regex patterns as strings.
            This will return True if any of the patterns match.

    """
    return bool(pattern.match(flow['name']))


@pipe
async def is_active(flow, is_active):
    """Filter flows by the presence of a contact file.

    Args:
        flow (dict):
            Flow information dictionary, provided by scan through the pipe.
        is_active (bool):
            True to filter for running flows.
            False to filter for stopped and unregistered flows.

    """
    contact = flow['path'] / SERVICE / CONTACT
    _is_active = contact.exists()
    if _is_active:
        flow['contact'] = contact
    return _is_active == is_active


@pipe
async def contact_info(flow):
    """Read information from the contact file.

    Requires:
        * is_active(True)

    Args:
        flow (dict):
            Flow information dictionary, provided by scan through the pipe.

    """
    flow.update(
        await load_contact_file_async(flow['name'], run_dir=flow['path'])
    )
    return flow


def parse_requirement(requirement_string):
    """Parse a requirement from a requirement string."""
    # we have to give the requirement a name but what we call it doesn't
    # actually matter
    for req in parse_requirements(f'x {requirement_string}'):
        # there should only be one requirement
        return (req,), {}


@pipe(preproc=parse_requirement)
async def cylc_version(flow, requirement):
    """Filter by cylc version.

    Requires:
        * is_active(True)
        * contact_info

    Args:
        flow (dict):
            Flow information dictionary, provided by scan through the pipe.
        requirement (str):
            Requirement specifier in pkg_resources format e.g. ``> 8, < 9``

    """
    return parse_version(flow[ContactFileFields.VERSION]) in requirement


@pipe(preproc=parse_requirement)
async def api_version(flow, requirement):
    """Filter by the cylc API version.

    Requires:
        * is_active(True)
        * contact_info

    Args:
        flow (dict):
            Flow information dictionary, provided by scan through the pipe.
        requirement (str):
            Requirement specifier in pkg_resources format e.g. ``> 8, < 9``

    """
    return parse_version(flow[ContactFileFields.API]) in requirement


def format_query(fields, filters=None):
    ret = ''
    stack = [(None, fields)]
    while stack:
        path, fields = stack.pop()
        if isinstance(fields, dict):
            leftover_fields = []
            for key, value in fields.items():
                if value:
                    stack.append((
                        key,
                        value
                    ))
                else:
                    leftover_fields.append(key)
            if leftover_fields:
                fields = leftover_fields
            else:
                continue
        if path:
            ret += '\n' + f'{path} {{'
            for field in fields:
                ret += f'\n  {field}'
            ret += '\n}'
        else:
            for field in fields:
                ret += f'\n{field}'
    return (ret + '\n',), {'filters': filters}


@pipe(preproc=format_query)
async def graphql_query(flow, fields, filters=None):
    """Obtain information from a GraphQL request to the flow.

    Requires:
        * is_active(True)
        * contact_info

    Args:
        flow (dict):
            Flow information dictionary, provided by scan through the pipe.
        fields (iterable):
            Iterable containing the fields to request e.g::

               ['id', 'name']

            One level of nesting is supported e.g::

               {'name': None, 'meta': ['title']}
        filters (list):
            Filter by the data returned from the query.
            List in the form ``[(key, ...), value]``, e.g::

               # state must be running
               [('state',), 'running']

               # state must be running or paused
               [('state',), ('running', 'paused')]

    """
    query = f'query {{ workflows(ids: ["{flow["name"]}"]) {{ {fields} }} }}'
    try:
        client = WorkflowRuntimeClient(
            flow['name'],
            # use contact_info data if present for efficiency
            host=flow.get('CYLC_WORKFLOW_HOST'),
            port=flow.get('CYLC_WORKFLOW_PORT')
        )
    except WorkflowStopped:
        LOG.warning(f'Workflow not running: {flow["name"]}')
        return False
    try:
        ret = await client.async_request(
            'graphql',
            {
                'request_string': query,
                'variables': {}
            }
        )
    except ClientTimeout:
        LOG.exception(
            f'Timeout: name: {flow["name"]}, '
            f'host: {client.host}, '
            f'port: {client.port}'
        )
        return False
    except ClientError as exc:
        LOG.exception(exc)
        return False
    else:
        # stick the result into the flow object
        for item in ret:
            if 'error' in item:
                LOG.exception(item['error']['message'])
                return False
            for workflow in ret.get('workflows', []):
                flow.update(workflow)

        # process filters
        for field, value in filters or []:
            for field_ in field:
                value_ = flow[field_]
            if isinstance(value, Iterable):
                if value_ not in value:
                    return False
            else:
                if value_ != value:
                    return False

        return flow


@pipe
async def title(flow):
    """Attempt to parse the workflow title out of the flow config file.

    .. warning::
       This uses a fast but dumb method which may fail to extract the workflow
       title.

       Obtaining the workflow title via :py:func:`graphql_query` is preferable
       for running flows.

    """
    flow['title'] = get_workflow_title(flow['name'])
    return flow


@pipe
async def workflow_params(flow):
    """Extract workflow parameter entries from the workflow database.

    Requires:
        * is_active(True)
    """
    params = {}

    def _callback(_, entry):
        nonlocal params
        key, value = entry
        params[key] = value

    db_file = flow['path'] / SERVICE / 'db'
    if db_file.exists():
        dao = CylcWorkflowDAO(db_file, is_public=False)
        dao.connect()
        dao.select_workflow_params(_callback)
        flow['workflow_params'] = params

    return flow<|MERGE_RESOLUTION|>--- conflicted
+++ resolved
@@ -162,13 +162,9 @@
         dict - Dictionary containing information about the flow.
 
     """
-    cylc_run_dir = Path(get_workflow_run_dir(''))
+    cylc_run_dir = Path(get_cylc_run_dir())
     if not run_dir:
-<<<<<<< HEAD
-        run_dir = Path(get_cylc_run_dir())
-=======
         run_dir = cylc_run_dir
->>>>>>> 4686ba63
     if not scan_dir:
         scan_dir = run_dir
 
