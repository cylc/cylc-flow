# THIS FILE IS PART OF THE CYLC WORKFLOW ENGINE.
# Copyright (C) NIWA & British Crown (Met Office) & Contributors.
#
# This program is free software: you can redistribute it and/or modify
# it under the terms of the GNU General Public License as published by
# the Free Software Foundation, either version 3 of the License, or
# (at your option) any later version.
#
# This program is distributed in the hope that it will be useful,
# but WITHOUT ANY WARRANTY; without even the implied warranty of
# MERCHANTABILITY or FITNESS FOR A PARTICULAR PURPOSE.  See the
# GNU General Public License for more details.
#
# You should have received a copy of the GNU General Public License
# along with this program.  If not, see <http://www.gnu.org/licenses/>.
"""Functionality for searching for workflows running as the current user.

The :py:func:`scan` asynchronous generator yields workflows. Iterate
over them using an ``async for`` statement::

    async for flow in scan():
        print(flow['name'])

For further functionality construct a pipe::

    pipe = scan | is_active(True) | contact_info
    async for flow in pipe:
        print(f'{flow["name"]} {flow["CYLC_WORKFLOW_HOST"]}')

There are filters which you can you to omit workflows e.g.
:py:func:`cylc_version` and transformers which acquire more information
e.g. :py:func:`contact_info`.

.. note: we must manually list functions so they get built into the docs

.. autofunction:: scan
.. autofunction:: filter_name
.. autofunction:: is_active
.. autofunction:: contact_info
.. autofunction:: cylc_version
.. autofunction:: api_version
.. autofunction:: graphql_query
.. autofunction:: title
.. autofunction:: workflow_params

"""

import asyncio
from pathlib import Path
import re
<<<<<<< HEAD
from typing import AsyncGenerator, Dict, Iterable, List, Optional, Union
=======
from typing import AsyncGenerator, Iterable
>>>>>>> 7346279d

from pkg_resources import (
    parse_requirements,
    parse_version
)

from cylc.flow import LOG
from cylc.flow.async_util import (
    pipe,
    scandir
)
from cylc.flow.exceptions import WorkflowStopped
from cylc.flow.network.client import (
    ClientError,
    ClientTimeout,
    WorkflowRuntimeClient,
)
from cylc.flow.pathutil import get_workflow_run_dir
from cylc.flow.rundb import CylcWorkflowDAO
from cylc.flow.workflow_files import (
    ContactFileFields,
    MAX_SCAN_DEPTH,
    WorkflowFiles,
    get_workflow_title,
    load_contact_file_async,
)


SERVICE = Path(WorkflowFiles.Service.DIRNAME)
CONTACT = Path(WorkflowFiles.Service.CONTACT)

FLOW_FILES = {
    # marker files/dirs which we use to determine if something is a flow
    WorkflowFiles.Service.DIRNAME,
    WorkflowFiles.SUITE_RC,   # cylc7 flow definition file name
    WorkflowFiles.FLOW_FILE,  # cylc8 flow definition file name
    WorkflowFiles.LOG_DIR
}

EXCLUDE_FILES = {
    WorkflowFiles.RUN_N,
    WorkflowFiles.Install.SOURCE
}


def dir_is_flow(listing: Iterable[Path]) -> bool:
    """Return True if a Path contains a flow at the top level.

    Args:
        listing (list):
            A listing of the directory in question as a list of
            ``pathlib.Path`` objects.

    Returns:
        bool - True if the listing indicates that this is a flow directory.

    """
    names = {path.name for path in listing}
    return bool(FLOW_FILES & names)


@pipe
<<<<<<< HEAD
async def scan(
    run_dir: Optional[Path] = None,
    scan_dir: Optional[Path] = None,
    max_depth: int = MAX_SCAN_DEPTH
) -> AsyncGenerator[Dict[str, Union[str, Path]], None]:
=======
async def scan_multi(
    dirs: Iterable[Path],
    max_depth: int = MAX_SCAN_DEPTH
) -> AsyncGenerator[dict, None]:
    """List flows from multiple directories.

    This is intended for listing uninstalled flows though will work for
    installed ones.

    Args:
        dirs
    """
    for dir_ in dirs:
        async for flow in scan(
            run_dir=dir_,
            scan_dir=dir_,
            max_depth=max_depth
        ):
            # set the flow name as the full path
            flow['name'] = dir_ / flow['name']
            yield flow


@pipe
async def scan(run_dir=None, scan_dir=None, max_depth=MAX_SCAN_DEPTH):
>>>>>>> 7346279d
    """List flows installed on the filesystem.

    Args:
        run_dir:
            The run dir to look for workflows in, defaults to ~/cylc-run.

            All workflow registrations will be given relative to this path.
        scan_dir:
            The directory to scan for workflows in.

            Use in combination with run_dir if you want to scan a subdir
            within the run_dir.
        max_depth:
            The maximum number of levels to descend before bailing.

            * ``max_depth=1`` will pick up top-level workflows (e.g. ``foo``).
            * ``max_depth=2`` will pick up nested workflows (e.g. ``foo/bar``).

    Yields:
        dict - Dictionary containing information about the flow.

    """
    cylc_run_dir = Path(get_workflow_run_dir(''))
    if not run_dir:
        run_dir = cylc_run_dir
    if not scan_dir:
        scan_dir = run_dir

    running: List[asyncio.tasks.Task] = []

    # wrapper for scandir to preserve context
    async def _scandir(path, depth):
        contents = await scandir(path)
        return path, depth, contents

    # perform the first directory listing
    scan_dir_listing = await scandir(scan_dir)
    if scan_dir != cylc_run_dir and dir_is_flow(scan_dir_listing):
        # If the scan_dir itself is a workflow run dir, yield nothing
        return

    for subdir in scan_dir_listing:
        if subdir.is_dir():
            running.append(
                asyncio.create_task(
                    _scandir(subdir, 1)
                )
            )

    # perform all further directory listings
    while running:
        # wait here until there's something to do
        done, _ = await asyncio.wait(
            running,
            return_when=asyncio.FIRST_COMPLETED
        )
        for task in done:
            path, depth, contents = task.result()
            running.remove(task)
            if dir_is_flow(contents):
                # this is a flow directory
                yield {
                    'name': str(path.relative_to(run_dir)),
                    'path': path,
                }
            elif depth < max_depth:
                # we may have a nested flow, lets see...
                for subdir in contents:
                    if (subdir.is_dir()
                            and subdir.stem not in EXCLUDE_FILES):
                        running.append(
                            asyncio.create_task(
                                _scandir(subdir, depth + 1)
                            )
                        )
        # don't allow this to become blocking
        await asyncio.sleep(0)


def join_regexes(*patterns):
    """Combine multiple regexes using OR logic."""
    return (re.compile(rf'({"|".join(patterns)})'),), {}


@pipe(preproc=join_regexes)
async def filter_name(flow, pattern):
    """Filter flows by name.

    Args:
        flow (dict):
            Flow information dictionary, provided by scan through the pipe.
        pattern (re.Pattern):
            One or more regex patterns as strings.
            This will return True if any of the patterns match.

    """
    return bool(pattern.match(flow['name']))


@pipe
async def is_active(flow, is_active):
    """Filter flows by the presence of a contact file.

    Args:
        flow (dict):
            Flow information dictionary, provided by scan through the pipe.
        is_active (bool):
            True to filter for running flows.
            False to filter for stopped and unregistered flows.

    """
    contact = flow['path'] / SERVICE / CONTACT
    _is_active = contact.exists()
    if _is_active:
        flow['contact'] = contact
    return _is_active == is_active


@pipe
async def contact_info(flow):
    """Read information from the contact file.

    Requires:
        * is_active(True)

    Args:
        flow (dict):
            Flow information dictionary, provided by scan through the pipe.

    """
    flow.update(
        await load_contact_file_async(flow['name'], run_dir=flow['path'])
    )
    return flow


def parse_requirement(requirement_string):
    """Parse a requirement from a requirement string."""
    # we have to give the requirement a name but what we call it doesn't
    # actually matter
    for req in parse_requirements(f'x {requirement_string}'):
        # there should only be one requirement
        return (req,), {}


@pipe(preproc=parse_requirement)
async def cylc_version(flow, requirement):
    """Filter by cylc version.

    Requires:
        * is_active(True)
        * contact_info

    Args:
        flow (dict):
            Flow information dictionary, provided by scan through the pipe.
        requirement (str):
            Requirement specifier in pkg_resources format e.g. ``> 8, < 9``

    """
    return parse_version(flow[ContactFileFields.VERSION]) in requirement


@pipe(preproc=parse_requirement)
async def api_version(flow, requirement):
    """Filter by the cylc API version.

    Requires:
        * is_active(True)
        * contact_info

    Args:
        flow (dict):
            Flow information dictionary, provided by scan through the pipe.
        requirement (str):
            Requirement specifier in pkg_resources format e.g. ``> 8, < 9``

    """
    return parse_version(flow[ContactFileFields.API]) in requirement


def format_query(fields, filters=None):
    ret = ''
    stack = [(None, fields)]
    while stack:
        path, fields = stack.pop()
        if isinstance(fields, dict):
            leftover_fields = []
            for key, value in fields.items():
                if value:
                    stack.append((
                        key,
                        value
                    ))
                else:
                    leftover_fields.append(key)
            if leftover_fields:
                fields = leftover_fields
            else:
                continue
        if path:
            ret += '\n' + f'{path} {{'
            for field in fields:
                ret += f'\n  {field}'
            ret += '\n}'
        else:
            for field in fields:
                ret += f'\n{field}'
    return (ret + '\n',), {'filters': filters}


@pipe(preproc=format_query)
async def graphql_query(flow, fields, filters=None):
    """Obtain information from a GraphQL request to the flow.

    Requires:
        * is_active(True)
        * contact_info

    Args:
        flow (dict):
            Flow information dictionary, provided by scan through the pipe.
        fields (iterable):
            Iterable containing the fields to request e.g::

               ['id', 'name']

            One level of nesting is supported e.g::

               {'name': None, 'meta': ['title']}
        filters (list):
            Filter by the data returned from the query.
            List in the form ``[(key, ...), value]``, e.g::

               # state must be running
               [('state',), 'running']

               # state must be running or paused
               [('state',), ('running', 'paused')]

    """
    query = f'query {{ workflows(ids: ["{flow["name"]}"]) {{ {fields} }} }}'
    try:
        client = WorkflowRuntimeClient(
            flow['name'],
            # use contact_info data if present for efficiency
            host=flow.get('CYLC_WORKFLOW_HOST'),
            port=flow.get('CYLC_WORKFLOW_PORT')
        )
    except WorkflowStopped:
        LOG.warning(f'Workflow not running: {flow["name"]}')
        return False
    try:
        ret = await client.async_request(
            'graphql',
            {
                'request_string': query,
                'variables': {}
            }
        )
    except ClientTimeout:
        LOG.exception(
            f'Timeout: name: {flow["name"]}, '
            f'host: {client.host}, '
            f'port: {client.port}'
        )
        return False
    except ClientError as exc:
        LOG.exception(exc)
        return False
    else:
        # stick the result into the flow object
        for item in ret:
            if 'error' in item:
                LOG.exception(item['error']['message'])
                return False
            for workflow in ret.get('workflows', []):
                flow.update(workflow)

        # process filters
        for field, value in filters or []:
            for field_ in field:
                value_ = flow[field_]
            if isinstance(value, Iterable):
                if value_ not in value:
                    return False
            else:
                if value_ != value:
                    return False

        return flow


@pipe
async def title(flow):
    """Attempt to parse the workflow title out of the flow config file.

    .. warning::
       This uses a fast but dumb method which may fail to extract the workflow
       title.

       Obtaining the workflow title via :py:func:`graphql_query` is preferable
       for running flows.

    """
    flow['title'] = get_workflow_title(flow['name'])
    return flow


@pipe
async def workflow_params(flow):
    """Extract workflow parameter entries from the workflow database.

    Requires:
        * is_active(True)
    """
    params = {}

    def _callback(_, entry):
        nonlocal params
        key, value = entry
        params[key] = value

    db_file = flow['path'] / SERVICE / 'db'
    if db_file.exists():
        dao = CylcWorkflowDAO(db_file, is_public=False)
        dao.connect()
        dao.select_workflow_params(_callback)
        flow['workflow_params'] = params

    return flow<|MERGE_RESOLUTION|>--- conflicted
+++ resolved
@@ -48,11 +48,7 @@
 import asyncio
 from pathlib import Path
 import re
-<<<<<<< HEAD
 from typing import AsyncGenerator, Dict, Iterable, List, Optional, Union
-=======
-from typing import AsyncGenerator, Iterable
->>>>>>> 7346279d
 
 from pkg_resources import (
     parse_requirements,
@@ -115,13 +111,6 @@
 
 
 @pipe
-<<<<<<< HEAD
-async def scan(
-    run_dir: Optional[Path] = None,
-    scan_dir: Optional[Path] = None,
-    max_depth: int = MAX_SCAN_DEPTH
-) -> AsyncGenerator[Dict[str, Union[str, Path]], None]:
-=======
 async def scan_multi(
     dirs: Iterable[Path],
     max_depth: int = MAX_SCAN_DEPTH
@@ -146,8 +135,11 @@
 
 
 @pipe
-async def scan(run_dir=None, scan_dir=None, max_depth=MAX_SCAN_DEPTH):
->>>>>>> 7346279d
+async def scan(
+    run_dir: Optional[Path] = None,
+    scan_dir: Optional[Path] = None,
+    max_depth: int = MAX_SCAN_DEPTH
+) -> AsyncGenerator[Dict[str, Union[str, Path]], None]:
     """List flows installed on the filesystem.
 
     Args:
