--- conflicted
+++ resolved
@@ -46,11 +46,7 @@
 from cylc.flow.parsec.OrderedDict import OrderedDictWithDefaults
 from cylc.flow.parsec.include import inline
 from cylc.flow.parsec.util import itemstr
-<<<<<<< HEAD
-from cylc.flow.templatevars import OldTemplateVars
-=======
 from cylc.flow.templatevars import get_template_vars_from_db
->>>>>>> db050a83
 from cylc.flow.workflow_files import (
     get_workflow_source_dir, check_flow_file)
 
@@ -359,11 +355,7 @@
         template_vars: Template vars to prepend old tvars to.
     """
     rundir = Path(fpath).parent
-<<<<<<< HEAD
-    old_tvars = OldTemplateVars(rundir).template_vars
-=======
     old_tvars = get_template_vars_from_db(rundir)
->>>>>>> db050a83
     old_tvars.update(template_vars)
     template_vars = old_tvars
     return template_vars
