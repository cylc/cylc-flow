# THIS FILE IS PART OF THE CYLC WORKFLOW ENGINE.
# Copyright (C) NIWA & British Crown (Met Office) & Contributors.
#
# This program is free software: you can redistribute it and/or modify
# it under the terms of the GNU General Public License as published by
# the Free Software Foundation, either version 3 of the License, or
# (at your option) any later version.
#
# This program is distributed in the hope that it will be useful,
# but WITHOUT ANY WARRANTY; without even the implied warranty of
# MERCHANTABILITY or FITNESS FOR A PARTICULAR PURPOSE.  See the
# GNU General Public License for more details.
#
# You should have received a copy of the GNU General Public License
# along with this program.  If not, see <http://www.gnu.org/licenses/>.

"""Task definition."""

from collections import deque
<<<<<<< HEAD
from typing import (
    TYPE_CHECKING,
    Dict,
    List,
    NamedTuple,
    Set,
    Tuple,
)
=======
from typing import TYPE_CHECKING, Dict, List
>>>>>>> 5e9eedc4

from cylc.flow.exceptions import TaskDefError
import cylc.flow.flags
from cylc.flow.task_id import TaskID
from cylc.flow.task_outputs import (
    SORT_ORDERS,
    TASK_OUTPUT_FAILED,
    TASK_OUTPUT_SUBMITTED,
    TASK_OUTPUT_SUCCEEDED,
)


if TYPE_CHECKING:
<<<<<<< HEAD
    from cylc.flow.cycling import (
        PointBase,
        SequenceBase,
    )
    from cylc.flow.task_trigger import TaskTrigger
=======
    from cylc.flow.cycling import PointBase, SequenceBase
    from cylc.flow.task_trigger import Dependency
>>>>>>> 5e9eedc4


class TaskTuple(NamedTuple):
    name: str
    point: 'PointBase'
    is_abs: bool


def generate_graph_children(
    tdef: 'TaskDef', point: 'PointBase'
) -> Dict[str, List[TaskTuple]]:
    """Determine graph children of this task at point."""
    graph_children: Dict[str, List[TaskTuple]] = {}
    for seq, dout in tdef.graph_children.items():
        for output, downs in dout.items():
            for name, trigger in downs:
                child_point = trigger.get_child_point(point, seq)
                is_abs = (
                    trigger.offset_is_absolute or
                    trigger.offset_is_from_icp
                )
                if is_abs and trigger.get_parent_point(point) != point:
                    # If 'foo[^] => bar' only spawn off of '^'.
                    continue
                if seq.is_valid(child_point):
                    # E.g.: foo should trigger only on T06:
                    #   PT6H = "waz"
                    #   T06 = "waz[-PT6H] => foo"
                    graph_children.setdefault(output, []).append(
                        TaskTuple(name, child_point, is_abs)
                    )

    if tdef.sequential:
        # Add next-instance child.
        nexts = []
        for seq in tdef.sequences:
            nxt = seq.get_next_point(point)
            if nxt is not None:
                # Within sequence bounds.
                nexts.append(nxt)
        if nexts:
            graph_children.setdefault(TASK_OUTPUT_SUCCEEDED, []).append(
                TaskTuple(tdef.name, min(nexts), False)
            )

    return graph_children


def generate_graph_parents(
    tdef: 'TaskDef', point: 'PointBase', taskdefs: Dict[str, 'TaskDef']
) -> Dict['SequenceBase', List[TaskTuple]]:
    """Determine concrete graph parents of task tdef at point.

    Infer parents be reversing upstream triggers that lead to point/task.
    """
    graph_parents: Dict['SequenceBase', List[TaskTuple]] = {}
    for seq, triggers in tdef.graph_parents.items():
        if not seq.is_valid(point):
            # Don't infer parents if the trigger belongs to a sequence that
            # does not include the child point. E.g.:
            #   T06 = "waz[-PT6H] => foo"
            # here waz[-PT6H] is a parent of T06/foo but not of T12/foo.
            continue
        graph_parents[seq] = []
        for parent_name, trigger in triggers:
            parent_point = trigger.get_parent_point(point)
            if (
                parent_point != point and
                not taskdefs[parent_name].is_valid_point(parent_point)
            ):
                # Don't infer inter-cycle parents if the upstream point is
                # not valid for the parent (which depends on its sequences).
                # NOTE this includes pre-initial dependence where the offset
                # extends back beyond the initial point AND erroneous offsets
                # when different tasks are involved, e.g.:
                #   woo[-Px] => foo
                # where (point -Px) does not land on a valid point for woo.
                # TODO ideally validation would flag this as an error.
                continue
            is_abs = trigger.offset_is_absolute or trigger.offset_is_from_icp
            graph_parents[seq].append(
                TaskTuple(parent_name, parent_point, is_abs)
            )

    if tdef.sequential:
        # Add implicit previous-instance parent.
        prevs = []
        for seq in tdef.sequences:
            prev = seq.get_prev_point(point)
            if prev is not None:
                # Within sequence bounds.
                prevs.append(prev)
        if prevs:
            graph_parents.setdefault(seq, []).append(
                TaskTuple(tdef.name, min(prevs), False)
            )

    return graph_parents


class TaskDef:
    """Task definition."""

    # Memory optimization - constrain possible attributes to this list.
    __slots__ = [
        "run_mode", "rtconfig", "start_point", "initial_point", "sequences",
        "used_in_offset_trigger", "max_future_prereq_offset",
        "sequential", "is_coldstart",
        "workflow_polling_cfg", "expiration_offset",
        "namespace_hierarchy", "dependencies", "outputs", "param_var",
        "graph_children", "graph_parents", "has_abs_triggers",
        "external_triggers", "xtrig_labels", "name", "elapsed_times"]

    # Store the elapsed times for a maximum of 10 cycles
    MAX_LEN_ELAPSED_TIMES = 10

    def __init__(self, name, rtcfg, run_mode, start_point, initial_point):
        if not TaskID.is_valid_name(name):
            raise TaskDefError("Illegal task name: %s" % name)

        self.run_mode = run_mode
        self.rtconfig = rtcfg
        self.start_point = start_point
        self.initial_point = initial_point

        self.sequences: List[SequenceBase] = []
        self.used_in_offset_trigger = False

        # some defaults
        self.max_future_prereq_offset = None
        self.sequential = False
        self.workflow_polling_cfg = {}

        self.expiration_offset = None
        self.namespace_hierarchy = []
        self.dependencies: Dict[SequenceBase, List[Dependency]] = {}
        self.outputs = {}  # {output: (message, is_required)}
        self.graph_children: Dict[
            SequenceBase, Dict[str, List[Tuple[str, TaskTrigger]]]
        ] = {}
        self.graph_parents: Dict[
            SequenceBase, Set[Tuple[str, TaskTrigger]]
        ] = {}
        self.param_var = {}
        self.external_triggers = []
        self.xtrig_labels = {}  # {sequence: [labels]}

        self.name = name
        self.elapsed_times = deque(maxlen=self.MAX_LEN_ELAPSED_TIMES)
        self._add_std_outputs()
        self.has_abs_triggers = False

    def add_output(self, output, message):
        """Add a new task output as defined under [runtime]."""
        # optional/required is None until defined by the graph
        self.outputs[output] = (message, None)

    def get_output(self, message):
        """Return output name corresponding to task message."""
        for name, (msg, _) in self.outputs.items():
            if msg == message:
                return name
        raise KeyError(f"Unknown task output message: {message}")

    def _add_std_outputs(self):
        """Add the standard outputs."""
        # optional/required is None until defined by the graph
        for output in SORT_ORDERS:
            self.outputs[output] = (output, None)

    def set_required_output(self, output, required):
        """Set outputs to required or optional."""
        # (Note outputs and associated messages are already defined.)
        message, _ = self.outputs[output]
        self.outputs[output] = (message, required)

    def tweak_outputs(self):
        """Output consistency checking and tweaking."""
        # If :succeed or :fail not set, assume success is required.
        if (
            self.outputs[TASK_OUTPUT_SUCCEEDED][1] is None
            and self.outputs[TASK_OUTPUT_FAILED][1] is None
        ):
            self.set_required_output(TASK_OUTPUT_SUCCEEDED, True)

        # In Cylc 7 back compat mode, make all success outputs required.
        if cylc.flow.flags.cylc7_back_compat:
            for output in [
                TASK_OUTPUT_SUBMITTED,
                TASK_OUTPUT_SUCCEEDED
            ]:
                self.set_required_output(output, True)

    def add_graph_child(
        self, trigger: 'TaskTrigger', taskname: str, sequence: 'SequenceBase'
    ) -> None:
        """Record child task instances that depend on my outputs.
          {sequence:
              {
                 output: [(a,t1), (b,t2), ...]  # (task-name, trigger)
              }
          }
        """
        self.graph_children.setdefault(
            sequence, {}
        ).setdefault(
            trigger.output, []
        ).append((taskname, trigger))

    def add_graph_parent(
        self, trigger: 'TaskTrigger', parent: str, sequence: 'SequenceBase'
    ) -> None:
        """Record task instances that I depend on.
          {
             sequence: set([(a,t1), (b,t2), ...])  # (task-name, trigger)
          }
        """
        self.graph_parents.setdefault(sequence, set()).add((parent, trigger))

    def add_dependency(self, dependency, sequence):
        """Add a dependency to a named sequence.

        Args:
            dependency (cylc.flow.task_trigger.Dependency): The dependency to
                add.
            sequence (cylc.flow.cycling.SequenceBase): The sequence for which
                this dependency applies.

        """
        self.dependencies.setdefault(sequence, []).append(dependency)
        if any(
            trig.offset_is_from_icp or
            trig.offset_is_absolute
            for trig in dependency.task_triggers
        ):
            self.has_abs_triggers = True

    def add_xtrig_label(self, xtrig_label, sequence):
        """Add an xtrigger to a named sequence.

        Args:
            xtrig_label: The xtrigger label to add.
            sequence (cylc.cycling.SequenceBase): The sequence for which this
                xtrigger applies.

        """
        self.xtrig_labels.setdefault(sequence, []).append(xtrig_label)

    def add_sequence(self, sequence):
        """Add a sequence."""
        if sequence not in self.sequences:
            self.sequences.append(sequence)

    def describe(self):
        """Return title and description of the current task."""
        return self.rtconfig['meta']

    def check_for_explicit_cycling(self):
        """Check for explicitly somewhere.

        Must be called after all graph sequences added.
        """
        if len(self.sequences) == 0 and self.used_in_offset_trigger:
            raise TaskDefError(
                "No cycling sequences defined for %s" % self.name)

    def get_parent_points(self, point):
        """Return the cycle points of my parents, at point."""
        parent_points = set()
        for seq in self.sequences:
            if not seq.is_valid(point):
                continue
            if seq in self.dependencies:
                # task has prereqs in this sequence
                for dep in self.dependencies[seq]:
                    if dep.suicide:
                        continue
                    for trig in dep.task_triggers:
                        parent_points.add(trig.get_parent_point(point))
        return parent_points

    def has_only_abs_triggers(self, point):
        """Return whether I have only absolute triggers at point."""
        if not self.has_abs_triggers:
            return False
        # Has abs triggers somewhere, but need to check at point.
        has_abs = False
        for seq in self.sequences:
            if not seq.is_valid(point) or seq not in self.dependencies:
                continue
            for dep in self.dependencies[seq]:
                for trig in dep.task_triggers:
                    if (
                        trig.offset_is_absolute or
                        trig.offset_is_from_icp or
                        # Don't count self-suicide as a normal trigger.
                        dep.suicide and trig.task_name == self.name
                    ):
                        has_abs = True
                    else:
                        return False
        return has_abs

    def is_valid_point(self, point: 'PointBase') -> bool:
        """Return True if point is on-sequence and within bounds."""
        return any(
            sequence.is_valid(point) for sequence in self.sequences
        )

    def first_point(self, icp):
        """Return the first point for this task."""
        point = None
        adjusted = []
        for seq in self.sequences:
            pt = seq.get_first_point(icp)
            if pt:
                # may be None if beyond the sequence bounds
                adjusted.append(pt)
        if adjusted:
            point = min(adjusted)
        return point

    def next_point(self, point):
        """Return the next cycle point after point."""
        p_next = None
        adjusted = []
        for seq in self.sequences:
            nxt = seq.get_next_point(point)
            if nxt:
                # may be None if beyond the sequence bounds
                adjusted.append(nxt)
        if adjusted:
            p_next = min(adjusted)
        return p_next

    def is_parentless(self, point):
        """Return True if task has no parents at point.

        Tasks are considered parentless if they have:
          - no parents at all
          - all parents < initial cycle point
          - only absolute triggers

        Absolute-triggered tasks are auto-spawned like true parentless tasks,
        (once the trigger is satisfied they are effectively parentless) but
        with a prerequisite that gets satisfied when the absolute output is
        completed at runtime.
        """
        if not self.graph_parents:
            # No parents at any point
            return True
        if self.sequential:
            # Implicit parents
            return False
        parent_points = self.get_parent_points(point)
        return (
            not parent_points
            or all(x < self.start_point for x in parent_points)
            or self.has_only_abs_triggers(point)
        )

    def __repr__(self) -> str:
        """
        >>> TaskDef(
        ...     name='oliver', rtcfg={}, run_mode='fake', start_point='1',
        ...     initial_point='1'
        ... )
        <TaskDef 'oliver'>
        """
        return f"<TaskDef '{self.name}'>"<|MERGE_RESOLUTION|>--- conflicted
+++ resolved
@@ -17,7 +17,6 @@
 """Task definition."""
 
 from collections import deque
-<<<<<<< HEAD
 from typing import (
     TYPE_CHECKING,
     Dict,
@@ -26,9 +25,6 @@
     Set,
     Tuple,
 )
-=======
-from typing import TYPE_CHECKING, Dict, List
->>>>>>> 5e9eedc4
 
 from cylc.flow.exceptions import TaskDefError
 import cylc.flow.flags
@@ -42,16 +38,14 @@
 
 
 if TYPE_CHECKING:
-<<<<<<< HEAD
     from cylc.flow.cycling import (
         PointBase,
         SequenceBase,
     )
-    from cylc.flow.task_trigger import TaskTrigger
-=======
-    from cylc.flow.cycling import PointBase, SequenceBase
-    from cylc.flow.task_trigger import Dependency
->>>>>>> 5e9eedc4
+    from cylc.flow.task_trigger import (
+        Dependency,
+        TaskTrigger,
+    )
 
 
 class TaskTuple(NamedTuple):
