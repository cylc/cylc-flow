--- conflicted
+++ resolved
@@ -877,8 +877,13 @@
         ``[[bigmachines]]platforms=bigmachine01, bigmachine02``.
     '''):  # noqa: SIM117 (keep same format)
         with Conf('<group>'):
-<<<<<<< HEAD
-            Conf('platforms', VDR.V_STRING_LIST)
+            Conf('platforms', VDR.V_STRING_LIST, desc='''
+                .. versionadded:: 8.0.0
+
+                A list of platforms which can be selected if
+                :cylc:conf:`flow.cylc[runtime][<namespace>]platform` matches
+                the name of this platform group.
+            ''')
             with Conf('selection'):
                 Conf(
                     'method', VDR.V_STRING, default='random',
@@ -895,15 +900,6 @@
                           ``main, backup, failsafe``.
                     '''
                 )
-=======
-            Conf('platforms', VDR.V_STRING_LIST, desc='''
-                .. versionadded:: 8.0.0
-
-                A list of platforms which can be selected if
-                :cylc:conf:`flow.cylc[runtime][<namespace>]platform` matches
-                the name of this platform group.
-            ''')
->>>>>>> 91a6842d
     # task
     with Conf('task events', desc='''
         Global site/user defaults for
