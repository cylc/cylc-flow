# THIS FILE IS PART OF THE CYLC SUITE ENGINE.
# Copyright (C) 2008-2019 NIWA & British Crown (Met Office) & Contributors.
#
# This program is free software: you can redistribute it and/or modify
# it under the terms of the GNU General Public License as published by
# the Free Software Foundation, either version 3 of the License, or
# (at your option) any later version.
#
# This program is distributed in the hope that it will be useful,
# but WITHOUT ANY WARRANTY; without even the implied warranty of
# MERCHANTABILITY or FITNESS FOR A PARTICULAR PURPOSE.  See the
# GNU General Public License for more details.
#
# You should have received a copy of the GNU General Public License
# along with this program.  If not, see <http://www.gnu.org/licenses/>.
"""Cylc site and user configuration file spec."""

import os
import re

from cylc.flow import LOG
from cylc.flow import __version__ as CYLC_VERSION
from cylc.flow.hostuserutil import get_user_home, is_remote_user
from cylc.flow.network.authorisation import Priv
from cylc.flow.parsec.config import ParsecConfig
from cylc.flow.parsec.exceptions import ParsecError
from cylc.flow.parsec.upgrade import upgrader
from cylc.flow.parsec.validate import (
    DurationFloat, CylcConfigValidator as VDR, cylc_config_validate)

# Nested dict of spec items.
# Spec value is [value_type, default, allowed_2, allowed_3, ...]
# where:
# - value_type: value type (compulsory).
# - default: the default value (optional).
# - allowed_2, ...: the only other allowed values of this setting (optional).
SPEC = {
    # suite
    'process pool size': [VDR.V_INTEGER, 4],
    'process pool timeout': [VDR.V_INTERVAL, DurationFloat(600)],
    # client
    'disable interactive command prompts': [VDR.V_BOOLEAN, True],
    # suite
    'run directory rolling archive length': [VDR.V_INTEGER, -1],
    # suite
    'cylc': {
        'UTC mode': [VDR.V_BOOLEAN],
        'health check interval': [VDR.V_INTERVAL, DurationFloat(600)],
        'task event mail interval': [VDR.V_INTERVAL, DurationFloat(300)],
        'events': {
            'handlers': [VDR.V_STRING_LIST],
            'handler events': [VDR.V_STRING_LIST],
            'mail events': [VDR.V_STRING_LIST],
            'mail from': [VDR.V_STRING],
            'mail smtp': [VDR.V_STRING],
            'mail to': [VDR.V_STRING],
            'mail footer': [VDR.V_STRING],
            'startup handler': [VDR.V_STRING_LIST],
            'timeout handler': [VDR.V_STRING_LIST],
            'inactivity handler': [VDR.V_STRING_LIST],
            'shutdown handler': [VDR.V_STRING_LIST],
            'aborted handler': [VDR.V_STRING_LIST],
            'stalled handler': [VDR.V_STRING_LIST],
            'timeout': [VDR.V_INTERVAL],
            'inactivity': [VDR.V_INTERVAL],
            'abort on timeout': [VDR.V_BOOLEAN],
            'abort on inactivity': [VDR.V_BOOLEAN],
            'abort on stalled': [VDR.V_BOOLEAN],
        },
    },

    # suite
    'suite logging': {
        'rolling archive length': [VDR.V_INTEGER, 5],
        'maximum size in bytes': [VDR.V_INTEGER, 1000000],
    },

    # general
    'documentation': {
        'local': [VDR.V_STRING, ''],
        'online': [VDR.V_STRING,
                   'http://cylc.github.io/doc/built-sphinx/index.html'],
        'cylc homepage': [VDR.V_STRING, 'http://cylc.github.io/'],
    },

    # general
    'document viewers': {
        'html': [VDR.V_STRING, 'firefox'],
    },

    # client
    'editors': {
        'terminal': [VDR.V_STRING, 'vim'],
        'gui': [VDR.V_STRING, 'gvim -f'],
    },

    # client
    'monitor': {
        'sort order': [VDR.V_STRING, 'definition', 'alphanumeric'],
    },

    # job platforms
    'job platforms': {
        '__MANY__': {
            'batch system': [VDR.V_STRING, 'background'],
            'batch submit command template': [VDR.V_STRING],
            'shell': [VDR.V_STRING, '/bin/bash'],
            'run directory': [VDR.V_STRING, '$HOME/cylc-run'],
            'work directory': [VDR.V_STRING, '$HOME/cylc-run'],
            'suite definition directory': [VDR.V_STRING],
            'task communication method': [
                VDR.V_STRING, 'zmq', 'poll'],
            # TODO ensure that it is possible to over-ride the following three
            # settings in suite config.
            'submission polling intervals': [VDR.V_INTERVAL_LIST],
            'submission retry delays': [VDR.V_INTERVAL_LIST, None],
            'execution polling intervals': [VDR.V_INTERVAL_LIST],
            'execution time limit polling intervals': [VDR.V_INTERVAL_LIST],
            'scp command': [
                VDR.V_STRING, 'scp -oBatchMode=yes -oConnectTimeout=10'],
            'ssh command': [
                VDR.V_STRING, 'ssh -oBatchMode=yes -oConnectTimeout=10'],
            'use login shell': [VDR.V_BOOLEAN, True],
            'remote hosts': [VDR.V_STRING_LIST],
            'cylc executable': [VDR.V_STRING, 'cylc'],
            'global init-script': [VDR.V_STRING],
            'copyable environment variables': [VDR.V_STRING_LIST, ''],
            'retrieve job logs': [VDR.V_BOOLEAN],
            'retrieve job logs command': [VDR.V_STRING, 'rsync -a'],
            'retrieve job logs max size': [VDR.V_STRING],
            'retrieve job logs retry delays': [VDR.V_INTERVAL_LIST],
            'task event handler retry delays': [VDR.V_INTERVAL_LIST],
            'tail command template': [
                VDR.V_STRING, 'tail -n +1 -F %(filename)s'],
            'err tailer': [VDR.V_STRING],
            'out tailer': [VDR.V_STRING],
            'err viewer': [VDR.V_STRING],
            'out viewer': [VDR.V_STRING],
            'job name length maximum': [VDR.V_INTEGER],
            'owner': [VDR.V_STRING],
        },
    },

<<<<<<< HEAD
    # Platform Aliases
    'platform aliases': {
        '__MANY__': {
            'platforms': [VDR.V_STRING_LIST]
        }
=======
    # Platform Groups
    'platform groups': {
        '__MANY__': {}
>>>>>>> 745acebf
    },

    # task
    'hosts': {
        'localhost': {
            'run directory': [VDR.V_STRING, '$HOME/cylc-run'],
            'work directory': [VDR.V_STRING, '$HOME/cylc-run'],
            'task communication method': [
                VDR.V_STRING, 'default', 'ssh', 'poll'],
            'submission polling intervals': [VDR.V_INTERVAL_LIST],
            'execution polling intervals': [VDR.V_INTERVAL_LIST],
            'scp command': [
                VDR.V_STRING, 'scp -oBatchMode=yes -oConnectTimeout=10'],
            'ssh command': [
                VDR.V_STRING, 'ssh -oBatchMode=yes -oConnectTimeout=10'],
            'use login shell': [VDR.V_BOOLEAN, True],
            'cylc executable': [VDR.V_STRING, 'cylc'],
            'global init-script': [VDR.V_STRING],
            'copyable environment variables': [VDR.V_STRING_LIST],
            'retrieve job logs': [VDR.V_BOOLEAN],
            'retrieve job logs command': [VDR.V_STRING, 'rsync -a'],
            'retrieve job logs max size': [VDR.V_STRING],
            'retrieve job logs retry delays': [VDR.V_INTERVAL_LIST],
            'task event handler retry delays': [VDR.V_INTERVAL_LIST],
            'tail command template': [
                VDR.V_STRING, 'tail -n +1 -F %(filename)s'],
            'batch systems': {
                '__MANY__': {
                    'err tailer': [VDR.V_STRING],
                    'out tailer': [VDR.V_STRING],
                    'err viewer': [VDR.V_STRING],
                    'out viewer': [VDR.V_STRING],
                    'job name length maximum': [VDR.V_INTEGER],
                    'execution time limit polling intervals': [
                        VDR.V_INTERVAL_LIST],
                },
            },
        },
        '__MANY__': {
            'run directory': [VDR.V_STRING],
            'work directory': [VDR.V_STRING],
            'task communication method': [
                VDR.V_STRING, 'default', 'ssh', 'poll'],
            'submission polling intervals': [VDR.V_INTERVAL_LIST],
            'execution polling intervals': [VDR.V_INTERVAL_LIST],
            'scp command': [VDR.V_STRING],
            'ssh command': [VDR.V_STRING],
            'use login shell': [VDR.V_BOOLEAN],
            'cylc executable': [VDR.V_STRING],
            'global init-script': [VDR.V_STRING],
            'copyable environment variables': [VDR.V_STRING_LIST],
            'retrieve job logs': [VDR.V_BOOLEAN],
            'retrieve job logs command': [VDR.V_STRING],
            'retrieve job logs max size': [VDR.V_STRING],
            'retrieve job logs retry delays': [VDR.V_INTERVAL_LIST],
            'task event handler retry delays': [VDR.V_INTERVAL_LIST],
            'tail command template': [VDR.V_STRING],
            'batch systems': {
                '__MANY__': {
                    'err tailer': [VDR.V_STRING],
                    'out tailer': [VDR.V_STRING],
                    'out viewer': [VDR.V_STRING],
                    'err viewer': [VDR.V_STRING],
                    'job name length maximum': [VDR.V_INTEGER],
                    'execution time limit polling intervals': [
                        VDR.V_INTERVAL_LIST],
                },
            },
        },
    },

    # task
    'task events': {
        'execution timeout': [VDR.V_INTERVAL],
        'handlers': [VDR.V_STRING_LIST],
        'handler events': [VDR.V_STRING_LIST],
        'handler retry delays': [VDR.V_INTERVAL_LIST, None],
        'mail events': [VDR.V_STRING_LIST],
        'mail from': [VDR.V_STRING],
        'mail retry delays': [VDR.V_INTERVAL_LIST],
        'mail smtp': [VDR.V_STRING],
        'mail to': [VDR.V_STRING],
        'submission timeout': [VDR.V_INTERVAL],
    },

    # client
    'test battery': {
        'remote host with shared fs': [VDR.V_STRING],
        'remote host': [VDR.V_STRING],
        'remote owner': [VDR.V_STRING],
        'batch systems': {
            '__MANY__': {
                'host': [VDR.V_STRING],
                'out viewer': [VDR.V_STRING],
                'err viewer': [VDR.V_STRING],
                'directives': {
                    '__MANY__': [VDR.V_STRING],
                },
            },
        },
    },

    # suite
    'suite host self-identification': {
        'method': [VDR.V_STRING, 'name', 'address', 'hardwired'],
        'target': [VDR.V_STRING, 'google.com'],
        'host': [VDR.V_STRING],
    },

    # suite
    'authentication': {
        # Allow owners to grant public shutdown rights at the most, not full
        # control.
        'public': (
            [VDR.V_STRING]
            + [level.name.lower().replace('_', '-') for level in [
                Priv.STATE_TOTALS, Priv.IDENTITY, Priv.DESCRIPTION,
                Priv.STATE_TOTALS, Priv.READ, Priv.SHUTDOWN]])
    },

    # suite
    'suite servers': {
        'run hosts': [VDR.V_SPACELESS_STRING_LIST],
        'run ports': [VDR.V_INTEGER_LIST, list(range(43001, 43101))],
        'condemned hosts': [VDR.V_ABSOLUTE_HOST_LIST],
        'auto restart delay': [VDR.V_INTERVAL],
        'run host select': {
            'rank': [VDR.V_STRING, 'random', 'load:1', 'load:5', 'load:15',
                     'memory', 'disk-space'],
            'thresholds': [VDR.V_STRING],
        },
    },
}


def upg(cfg, descr):
    """Upgrader."""
    u = upgrader(cfg, descr)

    u.obsolete('6.4.1', ['test battery', 'directives'])
    u.obsolete('6.11.0', ['state dump rolling archive length'])
    # Roll over is always done.
    u.obsolete('7.8.0', ['suite logging', 'roll over at start-up'])
    u.obsolete('7.8.1', ['documentation', 'local index'])
    u.obsolete('7.8.1', ['documentation', 'files', 'pdf user guide'])
    u.obsolete('7.8.1', ['documentation', 'files',
                         'single-page html user guide'])
    u.deprecate('7.8.1',
                ['documentation', 'files', 'multi-page html user guide'],
                ['documentation', 'local'])
    u.deprecate('8.0.0',
                ['documentation', 'files', 'html index'],
                ['documentation', 'local'])
    u.deprecate('8.0.0',
                ['documentation', 'urls', 'internet homepage'],
                ['documentation', 'cylc homepage'])
    u.obsolete('8.0.0', ['suite servers', 'scan hosts'])
    u.obsolete('8.0.0', ['suite servers', 'scan ports'])
    u.obsolete('8.0.0', ['communication'])
    u.obsolete('8.0.0', ['temporary directory'])
    u.obsolete('8.0.0', ['task host select command timeout'])
    u.obsolete('8.0.0', ['xtrigger function timeout'])
    u.obsolete('8.0.0', ['enable run directory housekeeping'])
    u.obsolete('8.0.0', ['task messaging'])

    u.upgrade()


class GlobalConfig(ParsecConfig):
    """
    Handle global (all suites) site and user configuration for cylc.
    User file values override site file values.
    """

    _DEFAULT = None
    _HOME = os.getenv('HOME') or get_user_home()
    CONF_BASENAME = "flow.rc"
    SITE_CONF_DIR = os.path.join(os.sep, 'etc', 'cylc', 'flow', CYLC_VERSION)
    USER_CONF_DIR = os.path.join(_HOME, '.cylc', 'flow', CYLC_VERSION)

    @classmethod
    def get_inst(cls, cached=True):
        """Return a GlobalConfig instance.

        Args:
            cached (bool):
                If cached create if necessary and return the singleton
                instance, else return a new instance.
        """
        if not cached:
            # Return an up-to-date global config without affecting the
            # singleton.
            new_instance = cls(SPEC, upg, validator=cylc_config_validate)
            new_instance.load()
            return new_instance
        elif not cls._DEFAULT:
            cls._DEFAULT = cls(SPEC, upg, validator=cylc_config_validate)
            cls._DEFAULT.load()
        return cls._DEFAULT

    def load(self):
        """Load or reload configuration from files."""
        self.sparse.clear()
        self.dense.clear()
        LOG.debug("Loading site/user config files")
        conf_path_str = os.getenv("CYLC_CONF_PATH")
        if conf_path_str:
            # Explicit config file override.
            fname = os.path.join(conf_path_str, self.CONF_BASENAME)
            if os.access(fname, os.F_OK | os.R_OK):
                self.loadcfg(fname, upgrader.USER_CONFIG)
        elif conf_path_str is None:
            # Use default locations.
            for conf_dir, conf_type in [
                    (self.SITE_CONF_DIR, upgrader.SITE_CONFIG),
                    (self.USER_CONF_DIR, upgrader.USER_CONFIG)]:
                fname = os.path.join(conf_dir, self.CONF_BASENAME)
                if not os.access(fname, os.F_OK | os.R_OK):
                    continue
                try:
                    self.loadcfg(fname, conf_type)
                except ParsecError as exc:
                    if conf_type == upgrader.SITE_CONFIG:
                        # Warn on bad site file (users can't fix it).
                        LOG.warning(
                            'ignoring bad %s %s:\n%s', conf_type, fname, exc)
                    else:
                        # Abort on bad user file (users can fix it).
                        LOG.error('bad %s %s', conf_type, fname)
                        raise
        # (OK if no flow.rc is found, just use system defaults).
        self._transform()

    def get_host_item(self, item, host=None, owner=None, replace_home=False,
                      owner_home=None):
        """This allows hosts with no matching entry in the config file
        to default to appropriately modified localhost settings."""

        cfg = self.get()

        # (this may be called with explicit None values for localhost
        # and owner, so we can't use proper defaults in the arg list)
        if not host:
            # if no host is given the caller is asking about localhost
            host = 'localhost'

        # is there a matching host section?
        host_key = None
        if host in cfg['hosts']:
            # there's an entry for this host
            host_key = host
        else:
            # try for a pattern match
            for cfg_host in cfg['hosts']:
                if re.match(cfg_host, host):
                    host_key = cfg_host
                    break
        modify_dirs = False
        if host_key is not None:
            # entry exists, any unset items under it have already
            # defaulted to modified localhost values (see site cfgspec)
            value = cfg['hosts'][host_key][item]
        else:
            # no entry so default to localhost and modify appropriately
            value = cfg['hosts']['localhost'][item]
            modify_dirs = True
        if value is not None and 'directory' in item:
            if replace_home or modify_dirs:
                # Replace local home dir with $HOME for eval'n on other host.
                value = value.replace(self._HOME, '$HOME')
            elif is_remote_user(owner):
                # Replace with ~owner for direct access via local filesys
                # (works for standard cylc-run directory location).
                if owner_home is None:
                    owner_home = os.path.expanduser('~%s' % owner)
                value = value.replace(self._HOME, owner_home)
        if item == "task communication method" and value == "default":
            # Translate "default" to client-server comms: "zmq"
            value = 'zmq'
        return value

    def _transform(self):
        """Transform various settings.

        Host item values of None default to modified localhost values.
        Expand environment variables and ~ notations.

        Ensure os.environ['HOME'] is defined with the correct value.
        """
        cfg = self.get()

        for host in cfg['hosts']:
            if host == 'localhost':
                continue
            for item, value in cfg['hosts'][host].items():
                if value is None:
                    newvalue = cfg['hosts']['localhost'][item]
                else:
                    newvalue = value
                if newvalue and 'directory' in item:
                    # replace local home dir with $HOME for evaluation on other
                    # host
                    newvalue = newvalue.replace(self._HOME, '$HOME')
                cfg['hosts'][host][item] = newvalue

        # Expand environment variables and ~user in LOCAL file paths.
        if 'HOME' not in os.environ:
            os.environ['HOME'] = self._HOME
        cfg['documentation']['local'] = os.path.expandvars(
            cfg['documentation']['local'])
        for key, val in cfg['hosts']['localhost'].items():
            if val and 'directory' in key:
                cfg['hosts']['localhost'][key] = os.path.expandvars(val)<|MERGE_RESOLUTION|>--- conflicted
+++ resolved
@@ -141,17 +141,11 @@
         },
     },
 
-<<<<<<< HEAD
-    # Platform Aliases
-    'platform aliases': {
+    # Platform Groups
+    'platform groups': {
         '__MANY__': {
             'platforms': [VDR.V_STRING_LIST]
         }
-=======
-    # Platform Groups
-    'platform groups': {
-        '__MANY__': {}
->>>>>>> 745acebf
     },
 
     # task
