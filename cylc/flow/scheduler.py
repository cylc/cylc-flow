# THIS FILE IS PART OF THE CYLC WORKFLOW ENGINE.
# Copyright (C) NIWA & British Crown (Met Office) & Contributors.
#
# This program is free software: you can redistribute it and/or modify
# it under the terms of the GNU General Public License as published by
# the Free Software Foundation, either version 3 of the License, or
# (at your option) any later version.
#
# This program is distributed in the hope that it will be useful,
# but WITHOUT ANY WARRANTY; without even the implied warranty of
# MERCHANTABILITY or FITNESS FOR A PARTICULAR PURPOSE.  See the
# GNU General Public License for more details.
#
# You should have received a copy of the GNU General Public License
# along with this program.  If not, see <http://www.gnu.org/licenses/>.
"""Cylc scheduler server."""

import asyncio
from collections import deque
from contextlib import suppress
import os
from pathlib import Path
from queue import Empty, Queue
from shlex import quote
import signal
from socket import gaierror
from subprocess import DEVNULL, PIPE, Popen
import sys
from threading import Barrier, Thread
from time import sleep, time
import traceback
from typing import (
    Any,
    AsyncGenerator,
    Callable,
    Dict,
    Iterable,
    List,
    NoReturn,
    Optional,
    Set,
    TYPE_CHECKING,
    Tuple,
    Union,
)
from uuid import uuid4

import psutil

from cylc.flow import (
    LOG,
    __version__ as CYLC_VERSION,
    main_loop,
)
from cylc.flow import workflow_files
from cylc.flow.broadcast_mgr import BroadcastMgr
from cylc.flow.cfgspec.glbl_cfg import glbl_cfg
from cylc.flow.config import WorkflowConfig
from cylc.flow import commands
from cylc.flow.data_store_mgr import DataStoreMgr
from cylc.flow.exceptions import (
    CommandFailedError,
    CylcError,
    InputError,
)
import cylc.flow.flags
from cylc.flow.flow_mgr import FLOW_NEW, FLOW_NONE, FlowMgr
from cylc.flow.host_select import (
    HostSelectException,
    select_workflow_host,
)
from cylc.flow.hostuserutil import (
    get_host,
    get_user,
    is_remote_platform,
)
from cylc.flow.id import Tokens
from cylc.flow.log_level import verbosity_to_env, verbosity_to_opts
from cylc.flow.loggingutil import (
    ReferenceLogFileHandler,
    RotatingLogFileHandler,
    get_next_log_number,
    get_reload_start_number,
    get_sorted_logs_by_time,
    patch_log_level,
)
from cylc.flow.network import API
from cylc.flow.network.authentication import key_housekeeping
from cylc.flow.network.server import WorkflowRuntimeServer
from cylc.flow.parsec.OrderedDict import DictTree
from cylc.flow.parsec.exceptions import ParsecError
from cylc.flow.parsec.validate import DurationFloat
from cylc.flow.pathutil import (
    get_workflow_name_from_id,
    get_workflow_run_config_log_dir,
    get_workflow_run_dir,
    get_workflow_run_scheduler_log_dir,
    get_workflow_run_share_dir,
    get_workflow_run_work_dir,
    get_workflow_test_log_path,
    make_workflow_run_tree,
)
from cylc.flow.platforms import (
    get_install_target_from_platform,
    get_localhost_install_target,
    get_platform,
    is_platform_with_target_in_list,
)
from cylc.flow.profiler import Profiler
from cylc.flow.resources import get_resources
from cylc.flow.run_modes.simulation import sim_time_check
from cylc.flow.subprocpool import SubProcPool
from cylc.flow.templatevars import eval_var
from cylc.flow.workflow_db_mgr import WorkflowDatabaseManager
from cylc.flow.workflow_events import WorkflowEventHandler
from cylc.flow.workflow_status import StopMode, AutoRestartMode
from cylc.flow.run_modes import RunMode, WORKFLOW_ONLY_MODES
from cylc.flow.taskdef import TaskDef
from cylc.flow.task_events_mgr import TaskEventsManager
from cylc.flow.task_job_mgr import TaskJobManager
from cylc.flow.task_pool import TaskPool
from cylc.flow.task_remote_mgr import (
    REMOTE_FILE_INSTALL_255,
    REMOTE_FILE_INSTALL_DONE,
    REMOTE_FILE_INSTALL_FAILED,
    REMOTE_INIT_255,
    REMOTE_INIT_DONE,
    REMOTE_INIT_FAILED,
)
from cylc.flow.task_state import (
    TASK_STATUS_FAILED,
    TASK_STATUS_PREPARING,
    TASK_STATUS_RUNNING,
    TASK_STATUS_SUBMITTED,
<<<<<<< HEAD
    TASK_STATUS_WAITING)
=======
    TASK_STATUS_WAITING,
    TASK_STATUSES_ACTIVE,
    TASK_STATUSES_NEVER_ACTIVE,
)
from cylc.flow.taskdef import TaskDef
from cylc.flow.templatevars import eval_var
>>>>>>> 4686f5f4
from cylc.flow.templatevars import get_template_vars
from cylc.flow.timer import Timer
from cylc.flow.util import cli_format
from cylc.flow.wallclock import (
    get_current_time_string,
    get_time_string_from_unix_time as time2str,
    get_utc_mode,
)
from cylc.flow.xtrigger_mgr import XtriggerManager

if TYPE_CHECKING:
    from optparse import Values

    # BACK COMPAT: typing_extensions.Literal
    # FROM: Python 3.7
    # TO: Python 3.8
    from typing_extensions import Literal

    from cylc.flow.network.resolvers import TaskMsg
    from cylc.flow.task_proxy import TaskProxy


class SchedulerStop(CylcError):
    """Scheduler normal stop."""


class SchedulerError(CylcError):
    """Scheduler expected error stop."""


class Scheduler:
    """Cylc scheduler server."""

    EVENT_STARTUP = WorkflowEventHandler.EVENT_STARTUP
    EVENT_SHUTDOWN = WorkflowEventHandler.EVENT_SHUTDOWN
    EVENT_ABORTED = WorkflowEventHandler.EVENT_ABORTED
    EVENT_WORKFLOW_TIMEOUT = WorkflowEventHandler.EVENT_WORKFLOW_TIMEOUT
    EVENT_STALL = WorkflowEventHandler.EVENT_STALL
    EVENT_STALL_TIMEOUT = WorkflowEventHandler.EVENT_STALL_TIMEOUT
    EVENT_RESTART_TIMEOUT = WorkflowEventHandler.EVENT_RESTART_TIMEOUT
    EVENT_INACTIVITY_TIMEOUT = WorkflowEventHandler.EVENT_INACTIVITY_TIMEOUT

    # Intervals in seconds
    INTERVAL_MAIN_LOOP = 1.0
    INTERVAL_MAIN_LOOP_QUICK = 0.5
    INTERVAL_STOP_KILL = 10.0
    INTERVAL_STOP_PROCESS_POOL_EMPTY = 0.5
    INTERVAL_AUTO_RESTART_ERROR = 5

    START_MESSAGE_PREFIX = 'Scheduler: '
    START_MESSAGE_TMPL = (
        START_MESSAGE_PREFIX +
        'url=%(comms_method)s://%(host)s:%(port)s pid=%(pid)s')
    START_PUB_MESSAGE_PREFIX = 'Workflow publisher: '
    START_PUB_MESSAGE_TMPL = (
        START_PUB_MESSAGE_PREFIX +
        'url=%(comms_method)s://%(host)s:%(port)s')

    # flow information
    workflow: str
    owner: str
    host: str
    id: str  # noqa: A003 (instance attr not local)
    uuid_str: str
    is_restart: bool
    bad_hosts: Set[str]

    # directories
    workflow_log_dir: str
    workflow_run_dir: str
    workflow_share_dir: str
    workflow_work_dir: str

    # managers
    profiler: Profiler
    pool: TaskPool
    proc_pool: SubProcPool
    task_job_mgr: TaskJobManager
    task_events_mgr: TaskEventsManager
    workflow_event_handler: WorkflowEventHandler
    data_store_mgr: DataStoreMgr
    workflow_db_mgr: WorkflowDatabaseManager
    broadcast_mgr: BroadcastMgr
    xtrigger_mgr: XtriggerManager
    flow_mgr: FlowMgr

    # queues
    command_queue: 'Queue[Tuple[str, str, AsyncGenerator]]'
    message_queue: 'Queue[TaskMsg]'
    ext_trigger_queue: Queue

    # configuration
    config: WorkflowConfig  # flow config
    options: 'Values'
    cylc_config: DictTree  # [scheduler] config
    template_vars: Dict[str, Any]

    # tcp / zmq
    server: WorkflowRuntimeServer

    # Note: attributes without a default must come before those with defaults

    # flow information
    contact_data: Optional[dict] = None

    # configuration
    flow_file: Optional[str] = None
    flow_file_update_time: Optional[float] = None

    # workflow params
    stop_mode: Optional[StopMode] = None
    stop_task: Optional[str] = None
    stop_clock_time: Optional[int] = None
    reload_pending: 'Union[Literal[False], str]' = False

    # task event loop
    is_paused = False
    is_updated = False
    is_stalled = False
    is_restart_timeout_wait = False
    is_reloaded = False

    # main loop
    main_loop_intervals: deque = deque(maxlen=10)
    main_loop_plugins: Optional[dict] = None
    auto_restart_mode: Optional[AutoRestartMode] = None
    auto_restart_time: Optional[float] = None

    # profiling
    _profile_amounts: Optional[dict] = None
    _profile_update_times: Optional[dict] = None
    previous_profile_point: float = 0
    count: int = 0

    time_next_kill: Optional[float] = None

    def __init__(self, id_: str, options: 'Values') -> None:
        # flow information
        self.workflow = id_
        self.workflow_name = get_workflow_name_from_id(self.workflow)
        self.owner = get_user()
        self.host = get_host()
        self.tokens = Tokens(
            user=self.owner,
            workflow=self.workflow,
        )
        self.id = self.tokens.id
        self.options = options
        self.template_vars = get_template_vars(self.options)

        # mutable defaults
        self._profile_amounts = {}
        self._profile_update_times = {}
        self.bad_hosts: Set[str] = set()

        self.restored_stop_task_id: Optional[str] = None

        self.timers: Dict[str, Timer] = {}

        self.workflow_run_dir = get_workflow_run_dir(self.workflow)
        self.workflow_work_dir = get_workflow_run_work_dir(self.workflow)
        self.workflow_share_dir = get_workflow_run_share_dir(self.workflow)
        self.workflow_log_dir = get_workflow_run_scheduler_log_dir(
            self.workflow
        )

        self.workflow_db_mgr = WorkflowDatabaseManager(
            pri_d=workflow_files.get_workflow_srv_dir(self.workflow),
            pub_d=os.path.join(self.workflow_run_dir, 'log')
        )
        self.is_restart = Path(self.workflow_db_mgr.pri_path).is_file()
        if (
            not self.is_restart
            and Path(self.workflow_db_mgr.pub_path).is_file()
        ):
            # Delete pub DB if pri DB doesn't exist, as we don't want to
            # load anything (e.g. template variables) from it
            os.unlink(self.workflow_db_mgr.pub_path)

        # Map used to track incomplete remote inits for restart
        # {install_target: platform}
        self.incomplete_ri_map: Dict[str, Dict] = {}

    async def install(self):
        """Get the filesystem in the right state to run the flow.
        * Validate flowfiles
        * Install authentication files.
        * Build the directory tree.
        * Copy Python files.

        """
        if self.is_restart:
            self.workflow_db_mgr.restart_check()

        # Install
        source, _ = workflow_files.get_workflow_source_dir(Path.cwd())
        if source is None:
            # register workflow
            rund = get_workflow_run_dir(self.workflow)
            workflow_files.register(self.workflow, source=rund)

        make_workflow_run_tree(self.workflow)

        # Get & check workflow file
        self.flow_file = workflow_files.get_flow_file(self.workflow)

        # Create ZMQ keys
        key_housekeeping(
            self.workflow, platform=self.options.host or 'localhost'
        )

        # Extract job.sh from library, for use in job scripts.
        get_resources(
            'job.sh',
            os.path.join(
                workflow_files.get_workflow_srv_dir(self.workflow), 'etc',
            ),
        )
        # Add python dirs to sys.path
        for sub_dir in ["python", os.path.join("lib", "python")]:
            # TODO - eventually drop the deprecated "python" sub-dir.
            workflow_py = os.path.join(self.workflow_run_dir, sub_dir)
            if os.path.isdir(workflow_py):
                sys.path.append(os.path.join(self.workflow_run_dir, sub_dir))

    async def initialise(self):
        """Initialise the components and sub-systems required to run the flow.

        * Initialise the network components.
        * Initialise managers.

        """
        self.data_store_mgr = DataStoreMgr(self)
        self.broadcast_mgr = BroadcastMgr(
            self.workflow_db_mgr, self.data_store_mgr)

        self.server = WorkflowRuntimeServer(self)

        self.proc_pool = SubProcPool()
        self.command_queue = Queue()
        self.message_queue = Queue()
        self.ext_trigger_queue = Queue()
        self.workflow_event_handler = WorkflowEventHandler(self.proc_pool)

        self.xtrigger_mgr = XtriggerManager(
            self.workflow,
            user=self.owner,
            broadcast_mgr=self.broadcast_mgr,
            workflow_db_mgr=self.workflow_db_mgr,
            data_store_mgr=self.data_store_mgr,
            proc_pool=self.proc_pool,
            workflow_run_dir=self.workflow_run_dir,
            workflow_share_dir=self.workflow_share_dir,
        )

        self.task_events_mgr = TaskEventsManager(
            self.workflow,
            self.proc_pool,
            self.workflow_db_mgr,
            self.broadcast_mgr,
            self.xtrigger_mgr,
            self.data_store_mgr,
            self.options.log_timestamp,
            self.bad_hosts,
            self.reset_inactivity_timer
        )

        self.task_job_mgr = TaskJobManager(
            self.workflow,
            self.proc_pool,
            self.workflow_db_mgr,
            self.task_events_mgr,
            self.data_store_mgr,
            self.bad_hosts
        )

        self.profiler = Profiler(self, self.options.profile_mode)

    async def configure(self, params):
        """Configure the scheduler.

        * Load the flow configuration.
        * Load/write workflow parameters from the DB.
        * Get the data store rolling.

        """
        # Print workflow name to disambiguate in case of inferred run number
        # while in no-detach mode
        with patch_log_level(LOG):
            LOG.info(f"Workflow: {self.workflow}")

        self.profiler.log_memory("scheduler.py: start configure")

        self._check_startup_opts()

        if self.is_restart:
            run_mode = self.get_run_mode()
            self._set_workflow_params(params)
            # Prevent changing run mode on restart:
            og_run_mode = self.get_run_mode()
            if run_mode != og_run_mode:
                raise InputError(
                    "This workflow was originally run in "
                    f"{og_run_mode.value} mode:"
                    f" Will not restart in {run_mode.value} mode."
                )

        self.profiler.log_memory("scheduler.py: before load_flow_file")
        try:
            cfg = self.load_flow_file()
            self.apply_new_config(cfg, is_reload=False)
        except ParsecError as exc:
            # Mark this exc as expected (see docstring for .schd_expected):
            exc.schd_expected = True
            raise exc
        self.profiler.log_memory("scheduler.py: after load_flow_file")

        self.workflow_db_mgr.on_workflow_start(self.is_restart)

        if not self.is_restart:
            # Set workflow params that would otherwise be loaded from database:
            self.options.utc_mode = get_utc_mode()
            self.options.cycle_point_tz = (
                self.config.cfg['scheduler']['cycle point time zone'])

        self.flow_mgr = FlowMgr(self.workflow_db_mgr, self.options.utc_mode)

        # Note that daemonization happens after this:
        self.log_start()

        self.broadcast_mgr.linearized_ancestors.update(
            self.config.get_linearized_ancestors())
        self.task_events_mgr.mail_interval = self.cylc_config['mail'][
            "task event batch interval"]
        self.task_events_mgr.mail_smtp = self._get_events_conf("smtp")
        self.task_events_mgr.mail_footer = self._get_events_conf("footer")
        self.task_events_mgr.workflow_cfg = self.config.cfg
        if self.options.genref:
            LOG.addHandler(ReferenceLogFileHandler(
                self.config.get_ref_log_name()))
        elif self.options.reftest:
            LOG.addHandler(ReferenceLogFileHandler(
                get_workflow_test_log_path(self.workflow)))

        self.pool = TaskPool(
            self.tokens,
            self.config,
            self.workflow_db_mgr,
            self.task_events_mgr,
            self.xtrigger_mgr,
            self.data_store_mgr,
            self.flow_mgr
        )

        self.data_store_mgr.initiate_data_model()

        self.profiler.log_memory("scheduler.py: before load_tasks")
        if self.is_restart:
            self._load_pool_from_db()
            if self.restored_stop_task_id is not None:
                self.pool.set_stop_task(self.restored_stop_task_id)
        elif self.options.starttask:
            self._load_pool_from_tasks()
        else:
            self._load_pool_from_point()
        self.profiler.log_memory("scheduler.py: after load_tasks")

        self.workflow_db_mgr.put_workflow_params(self)
        self.workflow_db_mgr.put_workflow_template_vars(self.template_vars)
        self.workflow_db_mgr.put_runtime_inheritance(self.config)

        # Create and set workflow timers.
        event = self.EVENT_INACTIVITY_TIMEOUT
        if self.options.reftest:
            self.config.cfg['scheduler']['events'][f'abort on {event}'] = True
            if not self.config.cfg['scheduler']['events'][event]:
                self.config.cfg['scheduler']['events'][event] = DurationFloat(
                    180
                )
        for event, start_now, log_reset_func in [
            (self.EVENT_INACTIVITY_TIMEOUT, True, LOG.debug),
            (self.EVENT_WORKFLOW_TIMEOUT, True, None),
            (self.EVENT_STALL_TIMEOUT, False, None),
            (self.EVENT_RESTART_TIMEOUT, False, None)
        ]:
            interval = self._get_events_conf(event)
            if interval is not None:
                timer = Timer(event, interval, log_reset_func)
                if start_now:
                    timer.reset()
                self.timers[event] = timer

        if self.is_restart and not self.pool.get_tasks():
            # This workflow completed before restart; wait for intervention.
            with suppress(KeyError):
                self.timers[self.EVENT_RESTART_TIMEOUT].reset()
                self.is_restart_timeout_wait = True
                LOG.warning(
                    "This workflow already ran to completion."
                    "\nTo make it continue, trigger new tasks"
                    " before the restart timeout."
                )

        # Main loop plugins
        self.main_loop_plugins = main_loop.load(
            self.cylc_config.get('main loop', {}),
            self.options.main_loop
        )

        holdcp = None
        if self.options.holdcp:
            holdcp = self.options.holdcp
        elif self.config.cfg['scheduling']['hold after cycle point']:
            holdcp = self.config.cfg['scheduling']['hold after cycle point']
        if holdcp is not None:
            await commands.run_cmd(commands.set_hold_point, self, holdcp)

        if self.options.paused_start:
            self.pause_workflow('Paused on start up')

        self.profiler.log_memory("scheduler.py: begin run while loop")
        self.is_updated = True
        if self.options.profile_mode:
            self.previous_profile_point = 0
            self.count = 0

        self.process_workflow_db_queue()

        self.profiler.log_memory("scheduler.py: end configure")

    def log_start(self) -> None:
        """Log headers, that also get logged on each rollover.

        Note: daemonize polls for 2 of these headers before detaching.
        """
        # Temporarily lower logging level if necessary to log important info
        with patch_log_level(LOG):
            # `daemonize` polls for these next 2 before detaching:
            LOG.info(
                self.START_MESSAGE_TMPL % {
                    'comms_method': 'tcp',
                    'host': self.host,
                    'port': self.server.port,
                    'pid': os.getpid()},
                extra=RotatingLogFileHandler.header_extra,
            )
            LOG.info(
                self.START_PUB_MESSAGE_TMPL % {
                    'comms_method': 'tcp',
                    'host': self.host,
                    'port': self.server.pub_port},
                extra=RotatingLogFileHandler.header_extra,
            )

            restart_num = self.get_restart_num() + 1
            LOG.info(
                f'Run: (re)start number={restart_num}, log rollover=%d',
                # Hard code 1 in args, gets updated on log rollover (NOTE: this
                # must be the only positional arg):
                1,
                extra={
                    **RotatingLogFileHandler.header_extra,
                    RotatingLogFileHandler.ROLLOVER_NUM: 1
                }
            )
            LOG.info(
                f'Cylc version: {CYLC_VERSION}',
                extra=RotatingLogFileHandler.header_extra
            )

            # Note that the following lines must be present at the top of
            # the workflow log file for use in reference test runs.
            LOG.info(
                f'Run mode: {self.get_run_mode()}',
                extra=RotatingLogFileHandler.header_extra
            )
            LOG.info(
                f'Initial point: {self.config.initial_point}',
                extra=RotatingLogFileHandler.header_extra
            )
            if self.config.start_point != self.config.initial_point:
                LOG.info(
                    f'Start point: {self.config.start_point}',
                    extra=RotatingLogFileHandler.header_extra
                )
            LOG.info(
                f'Final point: {self.config.final_point}',
                extra=RotatingLogFileHandler.header_extra
            )
            if self.config.stop_point:
                LOG.info(
                    f'Stop point: {self.config.stop_point}',
                    extra=RotatingLogFileHandler.header_extra
                )

    async def run_scheduler(self) -> None:
        """Start the scheduler main loop."""
        try:
            if self.is_restart:
                self.task_job_mgr.task_remote_mgr.is_restart = True
                self.task_job_mgr.task_remote_mgr.rsync_includes = (
                    self.config.get_validated_rsync_includes())
                if self.pool.get_tasks():
                    # (If we're not restarting a finished workflow)
                    self.restart_remote_init()
                    await commands.run_cmd(commands.poll_tasks, self, ['*/*'])

            self.run_event_handlers(self.EVENT_STARTUP, 'workflow starting')
            await asyncio.gather(
                *main_loop.get_runners(
                    self.main_loop_plugins,
                    main_loop.CoroTypes.StartUp,
                    self
                )
            )
            self.server.publish_queue.put(
                self.data_store_mgr.publish_deltas)
            # Non-async sleep - yield to other threads rather than event loop
            sleep(0)
            self.profiler.start()
            while True:  # MAIN LOOP
                await self._main_loop()

        except SchedulerStop as exc:
            # deliberate stop
            await self.shutdown(exc)
            try:
                if self.auto_restart_mode == AutoRestartMode.RESTART_NORMAL:
                    self.workflow_auto_restart()
                # run shutdown coros
                await asyncio.gather(
                    *main_loop.get_runners(
                        self.main_loop_plugins,
                        main_loop.CoroTypes.ShutDown,
                        self
                    )
                )
            except Exception as exc:
                # Need to log traceback manually because otherwise this
                # exception gets swallowed
                LOG.exception(exc)
                raise

        except asyncio.CancelledError as exc:
            await self.handle_exception(exc)

        except CylcError as exc:  # Includes SchedulerError
            # catch "expected" errors
            await self.handle_exception(exc)

        except Exception as exc:
            # catch "unexpected" errors
            with suppress(Exception):
                LOG.critical(
                    'An uncaught error caused Cylc to shut down.'
                    '\nIf you think this was an issue in Cylc,'
                    ' please report the following traceback to the developers.'
                    '\nhttps://github.com/cylc/cylc-flow/issues/new'
                    '?assignees=&labels=bug&template=bug.md&title=;'
                )
            await self.handle_exception(exc)

        else:
            # main loop ends (not used?)
            await self.shutdown(SchedulerStop(StopMode.AUTO.value))

        finally:
            self.profiler.stop()

    def load_workflow_params_and_tmpl_vars(self) -> List[Tuple[str, str]]:
        """Load workflow params and template variables"""
        with self.workflow_db_mgr.get_pri_dao() as pri_dao:
            # This logic handles lack of initial cycle point in flow.cylc and
            # things that can't change on workflow restart/reload.
            pri_dao.select_workflow_template_vars(self._load_template_vars)
            pri_dao.execute_queued_items()
            return list(pri_dao.select_workflow_params())

    async def start(self):
        """Run the startup sequence but don't set the main loop running.

        Lightweight wrapper for testing convenience.

        """
        if self.is_restart:
            params = self.load_workflow_params_and_tmpl_vars()
        else:
            params = []

        try:
            await self.initialise()

            # Start Server before logging ports/host(s).
            # create thread sync barrier for setup
            barrier = Barrier(2, timeout=10)
            self.server.thread = Thread(
                target=self.server.start,
                args=(barrier,),
                daemon=False
            )
            self.server.thread.start()
            barrier.wait()

            # Get UUID now:
            if self.is_restart:
                self.uuid_str = dict(params)['uuid_str']
            else:
                self.uuid_str = str(uuid4())

            self._configure_contact()
            await self.configure(params)
            self.task_events_mgr.uuid_str = self.uuid_str
        except (KeyboardInterrupt, asyncio.CancelledError, Exception) as exc:
            await self.handle_exception(exc)

    async def run(self):
        """Run the startup sequence and set the main loop running.

        Lightweight wrapper for testing convenience.
        """
        # register signal handlers
        for sig in (
            # ctrl+c
            signal.SIGINT,
            # the "stop please" signal
            signal.SIGTERM,
            # the controlling process bailed
            # (e.g. terminal quit in no detach mode)
            signal.SIGHUP,
        ):
            signal.signal(sig, self._handle_signal)

        await self.start()
        # note run_scheduler handles its own shutdown logic
        await self.run_scheduler()

    def _handle_signal(self, sig: int, frame) -> None:
        """Handle a signal."""
        LOG.critical(f'Signal {signal.Signals(sig).name} received')
        if sig in {signal.SIGINT, signal.SIGTERM, signal.SIGHUP}:
            if self.stop_mode == StopMode.REQUEST_NOW:
                # already shutting down NOW -> escalate to NOW_NOW
                # (i.e. don't run/wait for event handlers)
                stop_mode = StopMode.REQUEST_NOW_NOW
            else:
                # stop NOW (orphan running tasks)
                stop_mode = StopMode.REQUEST_NOW

            self._set_stop(stop_mode)

    def _load_pool_from_tasks(self):
        """Load task pool with specified tasks, for a new run."""
        LOG.info(f"Start task: {self.options.starttask}")
        # flow number set in this call:
        self.pool.force_trigger_tasks(
            self.options.starttask,
            flow=[FLOW_NEW],
            flow_descr=f"original flow from {self.options.starttask}"
        )

    def _load_pool_from_point(self):
        """Load task pool for a cycle point, for a new run.

        Iterate through all sequences to find the first instance of each task.
        Add it to the pool if it has no parents at or after the start point.

        (Later on, tasks with parents will be spawned on demand, and tasks with
        no parents will be auto-spawned when their previous instances are
        released from runhead.)

        """
        start_type = (
            "Warm" if self.config.start_point > self.config.initial_point
            else "Cold"
        )
        LOG.info(f"{start_type} start from {self.config.start_point}")
        self.pool.load_from_point()

    def _load_pool_from_db(self):
        """Load task pool from DB, for a restart."""
        self.workflow_db_mgr.pri_dao.select_broadcast_states(
            self.broadcast_mgr.load_db_broadcast_states)
        self.broadcast_mgr.post_load_db_coerce()
        self.workflow_db_mgr.pri_dao.select_task_job_run_times(
            self._load_task_run_times)
        self.workflow_db_mgr.pri_dao.select_task_pool_for_restart(
            self.pool.load_db_task_pool_for_restart)
        self.workflow_db_mgr.pri_dao.select_jobs_for_restart(
            self.data_store_mgr.insert_db_job)
        self.workflow_db_mgr.pri_dao.select_task_action_timers(
            self.pool.load_db_task_action_timers)
        self.workflow_db_mgr.pri_dao.select_xtriggers_for_restart(
            self.xtrigger_mgr.load_xtrigger_for_restart)
        self.workflow_db_mgr.pri_dao.select_abs_outputs_for_restart(
            self.pool.load_abs_outputs_for_restart)
        self.pool.load_db_tasks_to_hold()
        self.pool.update_flow_mgr()

    def restart_remote_init(self):
        """Remote init for all submitted/running tasks in the pool."""
        self.task_job_mgr.task_remote_mgr.is_restart = True
        distinct_install_target_platforms = []
        for itask in self.pool.get_tasks():
            itask.platform['install target'] = (
                get_install_target_from_platform(itask.platform))
            if (
                # we don't need to remote-init for preparing tasks because
                # they will be reset to waiting on restart
                itask.state(*TASK_STATUSES_ACTIVE)
                and not (
                    is_platform_with_target_in_list(
                        itask.platform['install target'],
                        distinct_install_target_platforms
                    )
                )
            ):
                distinct_install_target_platforms.append(itask.platform)

        for platform in distinct_install_target_platforms:
            # skip remote init for localhost
            install_target = platform['install target']
            if install_target == get_localhost_install_target():
                continue
            # set off remote init
            self.task_job_mgr.task_remote_mgr.remote_init(
                platform, self.server.curve_auth,
                self.server.client_pub_key_dir)
            # Remote init/file-install is done via process pool
            self.proc_pool.process()
            # add platform to map (to be picked up on main loop)
            self.incomplete_ri_map[install_target] = platform

    def manage_remote_init(self):
        """Manage the remote init/file install process for restarts.

        * Called within the main loop.
        * Starts file installation when Remote init is complete.
        * Removes complete installations or installations encountering SSH
          error (remote init will take place on next job submission).
        """
        for install_target, platform in list(self.incomplete_ri_map.items()):
            status = self.task_job_mgr.task_remote_mgr.remote_init_map[
                install_target]
            if status == REMOTE_INIT_DONE:
                self.task_job_mgr.task_remote_mgr.file_install(platform)
            if status in [REMOTE_FILE_INSTALL_DONE,
                          REMOTE_INIT_255,
                          REMOTE_FILE_INSTALL_255,
                          REMOTE_INIT_FAILED,
                          REMOTE_FILE_INSTALL_FAILED]:
                # Remove install target
                self.incomplete_ri_map.pop(install_target)

    def _load_task_run_times(self, row_idx, row):
        """Load run times of previously succeeded task jobs."""
        if row_idx == 0:
            LOG.info("LOADING task run times")
        name, run_times_str = row
        try:
            taskdef = self.config.taskdefs[name]
            maxlen = TaskDef.MAX_LEN_ELAPSED_TIMES
            for run_time_str in run_times_str.rsplit(",", maxlen)[-maxlen:]:
                run_time = int(run_time_str)
                taskdef.elapsed_times.append(run_time)
            LOG.info("+ %s: %s" % (
                name, ",".join(str(s) for s in taskdef.elapsed_times)))
        except (KeyError, ValueError, AttributeError):
            return

    def process_queued_task_messages(self) -> None:
        """Process incoming task messages for each task proxy.

        """
        messages: 'Dict[str, List[Tuple[Optional[int], TaskMsg]]]' = {}

        # Retrieve queued messages
        while self.message_queue.qsize():
            try:
                task_msg = self.message_queue.get(block=False)
            except Empty:
                break
            self.message_queue.task_done()
            tokens = Tokens(task_msg.job_id, relative=True)
            # task ID (job stripped)
            task_id = tokens.duplicate(job=None).relative_id
            messages.setdefault(task_id, [])
            # job may be None (e.g. simulation mode)
            job = int(tokens['job']) if tokens['job'] else None
            messages[task_id].append(
                (job, task_msg)
            )

        # Poll tasks for which messages caused a backward state change.
        to_poll_tasks = []
        for itask in self.pool.get_tasks():
            message_items = messages.get(itask.identity)
            if message_items is None:
                continue
            should_poll = False
            del messages[itask.identity]
            for submit_num, tm in message_items:
                if self.task_events_mgr.process_message(
                    itask, tm.severity, tm.message, tm.event_time,
                    self.task_events_mgr.FLAG_RECEIVED, submit_num
                ):
                    should_poll = True
            if should_poll:
                to_poll_tasks.append(itask)
        if to_poll_tasks:
            self.task_job_mgr.poll_task_jobs(self.workflow, to_poll_tasks)

        # Remaining unprocessed messages have no corresponding task proxy.
        # For example, if I manually set a running task to succeeded, the
        # proxy can be removed, but the orphaned job still sends messages.
        for tms in messages.values():
            warn = "Undeliverable task messages received and ignored:"
            for _, msg in tms:
                warn += f'\n  {msg.job_id}: {msg.severity} - "{msg.message}"'
            LOG.warning(warn)

    def get_command_method(self, command_name: str) -> Callable:
        """Return a command processing method or raise AttributeError."""
        return getattr(self, f'command_{command_name}')

    async def process_command_queue(self) -> None:
        """Process queued commands."""
        qsize = self.command_queue.qsize()
        if qsize <= 0:
            return
        LOG.debug(f"Processing {qsize} queued command(s)")
        while True:
            uuid: str
            name: str
            cmd: AsyncGenerator
            try:
                uuid, name, cmd = self.command_queue.get(False)
            except Empty:
                break
            msg = f'Command "{name}" ' + '{result}' + f'. ID={uuid}'
            try:
                n_warnings: Optional[int] = None
                with suppress(StopAsyncIteration):
                    n_warnings = await cmd.__anext__()
            except Exception as exc:
                # Don't let a bad command bring the workflow down.
                if (
                    cylc.flow.flags.verbosity > 1 or
                    not isinstance(exc, CommandFailedError)
                ):
                    LOG.error(traceback.format_exc())
                LOG.error(
                    msg.format(result="failed") + f"\n{exc}"
                )
            else:
                if n_warnings:
                    LOG.info(
                        msg.format(
                            result=f"actioned with {n_warnings} warnings"
                        )
                    )
                else:
                    LOG.info(msg.format(result="actioned"))
                self.is_updated = True

            self.command_queue.task_done()

    def info_get_graph_raw(self, cto, ctn, grouping=None):
        """Return raw graph."""
        return (
            self.config.get_graph_raw(cto, ctn, grouping),
            self.config.workflow_polling_tasks,
            self.config.leaves,
            self.config.feet
        )

    def _set_stop(self, stop_mode: Optional[StopMode] = None) -> None:
        """Set shutdown mode."""
        self.proc_pool.set_stopping()
        self.stop_mode = stop_mode
        self.update_data_store()

    def kill_tasks(
        self, itasks: 'Iterable[TaskProxy]', warn: bool = True
    ) -> int:
        """Kill tasks if they are in a killable state.

        Args:
            itasks: Tasks to kill.
            warn: Whether to warn about tasks that are not in a killable state.

        Returns number of tasks that could not be killed.
        """
        jobless = self.get_run_mode() == RunMode.SIMULATION
        to_kill: List[TaskProxy] = []
        unkillable: List[TaskProxy] = []
        for itask in itasks:
            if itask.state(*TASK_STATUSES_ACTIVE):
                itask.state_reset(
                    # directly reset to failed in sim mode, else let
                    # task_job_mgr handle it
                    status=(TASK_STATUS_FAILED if jobless else None),
                    is_held=True,
                )
                self.data_store_mgr.delta_task_state(itask)
                to_kill.append(itask)
            else:
                unkillable.append(itask)
        if warn and unkillable:
            LOG.warning(
                "Tasks not killable: "
                f"{', '.join(sorted(t.identity for t in unkillable))}"
            )
        if not jobless:
            self.task_job_mgr.kill_task_jobs(self.workflow, to_kill)

        return len(unkillable)

    def get_restart_num(self) -> int:
        """Return the number of the restart, else 0 if not a restart.

        Performs DB restart-check the first time this is called.
        """
        if not self.is_restart:
            return 0
        if self.workflow_db_mgr.n_restart == 0:
            self.workflow_db_mgr.restart_check()
        return self.workflow_db_mgr.n_restart

    def get_contact_data(self) -> Dict[str, str]:
        """Extract contact data from this Scheduler.

        This provides the information that is written to the contact file.
        """
        fields = workflow_files.ContactFileFields
        proc = psutil.Process()
        # fmt: off
        return {
            fields.API:
                str(API),
            fields.HOST:
                self.host,
            fields.NAME:
                self.workflow,
            fields.OWNER:
                self.owner,
            fields.PORT:
                str(self.server.port),
            fields.PID:
                str(proc.pid),
            fields.COMMAND:
                cli_format(proc.cmdline()),
            fields.PUBLISH_PORT:
                str(self.server.pub_port),
            fields.WORKFLOW_RUN_DIR_ON_WORKFLOW_HOST:
                self.workflow_run_dir,
            fields.UUID:
                self.uuid_str,
            fields.VERSION:
                CYLC_VERSION,
            fields.SCHEDULER_SSH_COMMAND:
                str(get_platform()['ssh command']),
            fields.SCHEDULER_CYLC_PATH:
                str(get_platform()['cylc path']),
            fields.SCHEDULER_USE_LOGIN_SHELL:
                str(get_platform()['use login shell'])
        }
        # fmt: on

    def _configure_contact(self) -> None:
        """Create contact file."""
        # Make sure another workflow of the same name hasn't started while this
        # one is starting
        # NOTE: raises ContactFileExists if workflow is running
        workflow_files.detect_old_contact_file(self.workflow)

        # Extract contact data.
        contact_data = self.get_contact_data()

        # Write workflow contact file.
        # Preserve contact data in memory, for regular health check.
        workflow_files.dump_contact_file(self.workflow, contact_data)
        self.contact_data = contact_data

    def load_flow_file(self, is_reload=False):
        """Load, and log the workflow definition."""
        return WorkflowConfig(
            self.workflow,
            self.flow_file,
            self.options,
            self.template_vars,
            mem_log_func=self.profiler.log_memory,
            output_fname=os.path.join(
                self.workflow_run_dir, 'log', 'config',
                workflow_files.WorkflowFiles.FLOW_FILE_PROCESSED
            ),
            run_dir=self.workflow_run_dir,
            log_dir=self.workflow_log_dir,
            work_dir=self.workflow_work_dir,
            share_dir=self.workflow_share_dir,
        )

    def apply_new_config(self, config, is_reload=False):
        self.config = config
        self.cylc_config = DictTree(
            self.config.cfg['scheduler'],
            glbl_cfg().get(['scheduler'])
        )
        self.flow_file_update_time = time()
        # Dump the loaded flow.cylc file for future reference.
        config_dir = get_workflow_run_config_log_dir(
            self.workflow)
        config_logs = get_sorted_logs_by_time(config_dir, "*[0-9].cylc")
        log_num = get_next_log_number(config_logs[-1]) if config_logs else 1
        if is_reload:
            load_type = "reload"
            load_type_num = get_reload_start_number(config_logs)
        elif self.is_restart:
            load_type = "restart"
            restart_num = self.get_restart_num() + 1
            load_type_num = f'{restart_num:02d}'
        else:
            load_type = "start"
            load_type_num = '01'
        file_name = get_workflow_run_config_log_dir(
            self.workflow, f"{log_num:02d}-{load_type}-{load_type_num}.cylc")
        with open(file_name, "w") as handle:
            handle.write("# cylc-version: %s\n" % CYLC_VERSION)
            self.config.pcfg.idump(sparse=True, handle=handle)

        # Pass static cylc and workflow variables to job script generation code
        self.task_job_mgr.job_file_writer.set_workflow_env({
            **verbosity_to_env(cylc.flow.flags.verbosity),
            'CYLC_UTC': str(get_utc_mode()),
            'CYLC_WORKFLOW_ID': self.workflow,
            'CYLC_WORKFLOW_NAME': self.workflow_name,
            'CYLC_WORKFLOW_NAME_BASE': str(Path(self.workflow_name).name),
            'CYLC_CYCLING_MODE': str(
                self.config.cfg['scheduling']['cycling mode']
            ),
            'CYLC_WORKFLOW_INITIAL_CYCLE_POINT': str(
                self.config.initial_point
            ),
            'CYLC_WORKFLOW_FINAL_CYCLE_POINT': str(self.config.final_point),
        })

    def _set_workflow_params(
        self, params: Iterable[Tuple[str, Optional[str]]]
    ) -> None:
        """Set workflow params on restart/reload.

        This currently includes:
        * Initial/Final cycle points.
        * Start/Stop Cycle points.
        * Stop task.
        * Workflow UUID.
        * A flag to indicate if the workflow should be paused or not.
        * Original workflow run time zone.
        """
        LOG.info('LOADING workflow parameters')
        for key, value in params:
            if key == self.workflow_db_mgr.KEY_RUN_MODE:
                self.options.run_mode = value or RunMode.LIVE.value
                LOG.info(f"+ run mode = {value}")
            if value is None:
                continue
            if key in self.workflow_db_mgr.KEY_INITIAL_CYCLE_POINT_COMPATS:
                self.options.icp = value
                LOG.info(f"+ initial point = {value}")
            elif key in self.workflow_db_mgr.KEY_START_CYCLE_POINT_COMPATS:
                self.options.startcp = value
                LOG.info(f"+ start point = {value}")
            elif key in self.workflow_db_mgr.KEY_FINAL_CYCLE_POINT_COMPATS:
                if self.is_restart and self.options.fcp == 'reload':
                    LOG.debug(f"- final point = {value} (ignored)")
                elif self.options.fcp is None:
                    self.options.fcp = value
                    LOG.info(f"+ final point = {value}")
            elif key == self.workflow_db_mgr.KEY_STOP_CYCLE_POINT:
                if self.is_restart and self.options.stopcp == 'reload':
                    LOG.debug(f"- stop point = {value} (ignored)")
                elif self.options.stopcp is None:
                    self.options.stopcp = value
                    LOG.info(f"+ stop point = {value}")
            elif key == self.workflow_db_mgr.KEY_UUID_STR:
                self.uuid_str = value
                LOG.info(f"+ workflow UUID = {value}")
            elif key == self.workflow_db_mgr.KEY_PAUSED:
                bool_val = bool(int(value))
                if bool_val and not self.options.paused_start:
                    self.options.paused_start = bool_val
                    LOG.info(f"+ paused = {bool_val}")
            elif (
                key == self.workflow_db_mgr.KEY_HOLD_CYCLE_POINT
                and self.options.holdcp is None
            ):
                self.options.holdcp = value
                LOG.info(f"+ hold point = {value}")
            elif key == self.workflow_db_mgr.KEY_STOP_CLOCK_TIME:
                int_val = int(value)
                msg = f"stop clock time = {int_val} ({time2str(int_val)})"
                if time() <= int_val:
                    self.stop_clock_time = int_val
                    LOG.info(f"+ {msg}")
                else:
                    LOG.debug(f"- {msg} (ignored)")
            elif key == self.workflow_db_mgr.KEY_STOP_TASK:
                self.restored_stop_task_id = value
                LOG.info(f"+ stop task = {value}")
            elif key == self.workflow_db_mgr.KEY_UTC_MODE:
                bool_val = bool(int(value))
                self.options.utc_mode = bool_val
                LOG.info(f"+ UTC mode = {bool_val}")
            elif key == self.workflow_db_mgr.KEY_CYCLE_POINT_TIME_ZONE:
                self.options.cycle_point_tz = value
                LOG.info(f"+ cycle point time zone = {value}")

    def _load_template_vars(self, _, row):
        """Load workflow start up template variables."""
        key, value = row
        # Command line argument takes precedence
        if key not in self.template_vars:
            self.template_vars[key] = eval_var(value)

    def run_event_handlers(self, event, reason=""):
        """Run a workflow event handler.

        Run workflow events only in live mode or skip mode.
        """
        if self.get_run_mode().value in WORKFLOW_ONLY_MODES:
            return
        self.workflow_event_handler.handle(self, event, str(reason))

    def release_queued_tasks(self) -> bool:
        """Release queued tasks, and submit jobs.

        The task queue manages references to task proxies in the task pool.

        Tasks which have entered the submission pipeline but not yet finished
        (pre_prep_tasks) are passed to job submission multiple times until they
        have passed through a series of asynchronous operations (host select,
        remote init, remote file install, etc).

        Note:
            We do not maintain a list of "pre_prep_tasks" between iterations
            of this method as this creates an intermediate task staging pool
            which has nasty consequences:

            * https://github.com/cylc/cylc-flow/pull/4620
            * https://github.com/cylc/cylc-flow/issues/4974

        Returns:
            True if tasks were passed through the submit-pipeline
            (i.e. new waiting tasks have entered the preparing state OR
            preparing tasks have been passed back through for
            submission).

        """
        if (
            not self.is_paused
            and self.stop_mode is None
            and self.auto_restart_time is None
            and self.reload_pending is False
        ):
            pre_prep_tasks = self.pool.release_queued_tasks()

        elif (
            (
                # Need to get preparing tasks to submit before auto restart
                self.should_auto_restart_now()
                and self.auto_restart_mode == AutoRestartMode.RESTART_NORMAL
            ) or (
                # Need to get preparing tasks to submit before reload
                self.reload_pending
            )
        ):
            # don't release queued tasks, finish processing preparing tasks
            pre_prep_tasks = [
                itask for itask in self.pool.get_tasks()
                if itask.state(TASK_STATUS_PREPARING)
            ]

        # Return, if no tasks to submit.
        else:
            return False
        if not pre_prep_tasks:
            return False

        # Start the job submission process.
        self.is_updated = True
        self.reset_inactivity_timer()

        self.task_job_mgr.task_remote_mgr.rsync_includes = (
            self.config.get_validated_rsync_includes())

        log = LOG.debug
        if self.options.reftest or self.options.genref:
            log = LOG.info
        for itask in self.task_job_mgr.submit_task_jobs(
            self.workflow,
            pre_prep_tasks,
            self.server.curve_auth,
            self.server.client_pub_key_dir,
            run_mode=self.get_run_mode()
        ):
            if itask.flow_nums:
                flow = ','.join(str(i) for i in itask.flow_nums)
            else:
                flow = FLOW_NONE
            log(
                f"{itask.identity} -triggered off "
                f"{itask.state.get_resolved_dependencies()} in flow {flow}"
            )

        # one or more tasks were passed through the submission pipeline
        return True

    def process_workflow_db_queue(self):
        """Update workflow DB."""
        self.workflow_db_mgr.process_queued_ops()

    def database_health_check(self):
        """If public database is stuck, blast it away by copying the content
        of the private database into it."""
        self.workflow_db_mgr.recover_pub_from_pri()

    def late_tasks_check(self):
        """Report tasks that are never active and are late."""
        now = time()
        for itask in self.pool.get_tasks():
            if (
                    not itask.is_late
                    and itask.get_late_time()
                    and itask.state(*TASK_STATUSES_NEVER_ACTIVE)
                    and now > itask.get_late_time()
            ):
                msg = '%s (late-time=%s)' % (
                    self.task_events_mgr.EVENT_LATE,
                    time2str(itask.get_late_time()))
                itask.is_late = True
                LOG.warning(f"[{itask}] {msg}")
                self.task_events_mgr.setup_event_handlers(
                    itask, self.task_events_mgr.EVENT_LATE, msg)
                self.workflow_db_mgr.put_insert_task_late_flags(itask)

    def reset_inactivity_timer(self):
        """Reset inactivity timer - method passed to task event manager."""
        with suppress(KeyError):
            self.timers[self.EVENT_INACTIVITY_TIMEOUT].reset()

    def timeout_check(self):
        """Check workflow and task timers."""
        self.check_workflow_timers()
        # check submission and execution timeout and polling timers
        if self.get_run_mode() != RunMode.SIMULATION:
            self.task_job_mgr.check_task_jobs(self.workflow, self.pool)

    async def workflow_shutdown(self):
        """Determines if the workflow can be shutdown yet."""
        if self.pool.check_abort_on_task_fails():
            self._set_stop(StopMode.AUTO_ON_TASK_FAILURE)

        # Can workflow shut down automatically?
        if self.stop_mode is None and (
            self.stop_clock_done() or
            self.pool.stop_task_done() or
            self.check_auto_shutdown()
        ):
            self._set_stop(StopMode.AUTO)

        # Is the workflow ready to shut down now?
        if self.pool.can_stop(self.stop_mode):
            await self.update_data_structure()
            self.proc_pool.close()
            if self.stop_mode != StopMode.REQUEST_NOW_NOW:
                # Wait for process pool to complete,
                # unless --now --now is requested
                stop_process_pool_empty_msg = (
                    "Waiting for the command process pool to empty" +
                    " for shutdown")
                while self.proc_pool.is_not_done():
                    sleep(self.INTERVAL_STOP_PROCESS_POOL_EMPTY)
                    if stop_process_pool_empty_msg:
                        LOG.info(stop_process_pool_empty_msg)
                        stop_process_pool_empty_msg = None
                    self.proc_pool.process()
                    await self.process_command_queue()
            if self.options.profile_mode:
                self.profiler.log_memory(
                    "scheduler.py: end main loop (total loops %d): %s" %
                    (self.count, get_current_time_string()))
            if self.stop_mode == StopMode.AUTO_ON_TASK_FAILURE:
                raise SchedulerError(self.stop_mode.value)
            else:
                raise SchedulerStop(self.stop_mode.value)
        elif (
            self.time_next_kill is not None
            and time() > self.time_next_kill
        ):
            await commands.run_cmd(commands.poll_tasks, self, ['*/*'])
            await commands.run_cmd(commands.kill_tasks, self, ['*/*'])
            self.time_next_kill = time() + self.INTERVAL_STOP_KILL

        # Is the workflow set to auto stop [+restart] now ...
        if not self.should_auto_restart_now():
            # ... no
            pass
        elif self.auto_restart_mode == AutoRestartMode.RESTART_NORMAL:
            # ... yes - wait for preparing jobs to see if they're local and
            # wait for local jobs to complete before restarting
            #    * Avoid polling issues - see #2843
            #    * Ensure the host can be safely taken down once the
            #      workflow has stopped running.
            for itask in self.pool.get_tasks():
                if itask.state(TASK_STATUS_PREPARING):
                    LOG.info(
                        "Waiting for preparing jobs to submit before "
                        "attempting restart"
                    )
                    break
                if (
                    itask.state(*TASK_STATUSES_ACTIVE)
                    and itask.summary['job_runner_name']
                    and not is_remote_platform(itask.platform)
                    and self.task_job_mgr.job_runner_mgr.is_job_local_to_host(
                        itask.summary['job_runner_name'])
                ):
                    LOG.info('Waiting for jobs running on localhost to '
                             'complete before attempting restart')
                    break
            else:  # no break
                self._set_stop(StopMode.REQUEST_NOW_NOW)
        elif (  # noqa: SIM106
            self.auto_restart_mode == AutoRestartMode.FORCE_STOP
        ):
            # ... yes - leave local jobs running then stop the workflow
            #           (no restart)
            self._set_stop(StopMode.REQUEST_NOW)
        else:
            raise SchedulerError(
                'Invalid auto_restart_mode=%s' % self.auto_restart_mode)

    def should_auto_restart_now(self) -> bool:
        """Is it time for the scheduler to auto stop + restart?"""
        return (
            self.auto_restart_time is not None and
            time() >= self.auto_restart_time
        )

    def workflow_auto_restart(self, max_retries: int = 3) -> bool:
        """Attempt to restart the workflow assuming it has already stopped."""
        cmd = [
            'cylc', 'play', quote(self.workflow),
            *verbosity_to_opts(cylc.flow.flags.verbosity)
        ]
        if self.options.abort_if_any_task_fails:
            cmd.append('--abort-if-any-task-fails')
        for attempt_no in range(max_retries):
            error: Optional[str] = None
            proc = None
            try:
                new_host = select_workflow_host(cached=False)[0]
            except (gaierror, HostSelectException) as exc:
                error = str(exc)
            else:
                LOG.info(f'Attempting to restart on "{new_host}"')
                # proc will start with current env (incl CYLC_HOME etc)
                proc = Popen(  # nosec
                    [*cmd, f'--host={new_host}'],
                    stdin=DEVNULL,
                    stdout=PIPE,
                    stderr=PIPE,
                    text=True
                )
                if proc.wait():
                    error = proc.communicate()[1]
            # * new_host comes from internal interface which can only return
            #   host names
            if error is not None:
                msg = 'Could not restart workflow'
                if attempt_no < max_retries:
                    msg += (
                        f' will retry in {self.INTERVAL_AUTO_RESTART_ERROR}s')
                LOG.critical(f"{msg}. Restart error:\n{error}")
                sleep(self.INTERVAL_AUTO_RESTART_ERROR)
            else:
                LOG.info(f'Workflow now running on "{new_host}".')
                return True
        LOG.critical(
            'Workflow unable to automatically restart after '
            f'{max_retries} tries - manual restart required.')
        return False

    def update_profiler_logs(self, tinit):
        """Update info for profiler."""
        now = time()
        self._update_profile_info("scheduler loop dt (s)", now - tinit,
                                  amount_format="%.3f")
        self._update_cpu_usage()
        if now - self.previous_profile_point >= 60:
            # Only get this every minute.
            self.previous_profile_point = now
            self.profiler.log_memory("scheduler.py: loop #%d: %s" % (
                self.count, get_current_time_string()))
        self.count += 1

    async def _main_loop(self) -> None:
        """A single iteration of the main loop."""
        tinit = time()

        # Useful for debugging core scheduler issues:
        # import logging
        # self.pool.log_task_pool(logging.CRITICAL)
        if self.incomplete_ri_map:
            self.manage_remote_init()

        await self.process_command_queue()
        self.proc_pool.process()

        # Unqueued tasks with satisfied prerequisites must be waiting on
        # xtriggers or ext_triggers. Check these and queue tasks if ready.
        for itask in self.pool.get_tasks():
            if (
                not itask.state(TASK_STATUS_WAITING)
                or itask.state.is_queued
                or itask.state.is_runahead
            ):
                continue

            if (
                itask.state.xtriggers
                and not itask.state.xtriggers_all_satisfied()
            ):
                self.xtrigger_mgr.call_xtriggers_async(itask)

            if (
                itask.state.external_triggers
                and not itask.state.external_triggers_all_satisfied()
            ):
                self.broadcast_mgr.check_ext_triggers(
                    itask, self.ext_trigger_queue)

            if all(itask.is_ready_to_run()):
                self.pool.queue_task(itask)

        if self.xtrigger_mgr.sequential_spawn_next:
            self.pool.spawn_parentless_sequential_xtriggers()

        if self.xtrigger_mgr.do_housekeeping:
            self.xtrigger_mgr.housekeep(self.pool.get_tasks())
        self.pool.clock_expire_tasks()
        self.release_queued_tasks()

        if (
            self.get_run_mode() == RunMode.SIMULATION
            and sim_time_check(
                self.task_events_mgr,
                self.pool.get_tasks(),
                self.workflow_db_mgr,
            )
        ):
            # A simulated task state change occurred.
            self.reset_inactivity_timer()

        self.broadcast_mgr.expire_broadcast(self.pool.get_min_point())
        self.late_tasks_check()

        self.process_queued_task_messages()
        await self.process_command_queue()
        self.task_events_mgr.process_events(self)

        # Update state summary, database, and uifeed
        self.workflow_db_mgr.put_task_event_timers(self.task_events_mgr)

        # List of task whose states have changed.
        updated_task_list = [
            t for t in self.pool.get_tasks() if t.state.is_updated]
        has_updated = updated_task_list or self.is_updated

        if updated_task_list and self.is_restart_timeout_wait:
            # Stop restart timeout if action has been triggered.
            with suppress(KeyError):
                self.timers[self.EVENT_RESTART_TIMEOUT].stop()
                self.is_restart_timeout_wait = False

        if has_updated or self.data_store_mgr.updates_pending:
            # Update the datastore.
            await self.update_data_structure()

        if has_updated:
            if not self.is_reloaded:
                # (A reload cannot un-stall workflow by itself)
                self.is_stalled = False
            self.is_reloaded = False

            # Reset workflow and task updated flags.
            self.is_updated = False
            for itask in updated_task_list:
                itask.state.is_updated = False

            if not self.is_stalled:
                # Stop the stalled timer.
                with suppress(KeyError):
                    self.timers[self.EVENT_STALL_TIMEOUT].stop()

        self.process_workflow_db_queue()

        # If public database is stuck, blast it away by copying the content
        # of the private database into it.
        self.database_health_check()

        # Shutdown workflow if timeouts have occurred
        self.timeout_check()

        # Does the workflow need to shutdown on task failure?
        await self.workflow_shutdown()

        if self.options.profile_mode:
            self.update_profiler_logs(tinit)

        # Run plugin functions
        await asyncio.gather(
            *main_loop.get_runners(
                self.main_loop_plugins,
                main_loop.CoroTypes.Periodic,
                self
            )
        )

        if not has_updated and not self.stop_mode:
            # Has the workflow stalled?
            self.check_workflow_stalled()

        # Sleep a bit for things to catch up.
        # Quick sleep if there are items pending in process pool.
        # (Should probably use quick sleep logic for other queues?)
        elapsed = time() - tinit
        quick_mode = self.proc_pool.is_not_done()
        if (elapsed >= self.INTERVAL_MAIN_LOOP or
                quick_mode and elapsed >= self.INTERVAL_MAIN_LOOP_QUICK):
            # Main loop has taken quite a bit to get through
            # Still yield control to other threads by sleep(0.0)
            duration: float = 0
        elif quick_mode:
            duration = self.INTERVAL_MAIN_LOOP_QUICK - elapsed
        else:
            duration = self.INTERVAL_MAIN_LOOP - elapsed
        await asyncio.sleep(duration)
        # Record latest main loop interval
        self.main_loop_intervals.append(time() - tinit)
        # END MAIN LOOP

    def _update_workflow_state(self):
        """Update workflow state in the data store and push out any deltas.

        A cut-down version of update_data_structure which only considers
        workflow state changes e.g. status, status message, state totals, etc.
        """
        # Publish any existing before potentially creating more
        self._publish_deltas()
        # update the workflow state in the data store
        self.data_store_mgr.update_workflow_states()
        self._publish_deltas()

    async def update_data_structure(self, reloaded: bool = False):
        """Update DB, UIS, Summary data elements"""
        # Publish any existing before potentially creating more
        self._publish_deltas()
        # Collect/apply data store updates/deltas
        self.data_store_mgr.update_data_structure()
        self._publish_deltas()
        # Database update
        self.workflow_db_mgr.put_task_pool(self.pool)

    def _publish_deltas(self):
        """Publish pending deltas."""
        if self.data_store_mgr.publish_pending:
            self.data_store_mgr.publish_pending = False
            self.server.publish_queue.put(
                self.data_store_mgr.publish_deltas)
            # Non-async sleep - yield to other threads rather
            # than event loop
            sleep(0)

    def check_workflow_timers(self):
        """Check timers, and abort or run event handlers as configured."""
        for event, timer in self.timers.items():
            if not timer.timed_out():
                continue
            self.run_event_handlers(event)
            abort_conf = f"abort on {event}"
            if self._get_events_conf(abort_conf):
                # "cylc play" needs to exit with error status here.
                raise SchedulerError(f'"{abort_conf}" is set')
            if event == self.EVENT_RESTART_TIMEOUT:
                # Unset wait flag to allow normal shutdown.
                self.is_restart_timeout_wait = False

    def check_workflow_stalled(self) -> bool:
        """Check if workflow is stalled or not."""
        if self.is_stalled:  # already reported
            return True
        if self.is_paused:  # cannot be stalled it's not even running
            return False
        is_stalled = self.pool.is_stalled()
        if is_stalled != self.is_stalled:
            self.update_data_store()
            self.is_stalled = is_stalled
        if self.is_stalled:
            LOG.critical("Workflow stalled")
            self.run_event_handlers(self.EVENT_STALL, 'workflow stalled')
            with suppress(KeyError):
                # Start stall timeout timer
                self.timers[self.EVENT_STALL_TIMEOUT].reset()
        return self.is_stalled

    async def shutdown(self, reason: BaseException) -> None:
        """Gracefully shut down the scheduler."""
        # At the moment this method must be called from the main_loop.
        # In the future it should shutdown the main_loop itself but
        # we're not quite there yet.

        # cancel signal handlers
        def _handle_signal(sig, frame):
            LOG.warning(
                f'Signal {signal.Signals(sig).name} received,'
                ' already shutting down'
            )

        for sig in (signal.SIGINT, signal.SIGTERM, signal.SIGHUP):
            signal.signal(sig, _handle_signal)

        try:
            # action shutdown
            await self._shutdown(reason)
        except (asyncio.CancelledError, Exception) as exc:
            # In case of exception in the shutdown method itself.
            LOG.error("Error during shutdown")
            # Suppress the reason for shutdown, which is logged separately
            exc.__suppress_context__ = True
            if isinstance(exc, CylcError):
                LOG.error(f"{exc.__class__.__name__}: {exc}")
                if cylc.flow.flags.verbosity > 1:
                    LOG.exception(exc)
            else:
                LOG.exception(exc)
            # Re-raise exception to be caught higher up (sets the exit code)
            raise exc from None

    async def _shutdown(self, reason: BaseException) -> None:
        """Shutdown the workflow."""
        self._log_shutdown_reason(reason)

        if hasattr(self, 'proc_pool'):
            try:
                self.proc_pool.close()
                if self.proc_pool.is_not_done():
                    self.proc_pool.terminate()
                self.proc_pool.process()
            except Exception as exc:
                LOG.exception(exc)

        if hasattr(self, 'pool'):
            try:
                if not self.is_stalled:
                    # (else already logged)
                    # Log partially satisfied dependencies and incomplete tasks
                    self.pool.is_stalled()
                self.pool.warn_stop_orphans()
                self.workflow_db_mgr.put_task_event_timers(
                    self.task_events_mgr
                )
                self.workflow_db_mgr.put_task_pool(self.pool)
            except Exception as exc:
                LOG.exception(exc)

        if self.server:
            await self.server.stop(reason)

        # Flush errors and info before removing workflow contact file
        sys.stdout.flush()
        sys.stderr.flush()

        if (
            self.workflow_db_mgr.pri_path
            and Path(self.workflow_db_mgr.pri_path).exists()
        ):
            # only attempt remote tidy if the workflow has been started
            self.task_job_mgr.task_remote_mgr.remote_tidy()

        try:
            # Remove ZMQ keys from scheduler
            LOG.debug("Removing authentication keys from scheduler")
            key_housekeeping(self.workflow, create=False)
        except Exception as ex:
            LOG.exception(ex)
        # disconnect from workflow-db, stop db queue
        try:
            self.process_workflow_db_queue()
            self.workflow_db_mgr.on_workflow_shutdown()
        except Exception as exc:
            LOG.exception(exc)

        # NOTE: Removing the contact file should happen last of all (apart
        # from running event handlers), because the existence of the file is
        # used to determine if the workflow is running
        if self.contact_data:
            fname = workflow_files.get_contact_file_path(self.workflow)
            try:
                os.unlink(fname)
            except OSError as exc:
                LOG.warning(f"failed to remove workflow contact file: {fname}")
                LOG.exception(exc)
            else:
                # Useful to identify that this Scheduler has shut down
                # properly (e.g. in tests):
                self.contact_data = None

        # The getattr() calls and if tests below are used in case the
        # workflow is not fully configured before the shutdown is called.
        if getattr(self, "config", None) is not None:
            # run shutdown handlers
            if isinstance(reason, CylcError):
                self.run_event_handlers(self.EVENT_SHUTDOWN, reason.args[0])
            else:
                self.run_event_handlers(self.EVENT_ABORTED, str(reason))

    def _log_shutdown_reason(self, reason: BaseException) -> None:
        """Appropriately log the reason for scheduler shutdown."""
        shutdown_msg = "Workflow shutting down"
        with patch_log_level(LOG):
            if isinstance(reason, SchedulerStop):
                LOG.info(f'{shutdown_msg} - {reason.args[0]}')
                # Unset the "paused" status of the workflow if not
                # auto-restarting
                if self.auto_restart_mode != AutoRestartMode.RESTART_NORMAL:
                    self.resume_workflow(quiet=True)
            elif isinstance(reason, SchedulerError):
                LOG.error(f"{shutdown_msg} - {reason}")
            elif isinstance(reason, CylcError) or (
                isinstance(reason, ParsecError) and reason.schd_expected
            ):
                LOG.error(
                    f"{shutdown_msg} - {type(reason).__name__}: {reason}"
                )
                if cylc.flow.flags.verbosity > 1:
                    # Print traceback
                    LOG.exception(reason)
            else:
                LOG.exception(reason)
                if str(reason):
                    shutdown_msg += f" - {reason}"
                LOG.critical(shutdown_msg)

    def set_stop_clock(self, unix_time):
        """Set stop clock time."""
        LOG.info(
            "Setting stop clock time: %s (unix time: %s)",
            time2str(unix_time),
            unix_time)
        self.stop_clock_time = unix_time
        self.workflow_db_mgr.put_workflow_stop_clock_time(self.stop_clock_time)
        self.update_data_store()

    def stop_clock_done(self):
        """Return True if wall clock stop time reached."""
        if self.stop_clock_time is None:
            return
        now = time()
        if now > self.stop_clock_time:
            LOG.info("Wall clock stop time reached: %s", time2str(
                self.stop_clock_time))
            self.stop_clock_time = None
            self.workflow_db_mgr.put_workflow_stop_clock_time(None)
            self.update_data_store()
            return True
        LOG.debug("stop time=%d; current time=%d", self.stop_clock_time, now)
        return False

    def check_auto_shutdown(self):
        """Check if we should shut down now."""
        if (
            self.is_paused or
            self.is_restart_timeout_wait or
            self.check_workflow_stalled() or
            # if more tasks to run (if waiting and not
            # runahead, then held, queued, or xtriggered).
            any(
                itask for itask in self.pool.get_tasks()
                if itask.state(
                    TASK_STATUS_PREPARING,
                    TASK_STATUS_SUBMITTED,
                    TASK_STATUS_RUNNING,
                ) or (
                    # This is because runahead limit gets truncated
                    # to stop_point if there is one, so tasks spawned
                    # beyond the stop_point must be runahead limited.
                    itask.state(TASK_STATUS_WAITING)
                    and not itask.state.is_runahead
                )
            )
        ):
            return False

        # Can shut down.
        if self.pool.stop_point:
            # Forget early stop point in case of a restart.
            self.workflow_db_mgr.put_workflow_stop_cycle_point(None)

        return True

    def pause_workflow(self, msg: Optional[str] = None) -> None:
        """Pause the workflow.

        Args:
            msg:
                A user-facing string explaining why the workflow was paused if
                helpful.

        """
        if self.is_paused:
            LOG.info("Workflow is already paused")
            return
        _msg = "Pausing the workflow"
        if msg:
            _msg += f': {msg}'
        LOG.info(_msg)
        self.is_paused = True
        self.workflow_db_mgr.put_workflow_paused(True)
        self.update_data_store()

    def resume_workflow(self, quiet: bool = False) -> None:
        """Resume the workflow.

        Args:
            quiet:
                Whether to log anything in the event the workflow is not
                paused.

        """
        if self.reload_pending:
            LOG.warning('Cannot resume - workflow is reloading')
            return
        if not self.is_paused:
            if not quiet:
                LOG.warning("No need to resume - workflow is not paused")
            return
        if not quiet:
            LOG.info("RESUMING the workflow now")
        self.is_paused = False
        self.workflow_db_mgr.put_workflow_paused(False)
        self.update_data_store()

    def _update_profile_info(self, category, amount, amount_format="%s"):
        """Update the 1, 5, 15 minute dt averages for a given category."""
        now = time()
        self._profile_amounts.setdefault(category, [])
        amounts = self._profile_amounts[category]
        amounts.append((now, amount))
        self._profile_update_times.setdefault(category, None)
        last_update = self._profile_update_times[category]
        if last_update is not None and now < last_update + 60:
            return
        self._profile_update_times[category] = now
        averages = {1: [], 5: [], 15: []}
        for then, amount in list(amounts):
            age = (now - then) / 60.0
            if age > 15:
                amounts.remove((then, amount))
                continue
            for minute_num in averages:
                if age <= minute_num:
                    averages[minute_num].append(amount)
        output_text = "PROFILE: %s:" % category
        for minute_num, minute_amounts in sorted(averages.items()):
            averages[minute_num] = sum(minute_amounts) / len(minute_amounts)
            output_text += (" %d: " + amount_format) % (
                minute_num, averages[minute_num])
        LOG.info(output_text)

    def _update_cpu_usage(self):
        """Obtain CPU usage statistics."""
        proc = Popen(  # nosec
            ["ps", "-o%cpu= ", str(os.getpid())],
            stdin=DEVNULL,
            stdout=PIPE,
        )
        # * there is no untrusted input
        try:
            cpu_frac = float(proc.communicate()[0])
        except (TypeError, OSError, ValueError) as exc:
            LOG.warning("Cannot get CPU % statistics: %s" % exc)
            return
        self._update_profile_info("CPU %", cpu_frac, amount_format="%.1f")

    def _get_events_conf(self, key, default=None):
        """Return a named [scheduler][[events]] configuration."""
        return self.workflow_event_handler.get_events_conf(
            self.config, key, default)

    def _check_startup_opts(self) -> None:
        """Abort if "cylc play" options are not consistent with type of start.

        * Start from cycle point or task is not valid for a restart.
        * Reloading of cycle points is not valid for a new run.
        """
        for opt in ('icp', 'startcp', 'starttask'):
            value = getattr(self.options, opt, None)
            if self.is_restart:
                if value is not None:
                    raise InputError(
                        f"option --{opt} is not valid for restart"
                    )
            elif value == 'reload':
                raise InputError(
                    f"option --{opt}=reload is not valid "
                    "(only --fcp and --stopcp can be 'reload')"
                )
        if not self.is_restart:
            for opt in ('fcp', 'stopcp'):
                if getattr(self.options, opt, None) == 'reload':
                    raise InputError(
                        f"option --{opt}=reload is only valid for restart"
                    )

    def get_run_mode(self) -> RunMode:
        return RunMode.get(self.options)

    async def handle_exception(self, exc: BaseException) -> NoReturn:
        """Gracefully shut down the scheduler given a caught exception.

        Re-raises the exception to be caught higher up (sets the exit code).

        Args:
            exc: The caught exception to be logged during the shutdown.
        """
        await self.shutdown(exc)
        raise exc from None

    def update_data_store(self):
        """Sets the update flag on the data store.

        Call this method whenever the Scheduler's state has changed in a way
        that requires a data store update.
        See cylc.flow.workflow_status.get_workflow_status_msg() for a
        (non-exhaustive?) list of properties that if changed will require
        this update.

        This call should often be associated with a database update.

        Note that must updates e.g. task / job states are handled elsewhere,
        this applies to changes made directly to scheduler attributes etc.
        """
        self.data_store_mgr.updates_pending = True<|MERGE_RESOLUTION|>--- conflicted
+++ resolved
@@ -132,16 +132,10 @@
     TASK_STATUS_PREPARING,
     TASK_STATUS_RUNNING,
     TASK_STATUS_SUBMITTED,
-<<<<<<< HEAD
-    TASK_STATUS_WAITING)
-=======
     TASK_STATUS_WAITING,
     TASK_STATUSES_ACTIVE,
     TASK_STATUSES_NEVER_ACTIVE,
 )
-from cylc.flow.taskdef import TaskDef
-from cylc.flow.templatevars import eval_var
->>>>>>> 4686f5f4
 from cylc.flow.templatevars import get_template_vars
 from cylc.flow.timer import Timer
 from cylc.flow.util import cli_format
