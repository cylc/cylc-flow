--- conflicted
+++ resolved
@@ -21,16 +21,30 @@
 import itertools
 import os
 from pathlib import Path
-from queue import Empty, Queue
+from queue import (
+    Empty,
+    Queue,
+)
 from shlex import quote
 import signal
 from socket import gaierror
-from subprocess import DEVNULL, PIPE, Popen
+from subprocess import (
+    DEVNULL,
+    PIPE,
+    Popen,
+)
 import sys
-from threading import Barrier, Thread
-from time import sleep, time
+from threading import (
+    Barrier,
+    Thread,
+)
+from time import (
+    sleep,
+    time,
+)
 import traceback
 from typing import (
+    TYPE_CHECKING,
     Any,
     AsyncGenerator,
     Dict,
@@ -39,7 +53,6 @@
     NoReturn,
     Optional,
     Set,
-    TYPE_CHECKING,
     Tuple,
     Union,
 )
@@ -50,13 +63,13 @@
 from cylc.flow import (
     LOG,
     __version__ as CYLC_VERSION,
+    commands,
     main_loop,
+    workflow_files,
 )
-from cylc.flow import workflow_files
 from cylc.flow.broadcast_mgr import BroadcastMgr
 from cylc.flow.cfgspec.glbl_cfg import glbl_cfg
 from cylc.flow.config import WorkflowConfig
-from cylc.flow import commands
 from cylc.flow.cycling.loader import get_point
 from cylc.flow.data_store_mgr import DataStoreMgr
 from cylc.flow.exceptions import (
@@ -65,7 +78,12 @@
     InputError,
 )
 import cylc.flow.flags
-from cylc.flow.flow_mgr import FLOW_NEW, FLOW_NONE, FlowMgr, repr_flow_nums
+from cylc.flow.flow_mgr import (
+    FLOW_NEW,
+    FLOW_NONE,
+    FlowMgr,
+    repr_flow_nums,
+)
 from cylc.flow.host_select import (
     HostSelectException,
     select_workflow_host,
@@ -75,8 +93,14 @@
     get_user,
     is_remote_platform,
 )
-from cylc.flow.id import Tokens, quick_relative_id
-from cylc.flow.log_level import verbosity_to_env, verbosity_to_opts
+from cylc.flow.id import (
+    Tokens,
+    quick_relative_id,
+)
+from cylc.flow.log_level import (
+    verbosity_to_env,
+    verbosity_to_opts,
+)
 from cylc.flow.loggingutil import (
     ReferenceLogFileHandler,
     RotatingLogFileHandler,
@@ -109,14 +133,9 @@
 )
 from cylc.flow.profiler import Profiler
 from cylc.flow.resources import get_resources
+from cylc.flow.run_modes import RunMode
 from cylc.flow.run_modes.simulation import sim_time_check
 from cylc.flow.subprocpool import SubProcPool
-from cylc.flow.templatevars import eval_var
-from cylc.flow.workflow_db_mgr import WorkflowDatabaseManager
-from cylc.flow.workflow_events import WorkflowEventHandler
-from cylc.flow.workflow_status import StopMode, AutoRestartMode
-from cylc.flow.run_modes import RunMode
-from cylc.flow.taskdef import TaskDef
 from cylc.flow.task_events_mgr import TaskEventsManager
 from cylc.flow.task_job_mgr import TaskJobManager
 from cylc.flow.task_pool import TaskPool
@@ -137,12 +156,14 @@
     TASK_STATUSES_ACTIVE,
     TASK_STATUSES_NEVER_ACTIVE,
 )
-<<<<<<< HEAD
-=======
-from cylc.flow.taskdef import TaskDef, generate_graph_children
-from cylc.flow.templatevars import eval_var
->>>>>>> 9ff50f82
-from cylc.flow.templatevars import get_template_vars
+from cylc.flow.taskdef import (
+    TaskDef,
+    generate_graph_children,
+)
+from cylc.flow.templatevars import (
+    eval_var,
+    get_template_vars,
+)
 from cylc.flow.timer import Timer
 from cylc.flow.util import cli_format
 from cylc.flow.wallclock import (
@@ -150,7 +171,14 @@
     get_time_string_from_unix_time as time2str,
     get_utc_mode,
 )
+from cylc.flow.workflow_db_mgr import WorkflowDatabaseManager
+from cylc.flow.workflow_events import WorkflowEventHandler
+from cylc.flow.workflow_status import (
+    AutoRestartMode,
+    StopMode,
+)
 from cylc.flow.xtrigger_mgr import XtriggerManager
+
 
 if TYPE_CHECKING:
     from optparse import Values
