--- conflicted
+++ resolved
@@ -196,42 +196,13 @@
         """Delete workflow stop task from workflow_params table."""
         self.delete_workflow_params(self.KEY_STOP_TASK)
 
-<<<<<<< HEAD
-    def _get_dao(self, use_pri_dao=True) -> CylcWorkflowDAO:
-=======
     def get_pri_dao(self) -> CylcWorkflowDAO:
->>>>>>> 8c855b46
         """Return the primary DAO.
 
         NOTE: the DAO should be closed after use. You can use this function as
         a context manager, which handles this for you.
         """
-<<<<<<< HEAD
-        if use_pri_dao:
-            return CylcWorkflowDAO(self.pri_path)
-        else:
-            return CylcWorkflowDAO(self.pub_path, is_public=True)
-
-    def _get_pri_dao(self):
-        return self._get_dao()
-
-    def get_pri_dao(self):
-        return self.get_dao()
-
-    @contextmanager
-    def get_dao(
-        self, use_pri_dao=True
-    ) -> Generator[CylcWorkflowDAO, None, None]:
-        """Return the primary DAO and close it after the context manager
-        exits."""
-        pri_dao = self._get_dao(use_pri_dao)
-        try:
-            yield pri_dao
-        finally:
-            pri_dao.close()
-=======
         return CylcWorkflowDAO(self.pri_path, create_tables=True)
->>>>>>> 8c855b46
 
     @staticmethod
     def _namedtuple2json(obj):
@@ -804,12 +775,8 @@
             if last_run_ver < parse_version("8.1.0.dev"):
                 cls.upgrade_pre_810(pri_dao)
 
-<<<<<<< HEAD
-    def check_workflow_db_compatibility(self, use_pri_dao=True):
-=======
     @classmethod
     def check_db_compatibility(cls, db_file: Union['Path', str]) -> Version:
->>>>>>> 8c855b46
         """Check this DB is compatible with this Cylc version.
 
         Raises:
@@ -818,22 +785,11 @@
                 current version of Cylc.
 
         """
-<<<<<<< HEAD
-        if (
-            use_pri_dao and not os.path.isfile(self.pri_path)
-            or not use_pri_dao and not os.path.isfile(self.pub_path)
-        ):
-            raise FileNotFoundError(self.pri_path)
-
-        with self.get_dao(use_pri_dao) as dao:
-            last_run_ver = self._get_last_run_ver(dao)
-=======
         if not os.path.isfile(db_file):
             raise FileNotFoundError(db_file)
 
         with CylcWorkflowDAO(db_file) as dao:
             last_run_ver = cls._get_last_run_version(dao)
->>>>>>> 8c855b46
             # WARNING: Do no upgrade the DB here
 
         restart_incompat_ver = parse_version(
