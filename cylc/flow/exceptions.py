# THIS FILE IS PART OF THE CYLC WORKFLOW ENGINE.
# Copyright (C) NIWA & British Crown (Met Office) & Contributors.
#
# This program is free software: you can redistribute it and/or modify
# it under the terms of the GNU General Public License as published by
# the Free Software Foundation, either version 3 of the License, or
# (at your option) any later version.
#
# This program is distributed in the hope that it will be useful,
# but WITHOUT ANY WARRANTY; without even the implied warranty of
# MERCHANTABILITY or FITNESS FOR A PARTICULAR PURPOSE.  See the
# GNU General Public License for more details.
#
# You should have received a copy of the GNU General Public License
# along with this program.  If not, see <http://www.gnu.org/licenses/>.
"""Exceptions for "expected" errors."""


from textwrap import wrap
from typing import (
    Dict,
<<<<<<< HEAD
    Iterable,
    Set,
    NoReturn,
=======
>>>>>>> 1a9c681f
    Optional,
    Sequence,
    Union,
    TYPE_CHECKING,
)

from cylc.flow.util import format_cmd

if TYPE_CHECKING:
    from cylc.flow.subprocctx import SubFuncContext


class CylcError(Exception):
    """Generic exception for Cylc errors.

    This exception is raised in-place of "expected" errors where a short
    message to the user is more appropriate than traceback.

    CLI commands will catch this exception and exit with str(exception).
    """


class PluginError(CylcError):
    """Represents an error arising from a Cylc plugin.

    Args:
        entry_point:
            The plugin entry point as defined in setup.cfg
            (e.g. 'cylc.main_loop')
        plugin_name:
            Name of the plugin
        exc:
            Original exception caught when trying to run the plugin

    """

    def __init__(self, entry_point: str, plugin_name: str, exc: Exception):
        self.entry_point = entry_point
        self.plugin_name = plugin_name
        self.exc = exc

    def __str__(self) -> str:
        return (
            f"Error in plugin {self.entry_point}.{self.plugin_name}\n"
            f"{type(self.exc).__name__}: {self.exc}"
        )


class InputError(CylcError):
    """Exception covering erroneous user input to a Cylc interface.

    Ideally this would be handled in the interface (e.g. argument parser).
    If this isn't possible raise InputError.

    """


class CylcConfigError(CylcError):
    """Generic exception to handle an error in a Cylc configuration file."""
    # TODO: reference the configuration element causing the problem


class WorkflowConfigError(CylcConfigError):
    """Exception for configuration errors in a Cylc workflow configuration."""


class GlobalConfigError(CylcConfigError):
    """Exception for configuration errors in a Cylc global configuration."""


class GraphParseError(WorkflowConfigError):
    """Exception for errors in Cylc workflow graphing."""


class TriggerExpressionError(GraphParseError):
    """Trigger expression syntax issue."""


class TaskProxySequenceBoundsError(CylcError):
    """Error on TaskProxy.__init__ with out of sequence bounds start point."""

    def __init__(self, msg):
        CylcError.__init__(
            self, 'Not loading %s (out of sequence bounds)' % msg)


class ParamExpandError(WorkflowConfigError):
    """Exception for errors in Cylc parameter expansion."""


class WorkflowEventError(CylcError):
    """Exception for errors in Cylc event handlers."""


class CommandFailedError(CylcError):
    """Exception for when scheduler commands fail."""
    def __init__(self, value: Union[str, Exception]):
        self.value = value

    def __str__(self) -> str:
        if isinstance(self.value, Exception):
            return f"{type(self.value).__name__}: {self.value}"
        return self.value


class ServiceFileError(CylcError):
    """Exception for errors related to workflow service files."""


class WorkflowFilesError(CylcError):
    """Exception for errors related to workflow files/directories."""
    bullet = "\n    -"


class ContactFileExists(CylcError):
    """Workflow contact file exists."""


class FileRemovalError(CylcError):
    """Exception for errors during deletion of files/directories, which are
    probably the filesystem's fault, not Cylc's."""

    def __init__(self, exc: Exception) -> None:
        CylcError.__init__(
            self,
            f"{exc}. This is probably a temporary issue with the filesystem, "
            "not a problem with Cylc."
        )


class PlatformError(CylcError):
    """Error in the management of a remote platform.

    If the exception represents a command failure, provide either the ctx OR
    manually populate the remaining kwargs. Otherwise leave the kwargs blank.

    Args:
        message:
            Short description.
        platform_name:
            Name of the platform.
        ctx:
            SubFuncContext object if available.
            The other kwargs are derived from this.
        cmd:
            The remote command.
        ret_code:
            The command's return code.
        out:
            The command's stdout.
        err:
            The command's stderr.

    """

    MSG_INIT = "initialisation did not complete"
    MSG_SELECT = "host selection failed"
    MSG_TIDY = "clean up did not complete"

    def __init__(
        self,
        message: str,
        platform_name: str,
        *,
        ctx: 'Optional[SubFuncContext]' = None,
        cmd: Union[str, Sequence[str], None] = None,
        ret_code: Optional[int] = None,
        out: Optional[str] = None,
        err: Optional[str] = None
    ) -> None:
        self.msg = message
        self.platform_name = platform_name
        if ctx:
            self.cmd = ctx.cmd
            self.ret_code = ctx.ret_code
            self.out = ctx.out
            self.err = ctx.err
        else:
            self.cmd = cmd
            self.ret_code = ret_code
            self.out = out
            self.err = err
        # convert the cmd object to a str if needed
        if self.cmd and not isinstance(self.cmd, str):
            self.cmd = format_cmd(self.cmd)

    def __str__(self):
        # matches cylc.flow.platforms.log_platform_event format
        if self.platform_name:
            ret = f'platform: {self.platform_name} - {self.msg}'
        else:
            ret = f'{self.msg}'
        for label, item in [
            ('COMMAND', self.cmd),
            ('RETURN CODE', self.ret_code),
            ('STDOUT', self.out),
            ('STDERR', self.err)
        ]:
            if item is not None:
                ret += f'\n{label}:'
                for line in str(item).splitlines(True):  # keep newline chars
                    ret += f"\n    {line}"
        return ret


class TaskDefError(WorkflowConfigError):
    """Exception raise for errors in TaskDef initialization."""


class XtriggerConfigError(WorkflowConfigError):
    """An error in an xtrigger.

    For example:

    * If the function module was not found.
    * If the function was not found in the xtrigger module.
    * If the function is not callable.
    * If any string template in the function context
      arguments are not present in the expected template values.

    """

    def __init__(self, label: str, message: str):
        self.label: str = label
        self.message: str = message

    def __str__(self) -> str:
        return f'[@{self.label}] {self.message}'


class ClientError(CylcError):
    """Base class for errors raised by Cylc client instances.

    For example, the workflow you are trying to connect to is stopped.

    Attributes:
        message:
            The exception message.
        traceback:
            The underlying exception instance if available.
        workflow:
            The workflow ID if available.
    """

    def __init__(
        self,
        message: str,
        traceback: Optional[str] = None,
        workflow: Optional[str] = None
    ):
        self.message = message
        self.traceback = traceback
        # Workflow not included in string representation but useful bit of
        # info to attach to the exception object
        self.workflow = workflow

    def __str__(self) -> str:
        ret = self.message
        if self.traceback:
            # append server-side traceback
            ret += '\n' + self.traceback
        return ret


class WorkflowStopped(ClientError):
    """The Cylc scheduler you attempted to connect to is stopped."""

    def __init__(self, workflow):
        self.workflow = workflow

    def __str__(self):
        return f'{self.workflow} is not running'


class ClientTimeout(CylcError):
    """The scheduler did not respond within the timeout.

    This could be due to:
    * Network issues.
    * Scheduler issues.
    * Insufficient timeout.

    To increase the timeout, use the ``--comms-timeout`` option.

    """

    def __init__(self, message: str, workflow: Optional[str] = None):
        self.message = message
        self.workflow = workflow

    def __str__(self) -> str:
        return self.message


class CyclingError(CylcError):
    """Base class for errors in cycling configuration."""


class CyclerTypeError(CyclingError):
    """An error raised when incompatible cycling types are wrongly mixed."""

    def __init__(self, *args):
        CyclingError.__init__(
            self,
            'Incompatible cycling types: {0} ({1}), {2} ({3})'.format(*args))


class PointParsingError(CyclingError):
    """An error raised when a point has an incorrect value."""

    def __init__(self, *args):
        CyclingError.__init__(
            self, 'Incompatible value for {0}: {1}: {2}'.format(*args))


class IntervalParsingError(CyclingError):
    """An error raised when an interval has an incorrect value."""

    def __init__(self, *args):
        CyclingError.__init__(
            self, 'Incompatible value for {0}: {1}'.format(*args))


class SequenceParsingError(CyclingError):
    """Error on parsing an invalid sequence."""


class SequenceDegenerateError(CyclingError):
    """An error raised when adjacent points on a sequence are equal."""

    def __init__(self, *args):
        CyclingError.__init__(
            self, (
                '{0}, point format {1}: equal adjacent points:'
                ' {2} => {3}.'
            ).format(*args))


class CylcTimeSyntaxError(CyclingError):
    """An error denoting invalid ISO/Cylc input syntax."""


class CylcMissingContextPointError(CyclingError):
    """An error denoting a missing (but required) context cycle point."""


class CylcMissingFinalCyclePointError(CyclingError):
    """An error denoting a missing (but required) final cycle point."""


class PlatformLookupError(CylcConfigError):
    """Unable to determine the correct job platform from the information
    given"""


class HostSelectException(CylcError):
    """No hosts could be selected from the provided configuration."""

    def __init__(self, data: Dict[str, dict]):
        self.data = data

    def __str__(self) -> str:
        ret = 'Could not select host from:'
        for host, data in sorted(self.data.items()):
            if host != 'ranking':
                ret += f'\n    {host}:'
                for key, value in data.items():
                    ret += f'\n        {key}: {value}'
        hint = self.get_hint()
        if hint:
            ret += f'\n\n{hint}'
        return ret

    def get_hint(self):
        """Return a hint to explain this error for certain cases."""
        if all(
            # all procs came back with special SSH error code 255
            datum.get('returncode') == 255
            for key, datum in self.data.items()
            if key != 'ranking'
        ):
            # likely SSH issues
            return (
                'Cylc could not establish SSH connection to the run hosts.'
                '\nEnsure you can SSH to these hosts without having to'
                ' answer any prompts.'
            )

        if (
            # a ranking expression was used
            self.data.get('ranking')
            # and all procs came back with special 'cylc psutil' error code 2
            # (which is used for errors relating to the extraction of metrics)
            and all(
                datum.get('returncode') == 2
                for key, datum in self.data.items()
                if key != 'ranking'
            )
        ):
            # likely an issue with the ranking expression
            lines = wrap(
                self.data.get("ranking"),
                initial_indent='    ',
                subsequent_indent='    ',
            )
            ranking = "\n".join(lines)
            return (
                'This is likely an error in the ranking expression:'
                f'\n{ranking}'
                '\n\nConfigured by:'
                '\n    global.cylc[scheduler][run hosts]ranking'
            )

        return None


class NoHostsError(CylcError):
    """None of the hosts of a given platform were reachable."""
    def __init__(self, platform):
        self.platform_name = platform['name']

    def __str__(self):
        return f'Unable to find valid host for {self.platform_name}'


class NoPlatformsError(PlatformLookupError):
    """None of the platforms of a given set were reachable.

    Args:
<<<<<<< HEAD
        identity: The name of the platform group or install target
        hosts_consumed: Hosts which have already been tried.
        set_type: Whether the set of platforms is a platform group or an
            install target
        place: Where the attempt to get the platform failed.
=======
        identity:
            The name of the platform group or install target.
        set_type:
            Whether the set of platforms is a platform group or an install
            target.
        place:
            Where the attempt to get the platform failed.

>>>>>>> 1a9c681f
    """
    def __init__(
        self,
        identity: str,
        hosts_consumed: Set[str],
        set_type: str = 'group',
        place: str = '',
    ):
        self.identity = identity
        self.type = set_type
        self.hosts_consumed = hosts_consumed
        if place:
            self.place = f' during {place}.'
        else:
            self.place = '.'

    def __str__(self):
        return (
            f'Unable to find a platform from {self.type} {self.identity}'
            f'{self.place}'
        )


class CylcVersionError(CylcError):
    """Contact file is for a Cylc Version not supported by this script."""
    def __init__(self, version=None):
        self.version = version

    def __str__(self):
        if self.version is not None:
            return (
                f'Installed Cylc {self.version} workflow is not '
                'compatible with Cylc 8.'
            )
        else:
            return "Installed workflow is not compatible with Cylc 8."


class InvalidCompletionExpression(CylcError):
    """For the [runtime][<namespace>]completion configuration.

    Raised when non-whitelisted syntax is present.
    """
    def __init__(self, message, expr=None):
        self.message = message
        self.expr = expr

    def __str__(self):
        return self.message<|MERGE_RESOLUTION|>--- conflicted
+++ resolved
@@ -19,12 +19,6 @@
 from textwrap import wrap
 from typing import (
     Dict,
-<<<<<<< HEAD
-    Iterable,
-    Set,
-    NoReturn,
-=======
->>>>>>> 1a9c681f
     Optional,
     Sequence,
     Union,
@@ -84,7 +78,9 @@
 
 class CylcConfigError(CylcError):
     """Generic exception to handle an error in a Cylc configuration file."""
-    # TODO: reference the configuration element causing the problem
+    # TODO: reference the configuration el
+    
+    ement causing the problem
 
 
 class WorkflowConfigError(CylcConfigError):
@@ -454,13 +450,6 @@
     """None of the platforms of a given set were reachable.
 
     Args:
-<<<<<<< HEAD
-        identity: The name of the platform group or install target
-        hosts_consumed: Hosts which have already been tried.
-        set_type: Whether the set of platforms is a platform group or an
-            install target
-        place: Where the attempt to get the platform failed.
-=======
         identity:
             The name of the platform group or install target.
         set_type:
@@ -468,8 +457,6 @@
             target.
         place:
             Where the attempt to get the platform failed.
-
->>>>>>> 1a9c681f
     """
     def __init__(
         self,
