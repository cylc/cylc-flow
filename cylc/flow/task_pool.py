--- conflicted
+++ resolved
@@ -44,7 +44,10 @@
     PointParsingError,
     WorkflowConfigError
 )
-from cylc.flow.cycling.nocycle import NocyclePoint, NOCYCLE_POINTS
+from cylc.flow.cycling.nocycle import (
+    NocyclePoint,
+    NOCYCLE_POINTS
+)
 import cylc.flow.flags
 from cylc.flow.flow_mgr import (
     FLOW_NONE,
@@ -248,7 +251,7 @@
 
         LOG.info(f"Loading {seq} graph")
         # Always start flow 1 for automatic load from start of a graph.
-        flow_num = self.flow_mgr.get_flow_num(
+        flow_num = self.flow_mgr.get_flow(
             1, meta=f"original {seq} flow",
         )
         self.runahead_limit_point = None
@@ -270,15 +273,11 @@
 
         Add every parentless task out to the runahead limit.
         """
-<<<<<<< HEAD
         # Always start flow 1 for automatic load from start of a graph.
-        flow_num = self.flow_mgr.get_flow_num(
+        flow_num = self.flow_mgr.get_flow(
             1, meta=f"original flow from {self.config.start_point}",
         )
-=======
-        flow_num = self.flow_mgr.get_flow(
-            meta=f"original flow from {self.config.start_point}")
->>>>>>> 3302cbfa
+
         self.compute_runahead()
         for name in self.task_name_list:
             tdef = self.config.get_taskdef(name)
@@ -413,9 +412,9 @@
             )
         else:
             # Find the earliest point with incomplete tasks.
-            for point, itasks in sorted(self.get_tasks_by_point().items()):
-                if type(point) is NocyclePoint:  # type: ignore
-                    continue
+            for point, itasks in sorted(
+                self.get_tasks_by_point(exclude_nocycle_pts=True).items()
+            ):
                 # All n=0 tasks are incomplete by definition, but Cylc 7
                 # ignores failed ones (it does not ignore submit-failed!).
                 if (
@@ -1005,11 +1004,14 @@
         """Return a list of task IDs in the task pool."""
         return {itask.identity for itask in self.get_tasks()}
 
-    def get_tasks_by_point(self) -> 'Dict[PointBase, List[TaskProxy]]':
+    def get_tasks_by_point(
+            self, exclude_nocycle_pts=False
+    ) -> 'Dict[PointBase, List[TaskProxy]]':
         """Return a map of task proxies by cycle point."""
         return {
             point: list(itask_id_map.values())
             for point, itask_id_map in self.active_tasks.items()
+            if not exclude_nocycle_pts or str(point) not in NOCYCLE_POINTS
         }
 
     def get_task(self, point: 'PointBase', name: str) -> Optional[TaskProxy]:
@@ -1127,8 +1129,10 @@
         return list(self.active_tasks)
 
     def get_min_point(self):
-        """Return the minimum cycle point currently in the pool."""
-        cycles = list(self.active_tasks)
+        """Return the minimum cycle point currently in the pool, or None."""
+        cycles = [
+            c for c in list(self.active_tasks) if str(c) not in NOCYCLE_POINTS
+        ]
         minc = None
         if cycles:
             minc = min(cycles)
@@ -1601,6 +1605,7 @@
 
                     if (
                         self.runahead_limit_point is not None
+                        and str(t.point) not in NOCYCLE_POINTS
                         and t.point <= self.runahead_limit_point
                         or str(t.point) in NOCYCLE_POINTS
                     ):
@@ -1745,6 +1750,10 @@
         if name not in self.config.taskdefs:
             LOG.debug('No task definition %s', name)
             return False
+
+        if str(point) in NOCYCLE_POINTS:
+            # TODO - check that task in these graphs
+            return True
 
         # Don't spawn outside of graph limits.
         # TODO: is it possible for initial_point to not be defined??
@@ -1937,7 +1946,11 @@
             #   "foo; foo[+P1] & bar => baz"
             # Here, in the final cycle bar wants to spawn baz, but that would
             # stall because baz also depends on foo after the final point.
-            if self.stop_point and itask.point <= self.stop_point:
+            if (
+                self.stop_point
+                and str(itask.point) not in NOCYCLE_POINTS
+                and itask.point <= self.stop_point
+            ):
                 for pct in itask.state.prerequisites_get_target_points():
                     if pct > self.stop_point:
                         LOG.warning(
@@ -2342,7 +2355,8 @@
         self.xtrigger_mgr.force_satisfy(itask, xtrigs)
 
         if (
-            itask.state.is_runahead
+            str(itask.point) not in NOCYCLE_POINTS
+            and itask.state.is_runahead
             and self.runahead_limit_point is not None
             and itask.point <= self.runahead_limit_point
         ):
@@ -2560,161 +2574,6 @@
             ids,
             only_match_pool=only_match_pool,
         )
-<<<<<<< HEAD
-        inactive_matched: 'Set[Tuple[TaskDef, PointBase]]' = set()
-        if inactive and unmatched:
-            inactive_matched, unmatched = self.match_inactive_tasks(
-                unmatched
-            )
-
-        return matched, inactive_matched, unmatched
-
-    def match_inactive_tasks(
-        self,
-        ids: Iterable[str],
-    ) -> 'Tuple[Set[Tuple[TaskDef, PointBase]], List[str]]':
-        """Match task IDs against task definitions (rather than the task pool).
-
-        IDs will be matched providing the ID:
-
-        * Specifies a cycle point.
-        * Is not a pattern. (e.g. `*/foo`).
-        * Does not contain a state selector (e.g. `:failed`).
-
-        Returns:
-            (matched_tasks, unmatched_tasks)
-
-        """
-        matched_tasks: 'Set[Tuple[TaskDef, PointBase]]' = set()
-        unmatched_tasks: 'List[str]' = []
-        for id_ in ids:
-            try:
-                tokens = Tokens(id_, relative=True)
-            except ValueError:
-                LOG.warning(f'Invalid task ID: {id_}')
-                continue
-            if (
-                not tokens['cycle']
-                or not tokens['task']
-                or tokens['cycle_sel']
-                or tokens['task_sel']
-                or contains_fnmatch(id_)
-            ):
-                # Glob or task state was not matched by active tasks
-                if not tokens['task']:
-                    # make task globs explicit to make warnings clearer
-                    tokens = tokens.duplicate(task='*')
-                LOG.warning(
-                    'No active tasks matching:'
-                    # preserve :selectors when logging the id
-                    f' {detokenise(tokens, selectors=True, relative=True)}'
-                )
-                unmatched_tasks.append(id_)
-                continue
-
-            point_str = cast('str', tokens['cycle'])
-            name_str = cast('str', tokens['task'])
-            if name_str not in self.config.taskdefs:
-                if self.config.find_taskdefs(name_str):
-                    # It's a family name; was not matched by active tasks
-                    LOG.warning(
-                        f"No active tasks in the family {name_str}"
-                        f' matching: {id_}'
-                    )
-                else:
-                    LOG.warning(self.ERR_TMPL_NO_TASKID_MATCH.format(name_str))
-                unmatched_tasks.append(id_)
-                continue
-
-            if point_str in NOCYCLE_POINTS:
-                point = NocyclePoint(point_str)
-            else:
-                try:
-                    point_str = standardise_point_string(point_str)
-                except PointParsingError as exc:
-                    LOG.warning(
-                        f"{id_} - invalid cycle point: {point_str} ({exc})")
-                    unmatched_tasks.append(id_)
-                    continue
-                else:
-                    # TODO handle typing properly
-                    point = get_point(point_str)  # type:ignore
-
-            taskdef = self.config.taskdefs[name_str]
-            if taskdef.is_valid_point(point):
-                matched_tasks.add((taskdef, point))
-            else:
-                LOG.warning(
-                    self.ERR_PREFIX_TASK_NOT_ON_SEQUENCE.format(
-                        taskdef.name, point
-                    )
-                )
-                unmatched_tasks.append(id_)
-                continue
-        return matched_tasks, unmatched_tasks
-
-    def match_taskdefs(
-        self, ids: Iterable[str]
-    ) -> Tuple[int, Dict[Tuple[str, 'PointBase'], 'TaskDef']]:
-        """Return matching taskdefs valid for selected cycle points.
-
-        Args:
-            items:
-                Identifiers for matching task definitions, each with the
-                form "point/name".
-                Cycle point globs will give a warning and be skipped,
-                but task name globs will be matched.
-                Task states are ignored.
-
-        """
-        n_warnings = 0
-        task_items: Dict[Tuple[str, 'PointBase'], 'TaskDef'] = {}
-        for id_ in ids:
-            try:
-                tokens = Tokens(id_, relative=True)
-            except ValueError:
-                LOG.warning(f'Invalid task ID: {id_}')
-                continue
-            point_str = tokens['cycle']
-            if not tokens['task']:
-                # make task globs explicit to make warnings clearer
-                tokens = tokens.duplicate(task='*')
-            name_str = tokens['task']
-            try:
-                point_str = standardise_point_string(point_str)
-            except PointParsingError as exc:
-                LOG.warning(
-                    self.ERR_TMPL_NO_TASKID_MATCH.format(
-                        f"{tokens.relative_id} ({exc})"
-                    )
-                )
-                n_warnings += 1
-                continue
-            taskdefs = self.config.find_taskdefs(name_str)
-            if not taskdefs:
-                LOG.warning(
-                    self.ERR_TMPL_NO_TASKID_MATCH.format(
-                        tokens.relative_id
-                    )
-                )
-                n_warnings += 1
-                continue
-            point = get_point(point_str)
-            for taskdef in taskdefs:
-                if taskdef.is_valid_point(point):
-                    task_items[(taskdef.name, point)] = taskdef
-                else:
-                    if not contains_fnmatch(name_str):
-                        LOG.warning(
-                            self.ERR_PREFIX_TASK_NOT_ON_SEQUENCE.format(
-                                taskdef.name, point
-                            )
-                        )
-                        n_warnings += 1
-                    continue
-        return n_warnings, task_items
-=======
->>>>>>> 3302cbfa
 
     def merge_flows(self, itask: TaskProxy, flow_nums: 'FlowNums') -> None:
         """Merge flow_nums into itask.flow_nums, for existing itask.
