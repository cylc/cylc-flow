--- conflicted
+++ resolved
@@ -424,15 +424,9 @@
         if row_idx == 0:
             LOG.info("LOADING task proxies")
         # Create a task proxy corresponding to this DB entry.
-<<<<<<< HEAD
         (cycle, name, flow_nums, flow_wait, is_manual_submit, is_late, status,
          is_held, submit_num, _, platform_name, time_submit, time_run, timeout,
          outputs_str) = row
-=======
-        (cycle, name, flow_nums, is_late, status, is_held, submit_num, _,
-         platform_name, time_submit, time_run, timeout, outputs_str) = row
-
->>>>>>> 8f606019
         try:
             itask = TaskProxy(
                 self.config.get_taskdef(name),
