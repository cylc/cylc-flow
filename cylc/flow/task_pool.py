--- conflicted
+++ resolved
@@ -1491,11 +1491,7 @@
             self.spawn_on_all_outputs(itask, completed_only=True)
             return None
 
-<<<<<<< HEAD
-        LOG.info(f"[{itask}] spawned")
-=======
         LOG.debug(f"[{itask}] spawned")
->>>>>>> ea033987
         self.db_add_new_flow_rows(itask)
         return itask
 
