--- conflicted
+++ resolved
@@ -19,7 +19,6 @@
 from typing import (
     TYPE_CHECKING,
     Dict,
-    Optional,
     Iterable,
     List,
     Optional,
@@ -31,8 +30,8 @@
     TASK_OUTPUT_EXPIRED,
     TASK_OUTPUT_FAILED,
     TASK_OUTPUT_STARTED,
+    TASK_OUTPUT_SUBMIT_FAILED,
     TASK_OUTPUT_SUBMITTED,
-    TASK_OUTPUT_SUBMIT_FAILED,
     TASK_OUTPUT_SUCCEEDED,
     TaskOutputs,
 )
@@ -42,12 +41,8 @@
 if TYPE_CHECKING:
     from cylc.flow.cycling import PointBase
     from cylc.flow.id import Tokens
-<<<<<<< HEAD
-    from cylc.flow.prerequisite import PrereqMessage
+    from cylc.flow.prerequisite import PrereqTuple
     from cylc.flow.run_modes import RunMode
-=======
-    from cylc.flow.prerequisite import PrereqTuple
->>>>>>> 9ff50f82
     from cylc.flow.taskdef import TaskDef
 
 
@@ -329,11 +324,8 @@
     def satisfy_me(
         self,
         outputs: Iterable['Tokens'],
-<<<<<<< HEAD
-        mode: "Optional[RunMode]",
-=======
+        mode: 'Optional[RunMode]',
         forced: bool = False,
->>>>>>> 9ff50f82
     ) -> Set['Tokens']:
         """Try to satisfy my prerequisites with given outputs.
 
@@ -342,11 +334,7 @@
         valid: Set[Tokens] = set()
         for prereq in (*self.prerequisites, *self.suicide_prerequisites):
             valid.update(
-<<<<<<< HEAD
-                prereq.satisfy_me(outputs, mode)
-=======
-                prereq.satisfy_me(outputs, forced)
->>>>>>> 9ff50f82
+                prereq.satisfy_me(outputs, mode=mode, forced=forced)
             )
         return valid
 
