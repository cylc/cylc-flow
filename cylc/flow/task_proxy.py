--- conflicted
+++ resolved
@@ -55,16 +55,11 @@
     from cylc.flow.cycling import PointBase
     from cylc.flow.flow_mgr import FlowNums
     from cylc.flow.id import Tokens
-<<<<<<< HEAD
-    from cylc.flow.prerequisite import PrereqMessage, SatisfiedState
-    from cylc.flow.run_modes.simulation import ModeSettings
-=======
     from cylc.flow.prerequisite import (
         PrereqTuple,
         SatisfiedState,
     )
-    from cylc.flow.simulation import ModeSettings
->>>>>>> 9ff50f82
+    from cylc.flow.run_modes.simulation import ModeSettings
     from cylc.flow.task_action_timer import TaskActionTimer
     from cylc.flow.taskdef import TaskDef
 
@@ -572,13 +567,10 @@
         return False
 
     def satisfy_me(
-<<<<<<< HEAD
         self,
         task_messages: 'Iterable[Tokens]',
         mode: Optional[RunMode] = RunMode.LIVE,
-=======
-        self, task_messages: 'Iterable[Tokens]', forced: bool = False
->>>>>>> 9ff50f82
+        forced: bool = False,
     ) -> 'Set[Tokens]':
         """Try to satisfy my prerequisites with given output messages.
 
@@ -588,12 +580,7 @@
         Return a set of unmatched task messages.
 
         """
-<<<<<<< HEAD
-
-        used = self.state.satisfy_me(task_messages, mode)
-=======
-        used = self.state.satisfy_me(task_messages, forced)
->>>>>>> 9ff50f82
+        used = self.state.satisfy_me(task_messages, mode=mode, forced=forced)
         return set(task_messages) - used
 
     def clock_expire(self) -> bool:
