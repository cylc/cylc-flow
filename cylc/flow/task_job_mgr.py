# THIS FILE IS PART OF THE CYLC WORKFLOW ENGINE.
# Copyright (C) NIWA & British Crown (Met Office) & Contributors.
#
# This program is free software: you can redistribute it and/or modify
# it under the terms of the GNU General Public License as published by
# the Free Software Foundation, either version 3 of the License, or
# (at your option) any later version.
#
# This program is distributed in the hope that it will be useful,
# but WITHOUT ANY WARRANTY; without even the implied warranty of
# MERCHANTABILITY or FITNESS FOR A PARTICULAR PURPOSE.  See the
# GNU General Public License for more details.
#
# You should have received a copy of the GNU General Public License
# along with this program.  If not, see <http://www.gnu.org/licenses/>.
"""Manage task jobs.

This module provides logic to:
* Set up the directory structure on remote job hosts.
  * Copy workflow service files to remote job hosts for communication clients.
  * Clean up of service files on workflow shutdown.
* Prepare task job files.
* Prepare task jobs submission, and manage the callbacks.
* Prepare task jobs poll/kill, and manage the callbacks.
"""

from contextlib import suppress
import json
import os
from copy import deepcopy
from logging import (
    CRITICAL,
    DEBUG,
    INFO,
    WARNING
)
from shutil import rmtree
from time import time

from cylc.flow import LOG
from cylc.flow.job_runner_mgr import JobPollContext
from cylc.flow.exceptions import (
    NoHostsError,
    NoPlatformsError,
    PlatformError,
    PlatformLookupError,
    WorkflowConfigError,
)
from cylc.flow.hostuserutil import (
    get_host,
    is_remote_platform
)
from cylc.flow.job_file import JobFileWriter
from cylc.flow.parsec.util import (
    pdeepcopy,
    poverride
)
from cylc.flow.pathutil import get_remote_workflow_run_job_dir
from cylc.flow.platforms import (
    HOST_REC_COMMAND,
    PLATFORM_REC_COMMAND,
    get_host_from_platform,
    get_install_target_from_platform,
    get_localhost_install_target,
    get_platform,
)
from cylc.flow.remote import construct_ssh_cmd
from cylc.flow.subprocctx import SubProcContext
from cylc.flow.subprocpool import SubProcPool
from cylc.flow.task_action_timer import (
    TaskActionTimer,
    TimerFlags
)
from cylc.flow.task_events_mgr import (
    TaskEventsManager,
    log_task_job_activity
)
from cylc.flow.task_job_logs import (
    JOB_LOG_JOB,
    NN,
    get_task_job_activity_log,
    get_task_job_id,
    get_task_job_job_log,
    get_task_job_log
)
from cylc.flow.task_message import FAIL_MESSAGE_PREFIX
from cylc.flow.task_outputs import (
    TASK_OUTPUT_FAILED,
    TASK_OUTPUT_STARTED,
    TASK_OUTPUT_SUBMITTED,
    TASK_OUTPUT_SUCCEEDED
)
from cylc.flow.task_remote_mgr import (
    REMOTE_FILE_INSTALL_DONE,
    REMOTE_FILE_INSTALL_FAILED,
    REMOTE_FILE_INSTALL_IN_PROGRESS,
    REMOTE_INIT_IN_PROGRESS,
    REMOTE_INIT_255,
    REMOTE_FILE_INSTALL_255,
    REMOTE_INIT_DONE, REMOTE_INIT_FAILED,
    TaskRemoteMgr
)
from cylc.flow.task_state import (
    TASK_STATUS_PREPARING,
    TASK_STATUS_SUBMITTED,
    TASK_STATUS_RUNNING,
    TASK_STATUSES_ACTIVE
)
from cylc.flow.wallclock import (
    get_current_time_string,
    get_utc_mode
)
from cylc.flow.cfgspec.globalcfg import SYSPATH


class TaskJobManager:
    """Manage task job submit, poll and kill.

    This class provides logic to:
    * Submit task jobs.
    * Poll task jobs.
    * Kill task jobs.
    * Set up the directory structure on job hosts.
    * Install workflow communicate client files on job hosts.
    * Remove workflow contact files on job hosts.
    """

    JOBS_KILL = 'jobs-kill'
    JOBS_POLL = 'jobs-poll'
    JOBS_SUBMIT = SubProcPool.JOBS_SUBMIT
    POLL_FAIL = 'poll failed'
    REMOTE_SELECT_MSG = 'waiting for remote host selection'
    REMOTE_INIT_MSG = 'remote host initialising'
    REMOTE_FILE_INSTALL_MSG = 'file installation in progress'
    REMOTE_INIT_255_MSG = 'remote init failed with an unreachable host'
    KEY_EXECUTE_TIME_LIMIT = TaskEventsManager.KEY_EXECUTE_TIME_LIMIT

    IN_PROGRESS = {
        REMOTE_FILE_INSTALL_IN_PROGRESS: REMOTE_FILE_INSTALL_MSG,
        REMOTE_INIT_IN_PROGRESS: REMOTE_INIT_MSG
    }

    def __init__(self, workflow, proc_pool, workflow_db_mgr,
                 task_events_mgr, data_store_mgr, bad_hosts):
        self.workflow = workflow
        self.proc_pool = proc_pool
        self.workflow_db_mgr = workflow_db_mgr
        self.task_events_mgr = task_events_mgr
        self.data_store_mgr = data_store_mgr
        self.job_file_writer = JobFileWriter()
        self.job_runner_mgr = self.job_file_writer.job_runner_mgr
        self.bad_hosts = bad_hosts
        self.bad_hosts_to_clear = set()
        self.task_remote_mgr = TaskRemoteMgr(
            workflow, proc_pool, self.bad_hosts)

    def check_task_jobs(self, workflow, task_pool):
        """Check submission and execution timeout and polling timers.

        Poll tasks that have timed out and/or have reached next polling time.
        """
        now = time()
        poll_tasks = set()
        for itask in task_pool.get_tasks():
            if self.task_events_mgr.check_job_time(itask, now):
                poll_tasks.add(itask)
                if itask.poll_timer.delay is not None:
                    LOG.info(
                        f"[{itask}] poll now, (next in "
                        f"{itask.poll_timer.delay_timeout_as_str()})"
                    )
        if poll_tasks:
            self.poll_task_jobs(workflow, poll_tasks)

    def kill_task_jobs(self, workflow, itasks):
        """Kill jobs of active tasks, and hold the tasks.

        If items is specified, kill active tasks matching given IDs.

        """
        to_kill_tasks = []
        for itask in itasks:
            if itask.state(*TASK_STATUSES_ACTIVE):
                itask.state_reset(is_held=True)
                self.data_store_mgr.delta_task_held(itask)
                to_kill_tasks.append(itask)
            else:
                LOG.warning(f"[{itask}] not killable")
        self._run_job_cmd(
            self.JOBS_KILL, workflow, to_kill_tasks,
            self._kill_task_jobs_callback,
            self._kill_task_jobs_callback_255
        )

    def poll_task_jobs(self, workflow, itasks, msg=None):
        """Poll jobs of specified tasks.

        This method uses _poll_task_jobs_callback() and
        _manip_task_jobs_callback() as help/callback methods.

        _poll_task_job_callback() executes one specific job.
        """
        if itasks:
            if msg is not None:
                LOG.info(msg)
            self._run_job_cmd(
                self.JOBS_POLL, workflow, itasks,
                self._poll_task_jobs_callback,
                self._poll_task_jobs_callback_255
            )

    def prep_submit_task_jobs(self, workflow, itasks, check_syntax=True):
        """Prepare task jobs for submit.

        Prepare tasks where possible. Ignore tasks that are waiting for host
        select command to complete. Bad host select command or error writing to
        a job file will cause a bad task - leading to submission failure.

        Return [list, list]: list of good tasks, list of bad tasks
        """
        prepared_tasks = []
        bad_tasks = []
        for itask in itasks:
            if itask.state.reset(TASK_STATUS_PREPARING):
                self.data_store_mgr.delta_task_state(itask)
                self.workflow_db_mgr.put_update_task_state(itask)
            prep_task = self._prep_submit_task_job(
                workflow, itask, check_syntax=check_syntax)
            if prep_task:
                prepared_tasks.append(itask)
            elif prep_task is False:
                bad_tasks.append(itask)
        return [prepared_tasks, bad_tasks]

    def submit_task_jobs(self, workflow, itasks, curve_auth,
                         client_pub_key_dir, is_simulation=False):
        """Prepare for job submission and submit task jobs.

        Preparation (host selection, remote host init, and remote install)
        is done asynchronously. Newly released tasks may be sent here several
        times until these init subprocesses have returned. Failure during
        preparation is considered to be job submission failure.

        Once preparation has completed or failed, reset .waiting_on_job_prep in
        task instances so the scheduler knows to stop sending them back here.

        This method uses prep_submit_task_job() as helper.

        Return (list): list of tasks that attempted submission.
        """
        if is_simulation:
            return self._simulation_submit_task_jobs(itasks)
        # Prepare tasks for job submission
        prepared_tasks, bad_tasks = self.prep_submit_task_jobs(
            workflow, itasks)
        # Reset consumed host selection results
        self.task_remote_mgr.subshell_eval_reset()

        if not prepared_tasks:
            return bad_tasks
        auth_itasks = {}  # {platform: [itask, ...], ...}

        for itask in prepared_tasks:
            platform_name = itask.platform['name']
            auth_itasks.setdefault(platform_name, [])
            auth_itasks[platform_name].append(itask)
        # Submit task jobs for each platform
        done_tasks = bad_tasks

        for _, itasks in sorted(auth_itasks.items()):
            # Find the first platform where >1 host has not been tried and
            # found to be unreachable.
            # If there are no good hosts for a task then the task submit-fails.
            for itask in itasks:
                # If there are any hosts left for this platform which we
                # have not previously failed to contact with a 255 error.
                if (
                    set(itask.platform['hosts']) -
                    self.task_remote_mgr.bad_hosts
                ):
                    platform = itask.platform
                    out_of_hosts = False
                    break
                else:
                    # If there are no hosts left for this platform.
                    # See if you can get another platform from the group or
                    # else set task to submit failed.

                    # Get another platform, if task config platform is a group
                    use_next_platform_in_group = False
                    try:
                        platform = get_platform(
                            itask.tdef.rtconfig['platform'],
                            bad_hosts=self.bad_hosts
                        )
                        # If were able to select a new platform;
                        if platform and platform != itask.platform:
                            use_next_platform_in_group = True
                    except NoPlatformsError:
                        use_next_platform_in_group = False

                    if use_next_platform_in_group:
                        # store the previous platform's hosts so that when
                        # we record a submit fail we can clear all hosts
                        # from all platforms from bad_hosts.
                        for host_ in itask.platform['hosts']:
                            self.bad_hosts_to_clear.add(host_)
                        itask.platform = platform
                        out_of_hosts = False
                        break
                    else:
                        itask.waiting_on_job_prep = False
                        itask.local_job_file_path = None
                        self._prep_submit_task_job_error(
                            workflow, itask, '(remote init)', ''
                        )
                        # Now that all hosts on all platforms in platform
                        # group selected in task config are exhausted we clear
                        # bad_hosts or all the hosts we have
                        # tried for this platform or group.
                        self.bad_hosts = (
                            self.bad_hosts - set(itask.platform['hosts']))
                        self.bad_hosts = (
                            self.bad_hosts - self.bad_hosts_to_clear)
                        self.bad_hosts_to_clear.clear()
                        LOG.critical(
                            PlatformError(
                                (
                                    f'{PlatformError.MSG_INIT}'
                                    ' (no hosts were reachable)'
                                ),
                                itask.platform['name'],
                            )
                        )
                        out_of_hosts = True
                        done_tasks.append(itask)

            if out_of_hosts is True:
                continue
            install_target = get_install_target_from_platform(platform)
            ri_map = self.task_remote_mgr.remote_init_map

            if (ri_map.get(install_target) != REMOTE_FILE_INSTALL_DONE):
                if install_target == get_localhost_install_target():
                    # Skip init and file install for localhost.
                    LOG.debug(f"REMOTE INIT NOT REQUIRED for {install_target}")
                    ri_map[install_target] = (REMOTE_FILE_INSTALL_DONE)

                elif install_target not in ri_map:
                    # Remote init not in progress for target, so start it.
                    self.task_remote_mgr.remote_init(
                        platform, curve_auth, client_pub_key_dir)
                    for itask in itasks:
                        self.data_store_mgr.delta_job_msg(
                            get_task_job_id(
                                itask.point,
                                itask.tdef.name,
                                itask.submit_num),
                            self.REMOTE_INIT_MSG)
                    continue

                elif (ri_map[install_target] == REMOTE_INIT_DONE):
                    # Already done remote init so move on to file install
                    self.task_remote_mgr.file_install(platform)
                    continue

                elif (ri_map[install_target] in self.IN_PROGRESS):
                    # Remote init or file install in progress.
                    for itask in itasks:
                        msg = self.IN_PROGRESS[ri_map[install_target]]
                        self.data_store_mgr.delta_job_msg(
                            get_task_job_id(
                                itask.point,
                                itask.tdef.name,
                                itask.submit_num),
                            msg)
                    continue
                elif (ri_map[install_target] == REMOTE_INIT_255):
                    # Remote init previously failed becase a host was
                    # unreachable, so start it again.
                    del ri_map[install_target]
                    self.task_remote_mgr.remote_init(
                        platform, curve_auth, client_pub_key_dir)
                    for itask in itasks:
                        self.data_store_mgr.delta_job_msg(
                            get_task_job_id(
                                itask.point,
                                itask.tdef.name,
                                itask.submit_num),
                            self.REMOTE_INIT_MSG)
                    continue

            # Ensure that localhost background/at jobs are recorded as running
            # on the host name of the current workflow host, rather than just
            # "localhost". On restart on a different workflow host, this
            # allows the restart logic to correctly poll the status of the
            # background/at jobs that may still be running on the previous
            # workflow host.
            try:
                host = get_host_from_platform(
                    platform,
                    bad_hosts=self.task_remote_mgr.bad_hosts
                )
            except NoHostsError:
                del ri_map[install_target]
                self.task_remote_mgr.remote_init(
                    platform, curve_auth, client_pub_key_dir)
                for itask in itasks:
                    self.data_store_mgr.delta_job_msg(
                        get_task_job_id(
                            itask.point,
                            itask.tdef.name,
                            itask.submit_num),
                        self.REMOTE_INIT_MSG)
                continue

            if (
                self.job_runner_mgr.is_job_local_to_host(
                    itask.summary['job_runner_name']
                ) and
                not is_remote_platform(platform)
            ):
                host = get_host()

            now_str = get_current_time_string()
            done_tasks.extend(itasks)
            for itask in itasks:
                # Log and persist
                LOG.info(f"[{itask}] host={host}")
                self.workflow_db_mgr.put_insert_task_jobs(itask, {
                    'is_manual_submit': itask.is_manual_submit,
                    'try_num': itask.get_try_num(),
                    'time_submit': now_str,
                    'platform_name': itask.platform['name'],
                    'job_runner_name': itask.summary['job_runner_name'],
                })
                itask.is_manual_submit = False

            if ri_map[install_target] == REMOTE_FILE_INSTALL_255:
                del ri_map[install_target]
                self.task_remote_mgr.file_install(
                    platform)
                for itask in itasks:
                    self.data_store_mgr.delta_job_msg(
                        get_task_job_id(
                            itask.point,
                            itask.tdef.name,
                            itask.submit_num),
                        REMOTE_FILE_INSTALL_IN_PROGRESS)
                continue

            if (ri_map[install_target] in [REMOTE_INIT_FAILED,
                                           REMOTE_FILE_INSTALL_FAILED]):
                # Remote init or install failed. Set submit-failed for all
                # affected tasks and remove target from remote init map
                # - this enables new tasks to re-initialise that target
                init_error = (ri_map[install_target])
                del ri_map[install_target]
                for itask in itasks:
                    itask.waiting_on_job_prep = False
                    itask.local_job_file_path = None  # reset for retry
                    log_task_job_activity(
                        SubProcContext(
                            self.JOBS_SUBMIT,
                            '(init %s)' % host,
                            err=init_error,
                            ret_code=1),
                        workflow, itask.point, itask.tdef.name)
                    self._prep_submit_task_job_error(
                        workflow, itask, '(remote init)', ''
                    )
                continue

            # Build the "cylc jobs-submit" command
            cmd = [self.JOBS_SUBMIT]
            if LOG.isEnabledFor(DEBUG):
                cmd.append('--debug')
            if get_utc_mode():
                cmd.append('--utc-mode')
            if is_remote_platform(itask.platform):
                remote_mode = True
                cmd.append('--remote-mode')
            else:
                remote_mode = False
            if itask.platform[
                    'clean job submission environment']:
                cmd.append('--clean-env')
            for var in itask.platform[
                    'job submission environment pass-through']:
                cmd.append(f"--env={var}")
            for path in itask.platform[
                    'job submission executable paths'] + SYSPATH:
                cmd.append(f"--path={path}")
            cmd.append('--')
            cmd.append(get_remote_workflow_run_job_dir(workflow))
            # Chop itasks into a series of shorter lists if it's very big
            # to prevent overloading of stdout and stderr pipes.
            itasks = sorted(itasks, key=lambda itask: itask.identity)
            chunk_size = (
                len(itasks) // (
                    (len(itasks) // platform['max batch submit size']) + 1
                ) + 1
            )
            itasks_batches = [
                itasks[i:i + chunk_size]
                for i in range(0, len(itasks), chunk_size)
            ]
            LOG.debug(
                '%s ... # will invoke in batches, sizes=%s',
                cmd, [len(b) for b in itasks_batches])

            if remote_mode:
                host = get_host_from_platform(
                    platform, bad_hosts=self.task_remote_mgr.bad_hosts
                )
                cmd = construct_ssh_cmd(
                    cmd, platform, host
                )
            else:
                cmd = ['cylc'] + cmd

            for itasks_batch in itasks_batches:
                stdin_files = []
                job_log_dirs = []
                for itask in itasks_batch:
                    if remote_mode:
                        stdin_files.append(
                            os.path.expandvars(
                                get_task_job_job_log(
                                    workflow, itask.point, itask.tdef.name,
                                    itask.submit_num
                                )
                            )
                        )
                    job_log_dirs.append(get_task_job_id(
                        itask.point, itask.tdef.name, itask.submit_num))
                    # The job file is now (about to be) used: reset the file
                    # write flag so that subsequent manual retrigger will
                    # generate a new job file.
                    itask.local_job_file_path = None
                    if itask.state.outputs.has_custom_triggers():
                        self.workflow_db_mgr.put_update_task_outputs(itask)

                    itask.waiting_on_job_prep = False
                self.proc_pool.put_command(
                    SubProcContext(
                        self.JOBS_SUBMIT,
                        cmd + job_log_dirs,
                        stdin_files=stdin_files,
                        job_log_dirs=job_log_dirs,
                        host=host
                    ),
                    bad_hosts=self.task_remote_mgr.bad_hosts,
                    callback=self._submit_task_jobs_callback,
                    callback_args=[workflow, itasks_batch],
                    callback_255=self._submit_task_jobs_callback_255,
                )
        return done_tasks

    @staticmethod
    def _create_job_log_path(workflow, itask):
        """Create job log directory for a task job, etc.

        Create local job directory, and NN symbolic link.
        If NN => 01, remove numbered directories with submit numbers greater
        than 01.
        Return a string in the form "POINT/NAME/SUBMIT_NUM".

        """
        job_file_dir = get_task_job_log(
            workflow, itask.point, itask.tdef.name, itask.submit_num)
        job_file_dir = os.path.expandvars(job_file_dir)
        task_log_dir = os.path.dirname(job_file_dir)
        if itask.submit_num == 1:
            try:
                names = os.listdir(task_log_dir)
            except OSError:
                pass
            else:
                for name in names:
                    if name not in ["01", NN]:
                        rmtree(
                            os.path.join(task_log_dir, name),
                            ignore_errors=True)
        else:
            rmtree(job_file_dir, ignore_errors=True)

        os.makedirs(job_file_dir, exist_ok=True)
        target = os.path.join(task_log_dir, NN)
        source = os.path.basename(job_file_dir)
        try:
            prev_source = os.readlink(target)
        except OSError:
            prev_source = None
        if prev_source == source:
            return
        try:
            if prev_source:
                os.unlink(target)
            os.symlink(source, target)
        except OSError as exc:
            if not exc.filename:
                exc.filename = target
            raise exc

    @staticmethod
    def _get_job_scripts(itask, rtconfig):
        """Return pre-script, script, post-script for a job."""
        script = rtconfig['script']
        pre_script = rtconfig['pre-script']
        post_script = rtconfig['post-script']
        if itask.tdef.workflow_polling_cfg:
            # Automatic workflow state polling script
            comstr = (
                "cylc workflow-state "
                + " --task=" + itask.tdef.workflow_polling_cfg['task']
                + " --point=" + str(itask.point)
            )
            if LOG.isEnabledFor(DEBUG):
                comstr += ' --debug'
            for key, fmt in [
                    ('user', ' --%s=%s'),
                    ('host', ' --%s=%s'),
                    ('interval', ' --%s=%d'),
                    ('max-polls', ' --%s=%s'),
                    ('run-dir', ' --%s=%s')]:
                if rtconfig['workflow state polling'][key]:
                    comstr += fmt % (key,
                                     rtconfig['workflow state polling'][key])
            if rtconfig['workflow state polling']['message']:
                comstr += " --message='%s'" % (
                    rtconfig['workflow state polling']['message'])
            else:
                comstr += (" --status=" +
                           itask.tdef.workflow_polling_cfg['status'])
            comstr += " " + itask.tdef.workflow_polling_cfg['workflow']
            script = "echo " + comstr + "\n" + comstr
        return pre_script, script, post_script

    @staticmethod
    def _job_cmd_out_callback(workflow, itask, cmd_ctx, line):
        """Callback on job command STDOUT/STDERR."""
        if cmd_ctx.cmd_kwargs.get("host"):
            host = "(%(host)s) " % cmd_ctx.cmd_kwargs
        else:
            host = ""
        try:
            timestamp, _, content = line.split("|")
        except ValueError:
            pass
        else:
            line = "%s %s" % (timestamp, content)
        job_activity_log = get_task_job_activity_log(
            workflow, itask.point, itask.tdef.name)
        try:
            with open(os.path.expandvars(job_activity_log), "ab") as handle:
                if not line.endswith("\n"):
                    line += "\n"
                handle.write((host + line).encode())
        except IOError as exc:
            LOG.warning("%s: write failed\n%s" % (job_activity_log, exc))
            LOG.warning(f"[{itask}] {host}{line}")

    def _kill_task_jobs_callback(self, ctx, workflow, itasks):
        """Callback when kill tasks command exits."""
        self._manip_task_jobs_callback(
            ctx,
            workflow,
            itasks,
            self._kill_task_job_callback,
            {self.job_runner_mgr.OUT_PREFIX_COMMAND:
                self._job_cmd_out_callback}
        )

    def _kill_task_jobs_callback_255(self, ctx, workflow, itasks):
        """Callback when kill tasks command exits."""
        self._manip_task_jobs_callback(
            ctx,
            workflow,
            itasks,
            self._kill_task_job_callback_255,
            {self.job_runner_mgr.OUT_PREFIX_COMMAND:
                self._job_cmd_out_callback}
        )

    def _kill_task_job_callback_255(self, workflow, itask, cmd_ctx, line):
        """Helper for _kill_task_jobs_callback, on one task job."""
        self.kill_task_jobs(workflow, [itask])

    def _kill_task_job_callback(self, workflow, itask, cmd_ctx, line):
        """Helper for _kill_task_jobs_callback, on one task job."""
        ctx = SubProcContext(self.JOBS_KILL, None)
        ctx.out = line
        try:
            ctx.timestamp, _, ctx.ret_code = line.split("|", 2)
        except ValueError:
            ctx.ret_code = 1
            ctx.cmd = cmd_ctx.cmd  # print original command on failure
        else:
            ctx.ret_code = int(ctx.ret_code)
            if ctx.ret_code:
                ctx.cmd = cmd_ctx.cmd  # print original command on failure
        log_task_job_activity(ctx, workflow, itask.point, itask.tdef.name)
        log_lvl = WARNING
        log_msg = 'job killed'
        if ctx.ret_code:  # non-zero exit status
            log_lvl = WARNING
            log_msg = 'job kill failed'
            itask.state.kill_failed = True
        elif itask.state(TASK_STATUS_SUBMITTED):
            self.task_events_mgr.process_message(
                itask, CRITICAL, self.task_events_mgr.EVENT_SUBMIT_FAILED,
                ctx.timestamp)
        elif itask.state(TASK_STATUS_RUNNING):
            self.task_events_mgr.process_message(
                itask, CRITICAL, TASK_OUTPUT_FAILED)
        else:
            log_lvl = DEBUG
            log_msg = (
                'ignoring job kill result, unexpected task state: %s' %
                itask.state.status)
        self.data_store_mgr.delta_job_msg(
            get_task_job_id(itask.point, itask.tdef.name, itask.submit_num),
            log_msg)
        LOG.log(log_lvl, f"[{itask}] {log_msg}")

    def _manip_task_jobs_callback(
            self, ctx, workflow, itasks, summary_callback,
            more_callbacks=None):
        """Callback when submit/poll/kill tasks command exits."""
        # Swallow SSH 255 (can't contact host) errors unless debugging.
        if (
            (ctx.ret_code and LOG.isEnabledFor(DEBUG))
            or (ctx.ret_code and ctx.ret_code != 255)
        ):
            LOG.error(ctx)
        else:
            LOG.debug(ctx)
        # A dict for easy reference of (CYCLE, NAME, SUBMIT_NUM) -> TaskProxy
        #
        # Note for "reload": A TaskProxy instance may be replaced on reload, so
        # the "itasks" list may not reference the TaskProxy objects that
        # replace the old ones. The .reload_successor attribute provides the
        # link(s) for us to get to the latest replacement.
        #
        # Note for "kill": It is possible for a job to trigger its trap and
        # report back to the workflow before (or after?) this logic is called.
        # If so, it will no longer be status SUBMITTED or RUNNING, and
        # its output line will be ignored here.
        tasks = {}
        for itask in itasks:
            while itask.reload_successor is not None:
                itask = itask.reload_successor
            if itask.point is not None and itask.submit_num:
                submit_num = "%02d" % (itask.submit_num)
                tasks[(str(itask.point), itask.tdef.name, submit_num)] = itask
        handlers = [(self.job_runner_mgr.OUT_PREFIX_SUMMARY, summary_callback)]
        if more_callbacks:
            for prefix, callback in more_callbacks.items():
                handlers.append((prefix, callback))
        out = ctx.out
        if not out:
            out = ""
        bad_tasks = dict(tasks)
        for line in out.splitlines(True):
            for prefix, callback in handlers:
                if line.startswith(prefix):
                    line = line[len(prefix):].strip()
                    try:
                        path = line.split("|", 2)[1]  # timestamp, path, status
                        point, name, submit_num = path.split(os.sep, 2)
                        if prefix == self.job_runner_mgr.OUT_PREFIX_SUMMARY:
                            del bad_tasks[(point, name, submit_num)]
                        itask = tasks[(point, name, submit_num)]
                        callback(workflow, itask, ctx, line)
                    except (LookupError, ValueError) as exc:
                        # (Note this catches KeyError too).
                        LOG.warning(
                            'Unhandled %s output: %s', ctx.cmd_key, line)
                        LOG.warning(str(exc))
        # Task jobs that are in the original command but did not get a status
        # in the output. Handle as failures.
        for key, itask in sorted(bad_tasks.items()):
            line = (
                "|".join([ctx.timestamp, os.sep.join(key), "1"]) + "\n")
            summary_callback(workflow, itask, ctx, line)

    def _poll_task_jobs_callback(self, ctx, workflow, itasks):
        """Callback when poll tasks command exits."""
        self._manip_task_jobs_callback(
            ctx,
            workflow,
            itasks,
            self._poll_task_job_callback,
            {self.job_runner_mgr.OUT_PREFIX_MESSAGE:
             self._poll_task_job_message_callback})

    def _poll_task_jobs_callback_255(self, ctx, workflow, itasks):
        """Callback when poll tasks command exits."""
        self._manip_task_jobs_callback(
            ctx,
            workflow,
            itasks,
            self._poll_task_job_callback_255,
            {self.job_runner_mgr.OUT_PREFIX_MESSAGE:
             self._poll_task_job_message_callback})

    def _poll_task_job_callback_255(self, workflow, itask, cmd_ctx, line):
        self.poll_task_jobs(workflow, [itask])

    def _poll_task_job_callback(self, workflow, itask, cmd_ctx, line):
        """Helper for _poll_task_jobs_callback, on one task job."""
        ctx = SubProcContext(self.JOBS_POLL, None)
        ctx.out = line
        ctx.ret_code = 0
        # See cylc.flow.job_runner_mgr.JobPollContext
        job_d = get_task_job_id(itask.point, itask.tdef.name, itask.submit_num)
        try:
            job_log_dir, context = line.split('|')[1:3]
            items = json.loads(context)
            jp_ctx = JobPollContext(job_log_dir, **items)
        except TypeError:
            self.data_store_mgr.delta_job_msg(job_d, self.POLL_FAIL)
            ctx.cmd = cmd_ctx.cmd  # print original command on failure
            return
        except ValueError:
            self.data_store_mgr.delta_job_msg(job_d, self.POLL_FAIL)
            ctx.cmd = cmd_ctx.cmd  # print original command on failure
            return
        finally:
            log_task_job_activity(ctx, workflow, itask.point, itask.tdef.name)

        flag = self.task_events_mgr.FLAG_POLLED
        if jp_ctx.run_status == 1 and jp_ctx.run_signal in ["ERR", "EXIT"]:
            # Failed normally
            self.task_events_mgr.process_message(
                itask, INFO, TASK_OUTPUT_FAILED, jp_ctx.time_run_exit, flag)
        elif jp_ctx.run_status == 1 and jp_ctx.job_runner_exit_polled == 1:
            # Failed by a signal, and no longer in job runner
            self.task_events_mgr.process_message(
                itask, INFO, TASK_OUTPUT_FAILED, jp_ctx.time_run_exit, flag)
            self.task_events_mgr.process_message(
                itask, INFO, FAIL_MESSAGE_PREFIX + jp_ctx.run_signal,
                jp_ctx.time_run_exit,
                flag)
        elif jp_ctx.run_status == 1:  # noqa: SIM114
            # The job has terminated, but is still managed by job runner.
            # Some job runners may restart a job in this state, so don't
            # mark as failed yet.
            self.task_events_mgr.process_message(
                itask, INFO, TASK_OUTPUT_STARTED, jp_ctx.time_run, flag)
        elif jp_ctx.run_status == 0:
            # The job succeeded
            self.task_events_mgr.process_message(
                itask, INFO, TASK_OUTPUT_SUCCEEDED, jp_ctx.time_run_exit,
                flag)
        elif jp_ctx.time_run and jp_ctx.job_runner_exit_polled == 1:
            # The job has terminated without executing the error trap
            self.task_events_mgr.process_message(
                itask, INFO, TASK_OUTPUT_FAILED, get_current_time_string(),
                flag)
        elif jp_ctx.time_run:
            # The job has started, and is still managed by job runner
            self.task_events_mgr.process_message(
                itask, INFO, TASK_OUTPUT_STARTED, jp_ctx.time_run, flag)
        elif jp_ctx.job_runner_exit_polled == 1:
            # The job never ran, and no longer in job runner
            self.task_events_mgr.process_message(
                itask, INFO, self.task_events_mgr.EVENT_SUBMIT_FAILED,
                jp_ctx.time_submit_exit, flag)
        else:
            # The job never ran, and is in job runner
            self.task_events_mgr.process_message(
                itask, INFO, TASK_STATUS_SUBMITTED, jp_ctx.time_submit_exit,
                flag)

    def _poll_task_job_message_callback(self, workflow, itask, cmd_ctx, line):
        """Helper for _poll_task_jobs_callback, on message of one task job."""
        ctx = SubProcContext(self.JOBS_POLL, None)
        ctx.out = line
        try:
            event_time, severity, message = line.split("|")[2:5]
        except ValueError:
            ctx.ret_code = 1
            ctx.cmd = cmd_ctx.cmd  # print original command on failure
        else:
            ctx.ret_code = 0
            self.task_events_mgr.process_message(
                itask, severity, message, event_time,
                self.task_events_mgr.FLAG_POLLED)
        log_task_job_activity(ctx, workflow, itask.point, itask.tdef.name)

    def _run_job_cmd(
        self, cmd_key, workflow, itasks, callback, callback_255=None
    ):
        """Run job commands, e.g. poll, kill, etc.

        Group itasks with their platform_name and host.
        Put a job command for each group to the multiprocess pool.

        """
        if not itasks:
            return
        # sort itasks into lists based upon where they were run.
        auth_itasks = {}
        for itask in itasks:
            platform_name = itask.platform['name']
            if platform_name not in auth_itasks:
                auth_itasks[platform_name] = []
            auth_itasks[platform_name].append(itask)

        # Go through each list of itasks and carry out commands as required.
        for platform_name, itasks in sorted(auth_itasks.items()):
            platform = get_platform(platform_name)
            if is_remote_platform(platform):
                remote_mode = True
                cmd = [cmd_key]
            else:
                cmd = ["cylc", cmd_key]
                remote_mode = False
            if LOG.isEnabledFor(DEBUG):
                cmd.append("--debug")
            cmd.append("--")
            cmd.append(get_remote_workflow_run_job_dir(workflow))
            job_log_dirs = []
            host = 'localhost'
            if remote_mode:
                host = get_host_from_platform(
                    platform, bad_hosts=self.task_remote_mgr.bad_hosts
                )
                cmd = construct_ssh_cmd(
                    cmd, platform, host
                )
            for itask in sorted(itasks, key=lambda itask: itask.identity):
                job_log_dirs.append(get_task_job_id(
                    itask.point, itask.tdef.name, itask.submit_num))
            cmd += job_log_dirs
            LOG.debug(f'{cmd_key} for {platform["name"]} on {host}')
            self.proc_pool.put_command(
                SubProcContext(
                    cmd_key, cmd, host=host
                ),
                bad_hosts=self.task_remote_mgr.bad_hosts,
                callback=callback,
                callback_args=[workflow, itasks],
                callback_255=callback_255,
            )

    @staticmethod
    def _set_retry_timers(itask, rtconfig=None, retry=True):
        """Set try number and retry delays."""
        if rtconfig is None:
            rtconfig = itask.tdef.rtconfig
        if (
            itask.tdef.run_mode + ' mode' in rtconfig and
            'disable retries' in rtconfig[itask.tdef.run_mode + ' mode']
        ):
            retry = False

        if retry:
            if rtconfig['submission retry delays']:
                submit_delays = rtconfig['submission retry delays']
            else:
                submit_delays = itask.platform['submission retry delays']
            # TODO: same for execution delays?

            for key, delays in [
                    (
                        TimerFlags.SUBMISSION_RETRY,
                        submit_delays
                    ),
                    (
                        TimerFlags.EXECUTION_RETRY,
                        rtconfig['execution retry delays']
                    )
            ]:
                if delays is None:
                    delays = []
                try:
                    itask.try_timers[key].set_delays(delays)
                except KeyError:
                    itask.try_timers[key] = TaskActionTimer(delays=delays)

    def _simulation_submit_task_jobs(self, itasks):
        """Simulation mode task jobs submission."""
        for itask in itasks:
            itask.waiting_on_job_prep = False
            self._set_retry_timers(itask)
            itask.platform = 'SIMULATION'
            itask.summary['job_runner_name'] = 'SIMULATION'
            itask.summary[self.KEY_EXECUTE_TIME_LIMIT] = (
                itask.tdef.rtconfig['job']['simulated run length'])
            self.task_events_mgr.process_message(
                itask, INFO, TASK_OUTPUT_SUBMITTED)
        return itasks

    def _submit_task_jobs_callback(self, ctx, workflow, itasks):
        """Callback when submit task jobs command exits."""
        self._manip_task_jobs_callback(
            ctx,
            workflow,
            itasks,
            self._submit_task_job_callback,
            {self.job_runner_mgr.OUT_PREFIX_COMMAND:
                self._job_cmd_out_callback}
        )

    def _submit_task_jobs_callback_255(self, ctx, workflow, itasks):
        """Callback when submit task jobs command exits."""
        self._manip_task_jobs_callback(
            ctx,
            workflow,
            itasks,
            self._submit_task_job_callback_255,
            {self.job_runner_mgr.OUT_PREFIX_COMMAND:
                self._job_cmd_out_callback}
        )

    def _submit_task_job_callback_255(
        self, workflow, itask, cmd_ctx, line
    ):
        """Helper for _submit_task_jobs_callback, on one task job."""
        itask.submit_num -= 1
        self.task_events_mgr._retry_task(
            itask, time(), submit_retry=True
        )
        return

    def _submit_task_job_callback(self, workflow, itask, cmd_ctx, line):
        """Helper for _submit_task_jobs_callback, on one task job."""
        ctx = SubProcContext(self.JOBS_SUBMIT, None, cmd_ctx.host)
        ctx.out = line
        items = line.split("|")
        try:
            ctx.timestamp, _, ctx.ret_code = items[0:3]
        except ValueError:
            ctx.ret_code = 1
            ctx.cmd = cmd_ctx.cmd  # print original command on failure
        else:
            ctx.ret_code = int(ctx.ret_code)
            if ctx.ret_code:
                ctx.cmd = cmd_ctx.cmd  # print original command on failure
        if cmd_ctx.ret_code != 255:
            log_task_job_activity(ctx, workflow, itask.point, itask.tdef.name)
        if ctx.ret_code == SubProcPool.RET_CODE_WORKFLOW_STOPPING:
            return

        job_d = get_task_job_id(itask.point, itask.tdef.name, itask.submit_num)
        try:
            itask.summary['submit_method_id'] = items[3]
            self.data_store_mgr.delta_job_attr(job_d, 'job_id', items[3])
        except IndexError:
            itask.summary['submit_method_id'] = None
        if itask.summary['submit_method_id'] == "None":
            itask.summary['submit_method_id'] = None
        if itask.summary['submit_method_id'] and ctx.ret_code == 0:
            self.task_events_mgr.process_message(
                itask, INFO, TASK_OUTPUT_SUBMITTED, ctx.timestamp)
        else:
            self.task_events_mgr.process_message(
                itask, CRITICAL, self.task_events_mgr.EVENT_SUBMIT_FAILED,
                ctx.timestamp)

    def _prep_submit_task_job(self, workflow, itask, check_syntax=True):
        """Prepare a task job submission.

        Return itask on a good preparation.

        """
        if itask.local_job_file_path:
            return itask

        # Handle broadcasts
        overrides = self.task_events_mgr.broadcast_mgr.get_broadcast(
            itask.identity)
        if overrides:
            rtconfig = pdeepcopy(itask.tdef.rtconfig)
            poverride(rtconfig, overrides, prepend=True)
        else:
            rtconfig = itask.tdef.rtconfig

        # BACK COMPAT: host logic
        # Determine task host or platform now, just before job submission,
        # because dynamic host/platform selection may be used.
        # cases:
        # - Platform exists, host does = throw error here:
        #    Although errors of this sort should ideally be caught on config
        #    load this cannot be done because inheritance may create conflicts
        #    which appear later. Although this error is also raised
        #    by the platforms module it's probably worth putting it here too
        #    to prevent trying to run the remote_host/platform_select logic for
        #    tasks which will fail anyway later.
        # - Platform exists, host doesn't = eval platform_name
        # - host exists - eval host_n
        # remove at:
        #     Cylc9
        if (
            rtconfig['platform'] is not None and
            rtconfig['remote']['host'] is not None
        ):
            raise WorkflowConfigError(
                "A mixture of Cylc 7 (host) and Cylc 8 (platform) "
                "logic should not be used. In this case for the task "
                f"\"{itask.identity}\" the following are not compatible:\n"
            )

        host_n, platform_name = None, None
        try:
            if rtconfig['remote']['host'] is not None:
                host_n = self.task_remote_mgr.subshell_eval(
                    rtconfig['remote']['host'], HOST_REC_COMMAND
                )
            else:
                platform_name = self.task_remote_mgr.subshell_eval(
                    rtconfig['platform'], PLATFORM_REC_COMMAND
                )
        except PlatformError as exc:
            # Submit number not yet incremented
            itask.waiting_on_job_prep = False
            itask.submit_num += 1
            itask.summary['platforms_used'][itask.submit_num] = ''
            # Retry delays, needed for the try_num
            self._create_job_log_path(workflow, itask)
            self._set_retry_timers(itask, rtconfig)
            self._prep_submit_task_job_error(
                workflow, itask, '(remote host select)', exc)
            return False
        else:
            # host/platform select not ready
            if host_n is None and platform_name is None:
                return
            elif (
                host_n is None
                and rtconfig['platform']
                and rtconfig['platform'] != platform_name
            ):
                LOG.debug(
<<<<<<< HEAD
                    f"for task {itask.identity}: platform = "
                    f"{rtconfig['platform']} evaluated as {platform_name}"
=======
                    f"[{itask}] platform = "
                    f"{rtconfig['platform']} evaluated as {platform_n}"
>>>>>>> ae4934e5
                )
                rtconfig['platform'] = platform_name
            elif (
                platform_name is None
                and rtconfig['remote']['host'] != host_n
            ):
                LOG.debug(
                    f"[{itask}] host = "
                    f"{rtconfig['remote']['host']} evaluated as {host_n}"
                )
                rtconfig['remote']['host'] = host_n

            try:
                platform = get_platform(rtconfig, self.bad_hosts)

            except PlatformLookupError as exc:
                # Submit number not yet incremented
                itask.waiting_on_job_prep = False
                itask.submit_num += 1
                itask.summary['platforms_used'][itask.submit_num] = ''
                # Retry delays, needed for the try_num
                self._create_job_log_path(workflow, itask)
                self._set_retry_timers(itask, rtconfig, False)
                self._prep_submit_task_job_error(
                    workflow, itask, '(platform not defined)', exc
                )
                return False
            else:
                itask.platform = platform
                # Submit number not yet incremented
                itask.submit_num += 1
                # Retry delays, needed for the try_num
                self._set_retry_timers(itask, rtconfig)

        try:
            job_conf = self._prep_submit_task_job_impl(
                workflow, itask, rtconfig)

            # Job pool insertion
            job_config = deepcopy(job_conf)
            job_config['logfiles'] = deepcopy(itask.summary['logfiles'])
            itask.jobs.append(job_config['job_d'])
            self.data_store_mgr.insert_job(
                itask.tdef.name, itask.point, job_config)

            local_job_file_path = get_task_job_job_log(
                workflow, itask.point, itask.tdef.name, itask.submit_num)
            self.job_file_writer.write(local_job_file_path, job_conf,
                                       check_syntax=check_syntax)
        except Exception as exc:
            # Could be a bad command template, IOError, etc
            itask.waiting_on_job_prep = False
            self._prep_submit_task_job_error(
                workflow, itask, '(prepare job file)', exc)
            return False

        itask.local_job_file_path = local_job_file_path
        return itask

    def _prep_submit_task_job_error(self, workflow, itask, action, exc):
        """Helper for self._prep_submit_task_job. On error."""
        log_task_job_activity(
            SubProcContext(self.JOBS_SUBMIT, action, err=exc, ret_code=1),
            workflow,
            itask.point,
            itask.tdef.name,
            submit_num=itask.submit_num
        )
        # Persist
        self.workflow_db_mgr.put_insert_task_jobs(itask, {
            'is_manual_submit': itask.is_manual_submit,
            'try_num': itask.get_try_num(),
            'time_submit': get_current_time_string(),
            'job_runner_name': itask.summary.get('job_runner_name'),
        })
        itask.is_manual_submit = False
        self.task_events_mgr.process_message(
            itask, CRITICAL, self.task_events_mgr.EVENT_SUBMIT_FAILED)

    def _prep_submit_task_job_impl(self, workflow, itask, rtconfig):
        """Helper for self._prep_submit_task_job."""

        itask.summary['platforms_used'][
            itask.submit_num] = itask.platform['name']

        itask.summary['job_runner_name'] = itask.platform['job runner']
        with suppress(TypeError):
            itask.summary[self.KEY_EXECUTE_TIME_LIMIT] = float(
                rtconfig['execution time limit']
            )

        scripts = self._get_job_scripts(itask, rtconfig)

        # Location of job file, etc
        self._create_job_log_path(workflow, itask)
        job_d = get_task_job_id(
            itask.point, itask.tdef.name, itask.submit_num)
        job_file_path = get_remote_workflow_run_job_dir(
            workflow, job_d, JOB_LOG_JOB)
        return {
            'job_runner_name': itask.platform['job runner'],
            'job_runner_command_template': (
                itask.platform['job runner command template']
            ),
            'dependencies': itask.state.get_resolved_dependencies(),
            'directives': rtconfig['directives'],
            'environment': rtconfig['environment'],
            'execution_time_limit': itask.summary[self.KEY_EXECUTE_TIME_LIMIT],
            'env-script': rtconfig['env-script'],
            'err-script': rtconfig['err-script'],
            'exit-script': rtconfig['exit-script'],
            'platform': itask.platform,
            'init-script': rtconfig['init-script'],
            'job_file_path': job_file_path,
            'job_d': job_d,
            'namespace_hierarchy': itask.tdef.namespace_hierarchy,
            'param_var': itask.tdef.param_var,
            'post-script': scripts[2],
            'pre-script': scripts[0],
            'script': scripts[1],
            'submit_num': itask.submit_num,
            'flow_nums': itask.flow_nums,
            'workflow_name': workflow,
            'task_id': itask.identity,
            'try_num': itask.get_try_num(),
            'uuid_str': self.task_remote_mgr.uuid_str,
            'work_d': rtconfig['work sub-directory'],
        }<|MERGE_RESOLUTION|>--- conflicted
+++ resolved
@@ -1135,13 +1135,8 @@
                 and rtconfig['platform'] != platform_name
             ):
                 LOG.debug(
-<<<<<<< HEAD
                     f"for task {itask.identity}: platform = "
                     f"{rtconfig['platform']} evaluated as {platform_name}"
-=======
-                    f"[{itask}] platform = "
-                    f"{rtconfig['platform']} evaluated as {platform_n}"
->>>>>>> ae4934e5
                 )
                 rtconfig['platform'] = platform_name
             elif (
