# THIS FILE IS PART OF THE CYLC WORKFLOW ENGINE.
# Copyright (C) NIWA & British Crown (Met Office) & Contributors.
#
# This program is free software: you can redistribute it and/or modify
# it under the terms of the GNU General Public License as published by
# the Free Software Foundation, either version 3 of the License, or
# (at your option) any later version.
#
# This program is distributed in the hope that it will be useful,
# but WITHOUT ANY WARRANTY; without even the implied warranty of
# MERCHANTABILITY or FITNESS FOR A PARTICULAR PURPOSE.  See the
# GNU General Public License for more details.
#
# You should have received a copy of the GNU General Public License
# along with this program.  If not, see <http://www.gnu.org/licenses/>.
"""Set up the cylc environment."""

import os
import logging


CYLC_LOG = 'cylc'

LOG = logging.getLogger(CYLC_LOG)
# Start with a null handler
LOG.addHandler(logging.NullHandler())

LOG_LEVELS = {
    "DEBUG": logging.DEBUG,
    "INFO": logging.INFO,
    "NORMAL": logging.INFO,
    "WARNING": logging.WARNING,
    "ERROR": logging.ERROR,
    "CRITICAL": logging.CRITICAL,
}


class LoggerAdaptor(logging.LoggerAdapter):
    """Adds a prefix to log messages."""
    def process(self, msg, kwargs):
        ret = f"[{self.extra['prefix']}] {msg}" if self.extra else msg
        return ret, kwargs


def environ_init():
    """Initialise cylc environment."""
    # Python output buffering delays appearance of stdout and stderr
    # when output is not directed to a terminal (this occurred when
    # running pre-5.0 cylc via the posix nohup command; is it still the
    # case in post-5.0 daemon-mode cylc?)
    os.environ['PYTHONUNBUFFERED'] = 'true'


environ_init()

<<<<<<< HEAD
__version__ = '8.2.5.dev'
=======
__version__ = '8.3.0.dev'
>>>>>>> a7cf51ba


def iter_entry_points(entry_point_name):
    """Iterate over Cylc entry points."""
    import sys
    if sys.version_info[:2] > (3, 11):
        from importlib.metadata import entry_points
    else:
        # BACK COMPAT: importlib_metadata
        #   importlib.metadata was added in Python 3.8. The required interfaces
        #   were completed by 3.12. For lower versions we must use the
        #   importlib_metadata backport.
        # FROM: Python 3.7
        # TO: Python: 3.12
        from importlib_metadata import entry_points
    yield from (
        entry_point
        # for entry_point in entry_points()[entry_point_name]
        for entry_point in entry_points().select(group=entry_point_name)
    )<|MERGE_RESOLUTION|>--- conflicted
+++ resolved
@@ -53,11 +53,7 @@
 
 environ_init()
 
-<<<<<<< HEAD
-__version__ = '8.2.5.dev'
-=======
 __version__ = '8.3.0.dev'
->>>>>>> a7cf51ba
 
 
 def iter_entry_points(entry_point_name):
