--- conflicted
+++ resolved
@@ -53,11 +53,7 @@
 
 environ_init()
 
-<<<<<<< HEAD
-__version__ = '8.2.2.dev'
-=======
 __version__ = '8.3.0.dev'
->>>>>>> d658eb6e
 
 
 def iter_entry_points(entry_point_name):
