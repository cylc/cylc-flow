--- conflicted
+++ resolved
@@ -53,11 +53,7 @@
 
 environ_init()
 
-<<<<<<< HEAD
-__version__ = '8.5.5.dev'
-=======
 __version__ = '8.6.0.dev'
->>>>>>> 67a0864f
 
 
 def iter_entry_points(entry_point_name):
