--- conflicted
+++ resolved
@@ -803,19 +803,9 @@
         os.environ['CYLC_SUITE_DEF_PATH'] = self.dir
         self['visualization']['runtime graph']['directory'] = expandvars( self['visualization']['runtime graph']['directory'], self.owner)
 
-<<<<<<< HEAD
-        # suite config dir is not user-configurable as some processes
-        # need to know where it is without parsing the suite definition:
-        self.suite_config_dir = os.path.join( os.environ['HOME'], '.cylc', self.suite )
-
-
     def set_trigger( self, section, left, right, output_name=None, offset=None, asyncid_pattern=None, suicide=False ):
         print 'SET_TRIGGER', section, left, right
         trig = triggerx(left,right)
-=======
-    def set_trigger( self, task_name, right, output_name=None, offset=None, asyncid_pattern=None, suicide=False ):
-        trig = triggerx(task_name)
->>>>>>> b7052821
         trig.set_suicide(suicide)
         if output_name:
             try:
