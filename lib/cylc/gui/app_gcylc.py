--- conflicted
+++ resolved
@@ -958,19 +958,9 @@
 
     def stopsuite_default(self, *args):
         """Try to stop the suite (after currently running tasks...)."""
-<<<<<<< HEAD
         if not self.get_confirmation("Stop suite %s?" % self.cfg.suite):
             return
-        try:
-            result = self.get_pyro('command-interface').put('stop cleanly')
-        except Exception, x:
-            warning_dialog(x.__str__(), self.window).warn()
-        else:
-            if not result[0]:
-                warning_dialog(result[1], self.window).warn()
-=======
         self.put_pyro_command('set_stop_cleanly')
->>>>>>> b8ad787b
 
     def stopsuite(self, bt, window, kill_rb, stop_rb, stopat_rb, stopct_rb,
                   stoptt_rb, stopnow_rb, stoppoint_entry, stopclock_entry,
@@ -1669,29 +1659,12 @@
         if not self.get_confirmation("%s %s?" % (cmd, task_id)):
             return
         name, point_string = TaskID.split(task_id)
-<<<<<<< HEAD
-        try:
-            if stop:
-                result = self.get_pyro('command-interface').put(
-                    'hold task now', name, point_string, is_family)
-            else:
-                result = self.get_pyro('command-interface').put(
-                    'release task', name, point_string, is_family)
-        except Exception, x:
-            # the suite was probably shut down by another process
-            warning_dialog(x.__str__(), self.window).warn()
-            return
-        if not result[0]:
-            warning_dialog(result[1], self.window).warn()
-=======
-
         if stop:
             self.put_pyro_command('hold_task', name, point_string,
                                   is_family)
         else:
             self.put_pyro_command('release_task', name, point_string,
                                   is_family)
->>>>>>> b8ad787b
 
     def trigger_task_now(self, b, task_id, is_family=False):
         """Trigger task via the suite daemon's command interface."""
@@ -1730,20 +1703,6 @@
     def reset_task_state(self, b, e, task_id, state, is_family=False):
         if hasattr(e, "button") and e.button != 1:
             return False
-<<<<<<< HEAD
-        if not self.get_confirmation("Reset %s to %s?" % (task_id, state)):
-            return
-        name, point_string = TaskID.split(task_id)
-        try:
-            result = self.get_pyro('command-interface').put(
-                'reset task state', name, point_string, state, is_family)
-        except Exception, x:
-            # the suite was probably shut down by another process
-            warning_dialog(x.__str__(), self.window).warn()
-            return
-        if not result[0]:
-            warning_dialog(result[1], self.window).warn()
-=======
         cmd = "reset"
         name, point_string = TaskID.split(task_id)
         msg = "reset " + task_id + " to " + state + "?"
@@ -1751,7 +1710,6 @@
             return
         self.put_pyro_command('reset_task_state', name, point_string, state,
                               is_family)
->>>>>>> b8ad787b
 
     def remove_task(self, b, task_id, is_family):
         if not self.get_confirmation("Remove %s after spawning?" % task_id):
@@ -2256,32 +2214,14 @@
         foo.run()
 
     def reload_suite(self, w):
-<<<<<<< HEAD
         if not self.get_confirmation("Reload suite definiton?"):
             return
-        command = (
-            "cylc reload -f --host=" + self.cfg.host +
-            " --user=" + self.cfg.owner + " " + self.cfg.suite)
-        foo = gcapture_tmpfile(command, self.cfg.cylc_tmpdir, 600, 400)
-        self.gcapture_windows.append(foo)
-        foo.run()
+        self.put_pyro_command('reload_suite')
 
     def nudge_suite(self, w):
         if not self.get_confirmation("Nudge suite?"):
             return
-        try:
-            result = self.get_pyro('command-interface').put('nudge suite')
-        except Exception, x:
-            warning_dialog(str(x), self.window).warn()
-            return False
-        if not result:
-            warning_dialog('Failed to nudge the suite', self.window).warn()
-=======
-        self.put_pyro_command('reload_suite')
-
-    def nudge_suite(self, w):
         self.put_pyro_command('nudge')
->>>>>>> b8ad787b
 
     def popup_logview(self, task_id, logfiles, choice=None):
         """Display task job log files in a combo log viewer."""
@@ -2813,17 +2753,6 @@
         self.menu_bar.append(help_menu_root)
 
     def describe_suite(self, w):
-<<<<<<< HEAD
-        command = (
-            "echo '> TITLE:'; " +
-            "cylc get-suite-config -i title " + self.cfg.suite + "; " +
-            "echo '> DESCRIPTION:'; " +
-            "cylc get-suite-config -i description " +
-            self.cfg.suite)
-        foo = gcapture_tmpfile(command, self.cfg.cylc_tmpdir, 800, 400)
-        self.gcapture_windows.append(foo)
-        foo.run()
-=======
         # Show suite title and description.
         if self.updater.connected:
             # Interrogate the suite daemon.
@@ -2837,7 +2766,6 @@
             foo = gcapture_tmpfile(command, self.cfg.cylc_tmpdir, 800, 400)
             self.gcapture_windows.append(foo)
             foo.run()
->>>>>>> b8ad787b
 
     def search_suite_popup(self, w):
         reg = self.cfg.suite
