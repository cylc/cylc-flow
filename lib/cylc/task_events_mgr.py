--- conflicted
+++ resolved
@@ -829,30 +829,8 @@
                 continue
             # Custom event handler can be a command template string
             # or a command that takes 4 arguments (classic interface)
-<<<<<<< HEAD
-            handler_data = {
-                "event": quote(event),
-                "suite": quote(self.suite),
-                "point": quote(str(itask.point)),
-                "name": quote(itask.tdef.name),
-                "submit_num": itask.submit_num,
-                "id": quote(itask.identity),
-                "message": quote(message),
-                "suite_url": quote(self.suite_url),
-            }
-
-            if itask.tdef.rtconfig['meta']:
-                for key, value in itask.tdef.rtconfig['meta'].items():
-                    if key == "URL":
-                        handler_data["task_url"] = quote(value)
-                    else:
-                        handler_data[key] = quote(value)
-
-            cmd = handler % (handler_data)
-
-=======
             try:
-                cmd = handler % {
+                handler_data = {
                     "event": quote(event),
                     "suite": quote(self.suite),
                     "point": quote(str(itask.point)),
@@ -860,16 +838,23 @@
                     "submit_num": itask.submit_num,
                     "id": quote(itask.identity),
                     "message": quote(message),
-                    "importance": quote(itask.tdef.rtconfig['importance']),
-                    "task_url": quote(itask.tdef.rtconfig['URL']),
                     "suite_url": quote(self.suite_url),
                 }
+
+                if itask.tdef.rtconfig['meta']:
+                    for key, value in itask.tdef.rtconfig['meta'].items():
+                        if key == "URL":
+                            handler_data["task_url"] = quote(value)
+                        else:
+                            handler_data[key] = quote(value)
+
+                cmd = handler % (handler_data)
             except KeyError as exc:
                 message = "%s/%s/%02d %s bad template: %s" % (
                     itask.point, itask.tdef.name, itask.submit_num, key1, exc)
                 LOG.error(message)
                 continue
->>>>>>> 3e4f4477
+
             if cmd == handler:
                 # Nothing substituted, assume classic interface
                 cmd = "%s '%s' '%s' '%s' '%s'" % (
