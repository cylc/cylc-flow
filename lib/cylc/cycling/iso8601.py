--- conflicted
+++ resolved
@@ -52,24 +52,15 @@
 PREV_DATE_TIME_FORMAT = "%Y%m%d%H"
 
 
-<<<<<<< HEAD
-# The following must be set by calling the init_from_cfg function.
-# TODO: this is yukky. Is there a better alternative?
-abbrev_util = None
-point_parser = None
-NUM_EXPANDED_YEAR_DIGITS = None
-DUMP_FORMAT = None
-ASSUMED_TIME_ZONE = None
-=======
 class SuiteSpecifics(object):
 
     """Store suite-setup-specific constants and utilities here."""
     ASSUMED_TIME_ZONE = None
     DUMP_FORMAT = None
     NUM_EXPANDED_YEAR_DIGITS = None
+    abbrev_util = None
     interval_parser = None
     point_parser = None
->>>>>>> 0d31f54b
 
 
 def memoize(function):
@@ -337,11 +328,7 @@
             custom_point_parse_function=self.custom_point_parse_function,
             assumed_time_zone=SuiteSpecifics.ASSUMED_TIME_ZONE
         )
-<<<<<<< HEAD
-        self.recurrence = self.abbrev_util.parse_recurrence(i)
-=======
-        self.recurrence = self.time_parser.parse_recurrence(recurrence_syntax)
->>>>>>> 0d31f54b
+        self.recurrence = self.abbrev_util.parse_recurrence(recurrence_syntax)
         self.step = ISO8601Interval(str(self.recurrence.interval))
         self.value = str(self.recurrence)
 
@@ -448,17 +435,13 @@
                 return ISO8601Point(first_point_value)
         return None
 
-<<<<<<< HEAD
     def get_start_point( self ):
         """Return the first point in this sequence, or None."""
         for recurrence_iso_point in self.recurrence:
             return ISO8601Point(str(recurrence_iso_point))
         return None
 
-    def get_stop_point( self ):
-=======
     def get_stop_point(self):
->>>>>>> 0d31f54b
         """Return the last point in this sequence, or None if unbounded."""
         if (self.recurrence.repetitions is not None or (
                 (self.recurrence.start_point is not None or
@@ -565,18 +548,9 @@
 
 def init(num_expanded_year_digits=0, custom_dump_format=None, time_zone=None,
          assume_utc=False, cycling_mode=None):
-<<<<<<< HEAD
-    """Initialise global variables (yuk)."""
-    global abbrev_util
-    global point_parser
-    global DUMP_FORMAT
-    global NUM_EXPANDED_YEAR_DIGITS
-    global ASSUMED_TIME_ZONE
-=======
     """Initialise suite-setup-specific information."""
 
     SuiteSpecifics.interval_parser = TimeIntervalParser()
->>>>>>> 0d31f54b
 
     if cycling_mode in Calendar.default().MODES:
         Calendar.default().set_mode(cycling_mode)
@@ -616,7 +590,7 @@
     custom_point_parse_function = None
     if DUMP_FORMAT == PREV_DATE_TIME_FORMAT:
         custom_point_parse_function = point_parse
-    abbrev_util = CylcTimeParser(
+    SuiteSpecifics.abbrev_util = CylcTimeParser(
         None, None,
         num_expanded_year_digits=NUM_EXPANDED_YEAR_DIGITS,
         dump_format=DUMP_FORMAT,
