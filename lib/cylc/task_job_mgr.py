--- conflicted
+++ resolved
@@ -282,23 +282,9 @@
             cmds.append(shlex.split(scp_tmpl) + [
                 '-pr',
                 suite_run_py, user_at_host + ':' + r_suite_run_dir + '/'])
-<<<<<<< HEAD
 
         self.init_host_exec_commands(
             host, owner, user_at_host, r_suite_run_dir, cmds)
-=======
-        # Run commands in sequence.
-        for cmd in cmds:
-            proc = Popen(cmd, stdout=PIPE, stderr=PIPE)
-            out, err = proc.communicate()
-            if proc.wait():
-                raise RemoteJobHostInitError(
-                    RemoteJobHostInitError.MSG_INIT,
-                    user_at_host, ' '.join(quote(item) for item in cmd),
-                    proc.returncode, out, err)
-        self.init_host_map[(host, owner)] = should_unlink
-        LOG.info('Initialised %s:%s' % (user_at_host, r_suite_run_dir))
->>>>>>> 1e0cdb4c
 
     def kill_task_jobs(self, suite, itasks):
         """Kill jobs of active tasks, and hold the tasks.
@@ -317,16 +303,6 @@
             self.JOBS_KILL, suite, active_itasks,
             self._kill_task_jobs_callback)
 
-<<<<<<< HEAD
-    def poll_task_jobs(self, suite, itasks, warn_skips=False):
-        """Poll jobs of specified tasks.
-
-        This method uses _poll_task_jobs_callback() and
-        _manip_task_jobs_callback() as help/callback methods.
-
-        _poll_task_job_callback() executes one specific job."""
-        active_itasks = []
-=======
     def poll_task_jobs(self, suite, itasks, poll_succ=True, msg=None):
         """Poll jobs of specified tasks.
 
@@ -338,7 +314,6 @@
         poll_me = []
         pollable = [TASK_STATUS_SUBMITTED, TASK_STATUS_RUNNING,
                     TASK_STATUS_FAILED]
->>>>>>> 1e0cdb4c
         for itask in itasks:
             if itask.state.status in pollable or (
                     itask.state.status == TASK_STATUS_SUCCEEDED and poll_succ):
