#!/usr/bin/env python

#C: THIS FILE IS PART OF THE CYLC SUITE ENGINE.
#C: Copyright (C) 2008-2014 Hilary Oliver, NIWA
#C:
#C: This program is free software: you can redistribute it and/or modify
#C: it under the terms of the GNU General Public License as published by
#C: the Free Software Foundation, either version 3 of the License, or
#C: (at your option) any later version.
#C:
#C: This program is distributed in the hope that it will be useful,
#C: but WITHOUT ANY WARRANTY; without even the implied warranty of
#C: MERCHANTABILITY or FITNESS FOR A PARTICULAR PURPOSE.  See the
#C: GNU General Public License for more details.
#C:
#C: You should have received a copy of the GNU General Public License
#C: along with this program.  If not, see <http://www.gnu.org/licenses/>.

from cylc_pyro_server import pyro_server
from task_types import task, clocktriggered
from job_submission import jobfile
from prerequisites.plain_prerequisites import plain_prerequisites
from suite_host import get_suite_host
from owner import user
from shutil import copy as shcopy
from copy import deepcopy
from cycle_time import ct, CycleTimeError, ctime_ge, ctime_gt, ctime_lt, ctime_le
import datetime, time
import port_scan
import logging
import re, os, sys, shutil
from state_summary import state_summary
from passphrase import passphrase
from locking.lockserver import lockserver
from locking.suite_lock import suite_lock
from suite_id import identifier
from config import config, SuiteConfigError, TaskNotDefinedError
from cfgspec.site import sitecfg
from port_file import port_file, PortFileExistsError, PortFileError
from broker import broker
from regpath import RegPath
from CylcError import TaskNotFoundError, TaskStateError
from RunEventHandler import RunHandler
from LogDiagnosis import LogSpec
from broadcast import broadcast
from suite_state_dumping import dumper
from suite_logging import suite_log
import threading
from suite_cmd_interface import comqueue
from suite_info_interface import info_interface
from suite_log_interface import log_interface
from TaskID import TaskID, TaskIDError
from task_pool import pool
import flags
import cylc.rundb
from Queue import Queue, Empty
import subprocess
from mp_pool import mp_pool
from exceptions import SchedulerStop, SchedulerError
from wallclock import now


class result:
    """TODO - GET RID OF THIS - ONLY USED BY INFO COMMANDS"""
    def __init__( self, success, reason="Action succeeded", value=None ):
        self.success = success
        self.reason = reason
        self.value = value

class request_handler( threading.Thread ):
    def __init__( self, pyro ):
        threading.Thread.__init__(self)
        self.pyro = pyro
        self.quit = False
        self.log = logging.getLogger( 'main' )
        self.log.info(  str(self.getName()) + " start (Request Handling)")

    def run( self ):
        while True:
            self.pyro.handleRequests(timeout=1)
            if self.quit:
                break
        self.log.info(  str(self.getName()) + " exit (Request Handling)")


class scheduler(object):

    def __init__( self, is_restart=False ):

        # SUITE OWNER
        self.owner = user

        # SUITE HOST
        self.host= get_suite_host()

        # DEPENDENCY BROKER
        self.broker = broker()

        self.lock_acquired = False

        self.is_restart = is_restart

        self.graph_warned = {}

        self.suite_env = {}
        self.suite_task_env = {}
        self.suite_contact_env = {}

        self.do_process_tasks = False
        self.do_update_state_summary = False

        # initialize some items in case of early shutdown
        # (required in the shutdown() method)
        self.suite_id = None
        self.wireless = None
        self.suite_state = None
        self.command_queue = None
        self.pool = None
        self.workers = None
        self.request_handler = None
        self.pyro = None
        self.state_dumper = None
        self.runtime_graph_on = None

        self._profile_amounts = {}
        self._profile_update_times = {}

        self.held_future_tasks = []

        # provide a variable to allow persistance of reference test settings
        # across reloads
        self.reference_test_mode = False
        self.gen_reference_log = False

        self.shutting_down = False

        self.stop_task = None
        self.stop_clock_time = None

        self.start_tag = None
        self.stop_tag = None
        self.cli_start_tag = None

        self.parser.add_option( "--until",
                help="Shut down after all tasks have PASSED this cycle time.",
                metavar="CYCLE", action="store", dest="stop_tag" )

        self.parser.add_option( "--hold", help="Hold (don't run tasks) "
                "immediately on starting.",
                action="store_true", default=False, dest="start_held" )

        self.parser.add_option( "--hold-after",
                help="Hold (don't run tasks) AFTER this cycle time.",
                metavar="CYCLE", action="store", dest="hold_time" )

        self.parser.add_option( "-m", "--mode",
                help="Run mode: live, simulation, or dummy; default is live.",
                metavar="STRING", action="store", default='live', dest="run_mode" )

        self.parser.add_option( "--reference-log",
                help="Generate a reference log for use in reference tests.",
                action="store_true", default=False, dest="genref" )

        self.parser.add_option( "--reference-test",
                help="Do a test run against a previously generated reference log.",
                action="store_true", default=False, dest="reftest" )

        self.parse_commandline()

    def configure( self ):
        # read-only commands to expose directly to the network
        self.info_commands = {
                'ping suite'        : self.info_ping,
                'ping task'         : self.info_ping_task,
                'suite info'        : self.info_get_suite_info,
                'task list'         : self.info_get_task_list,
                'task info'         : self.info_get_task_info,
                'all families'      : self.info_get_all_families,
                'triggering families' : self.info_get_triggering_families,
                'first-parent ancestors'    : self.info_get_first_parent_ancestors,
                'first-parent descendants'  : self.info_get_first_parent_descendants,
                'do live graph movie'       : self.info_do_live_graph_movie,
                'graph raw'         : self.info_get_graph_raw,
                'task requisites'   : self.info_get_task_requisites,
                }

        # control commands to expose indirectly via a command queue
        self.control_commands = {
                'stop cleanly'          : self.command_set_stop_cleanly,
                'stop quickly'          : self.command_stop_quickly,
                'stop now'              : self.command_stop_now,
                'stop after tag'        : self.command_set_stop_after_tag,
                'stop after clock time' : self.command_set_stop_after_clock_time,
                'stop after task'       : self.command_set_stop_after_task,
                'release suite'         : self.command_release_suite,
                'release task'          : self.command_release_task,
                'remove cycle'          : self.command_remove_cycle,
                'remove task'           : self.command_remove_task,
                'hold suite now'        : self.command_hold_suite,
                'hold task now'         : self.command_hold_task,
                'set runahead'          : self.command_set_runahead,
                'set verbosity'         : self.command_set_verbosity,
                'purge tree'            : self.command_purge_tree,
                'reset task state'      : self.command_reset_task_state,
                'trigger task'          : self.command_trigger_task,
                'nudge suite'           : self.command_nudge,
                'insert task'           : self.command_insert_task,
                'reload suite'          : self.command_reload_suite,
                'add prerequisite'      : self.command_add_prerequisite,
                'poll tasks'            : self.command_poll_tasks,
                'kill tasks'            : self.command_kill_tasks,
                }

        # run dependency negotation etc. after these commands
        self.proc_cmds = [
            'release suite',
            'release task',
            'kill cycle',
            'kill task',
            'set runahead',
            'purge tree',
            'reset task state',
            'trigger task',
            'nudge suite',
            'insert task',
            'reload suite',
            'prerequisite'
            ]

        self.configure_suite()

        # REMOTELY ACCESSIBLE SUITE IDENTIFIER
        self.suite_id = identifier( self.suite, self.owner )
        self.pyro.connect( self.suite_id, 'cylcid', qualified = False )

        reqmode = self.config.cfg['cylc']['required run mode']
        if reqmode:
            if reqmode != self.run_mode:
                raise SchedulerError, 'ERROR: this suite requires the ' + reqmode + ' run mode'

        # TODO - self.config.fdir can be used instead of self.suite_dir
        self.reflogfile = os.path.join(self.config.fdir,'reference.log')

        if self.gen_reference_log or self.reference_test_mode:
            self.configure_reftest()

        # Note that the following lines must be present at the top of
        # the suite log file for use in reference test runs:
        self.log.info( 'Suite starting at ' + str( now()) )
        if self.run_mode == 'live':
            self.log.info( 'Log event clock: real time' )
        else:
            self.log.info( 'Log event clock: accelerated' )
        self.log.info( 'Run mode: ' + self.run_mode )
        self.log.info( 'Start tag: ' + str(self.start_tag) )
        self.log.info( 'Stop tag: ' + str(self.stop_tag) )

        self.runahead_limit = self.config.get_runahead_limit()
        self.asynchronous_task_list = self.config.get_asynchronous_task_name_list()

        # RECEIVER FOR BROADCAST VARIABLES
        self.wireless = broadcast( self.config.get_linearized_ancestors() )
        self.state_dumper.wireless = self.wireless
        self.pyro.connect( self.wireless, 'broadcast_receiver')

        self.pool = pool( self.suite, self.config, self.wireless, self.pyro, self.log, self.run_mode )
        self.state_dumper.pool = self.pool
        self.request_handler = request_handler( self.pyro )
        self.request_handler.start()

        # LOAD TASK POOL ACCORDING TO STARTUP METHOD
        self.old_user_at_host_set = set()
        self.load_tasks()
        self.initial_oldest_ctime = self.get_oldest_c_time()

        # REMOTELY ACCESSIBLE SUITE STATE SUMMARY
        self.suite_state = state_summary( self.config, self.run_mode, self.initial_oldest_ctime )
        self.pyro.connect( self.suite_state, 'state_summary')

        self.state_dumper.set_cts( self.start_tag, self.stop_tag )
        self.configure_suite_environment()

        # Write suite contact environment variables.
        # 1) local file (os.path.expandvars is called automatically for local)
        suite_run_dir = sitecfg.get_derived_host_item(self.suite, 'suite run directory')
        env_file_path = os.path.join(suite_run_dir, "cylc-suite-env")
        f = open(env_file_path, 'wb')
        for key, value in self.suite_contact_env.items():
            f.write("%s=%s\n" % (key, value))
        f.close()
        # 2) restart only: copy to other accounts with still-running tasks
        r_suite_run_dir = os.path.expandvars(
                sitecfg.get_derived_host_item(self.suite, 'suite run directory'))
        for user_at_host in self.old_user_at_host_set:
            # Reinstate suite contact file to each old job's user@host
            if '@' in user_at_host:
                owner, host = user_at_host.split('@', 1)
            else:
                owner, host = None, user_at_host
            if (owner, host) in [(None, 'localhost'), (user, 'localhost')]:
                continue
            r_suite_run_dir = sitecfg.get_derived_host_item(
                                self.suite,
                                'suite run directory',
                                host,
                                owner)
            r_env_file_path = '%s:%s/cylc-suite-env' % (
                                user_at_host,
                                r_suite_run_dir)
            self.log.info('Installing %s' % r_env_file_path)
            cmd1 = (['ssh'] + task.task.SUITE_CONTACT_ENV_SSH_OPTS +
                    [user_at_host, 'mkdir', '-p', r_suite_run_dir])
            cmd2 = (['scp'] + task.task.SUITE_CONTACT_ENV_SSH_OPTS +
                    [env_file_path, r_env_file_path])
            for cmd in [cmd1, cmd2]:
                subprocess.check_call(cmd)
            task.task.suite_contact_env_hosts.append( user_at_host )

        self.already_timed_out = False
        if self.config.cfg['cylc']['event hooks']['timeout']:
            self.set_suite_timer()

        self.runtime_graph_on = False
        if self.config.cfg['visualization']['runtime graph']['enable']:
            try:
                from RuntimeGraph import rGraph
            except ImportError, x:
                # this imports pygraphviz via cylc.graphing
                print >> sys.stderr, str(x)
                print >> sys.stderr, "WARNING: runtime graphing disabled, please install pygraphviz."
            else:
                self.runtime_graph_on = True
                self.runtime_graph = rGraph( self.suite, self.config, self.initial_oldest_ctime, self.start_tag )

        self.orphans = []
        self.reconfiguring = False

        self.nudge_timer_start = None
        self.nudge_timer_on = False
        self.auto_nudge_interval = 5 # seconds

    def process_command_queue( self ):
        queue = self.command_queue.get_queue()
        n = queue.qsize()
        if n > 0:
            print 'Processing ' + str(n) + ' queued command(s)'
        else:
            return

        while True:
            try:
                name, args = queue.get(False)
            except Empty:
                break
            print '  +', name
            cmdstr = name + '(' + ','.join( [ str(a) for a in args ]) + ')'
            try:
                self.control_commands[ name ]( *args )
            except SchedulerStop:
                self.log.info( 'Command succeeded: ' + cmdstr )
                raise
            except Exception, x:
                # don't let a bad command bring the suite down
                self.log.warning( str(x) )
                self.log.warning( 'Command failed: ' +  cmdstr )
            else:
                self.log.info( 'Command succeeded: ' + cmdstr )
                self.do_update_state_summary = True
                if name in self.proc_cmds:
                    self.do_process_tasks = True
            queue.task_done()

    def _task_type_exists( self, name_or_id ):
        # does a task name or id match a known task type in this suite?
        name = name_or_id
        if TaskID.DELIM in name_or_id:
            name, tag = name.split(TaskID.DELIM)
        if name in self.config.get_task_name_list():
            return True
        else:
            return False

    #_________INFO_COMMANDS_____________________________________________

    def info_ping( self ):
        return result( True )

    def info_ping_task( self, task_id ):
        # is this task running at the moment
        found = False
        running = False
        for itask in self.pool.get_tasks():
            if itask.id == task_id:
                found = True
                if itask.state.is_currently('running'):
                    running = True
                break
        if not found:
            return result( False, "Task not found: " + task_id )
        elif not running:
            return result( False, task_id + " is not currently running" )
        else:
            return result( True, task_id + " is currently running" )

    def info_get_suite_info( self ):
        return [ self.config.cfg['title'], user ]

    def info_get_task_list( self, logit=True ):
        return self.config.get_task_name_list()

    def info_get_task_info( self, task_names ):
        info = {}
        for name in task_names:
            if self._task_type_exists( name ):
                info[ name ] = self.config.get_task_class( name ).describe()
            else:
                info[ name ] = ['ERROR: no such task type']
        return info

    def info_get_all_families( self, exclude_root=False ):
        fams = self.config.get_first_parent_descendants().keys()
        if exclude_root:
            return fams[:-1]
        else:
            return fams

    def info_get_triggering_families( self ):
        return self.config.triggering_families

    def info_get_first_parent_descendants( self ):
        # families for single-inheritance hierarchy based on first parents
        return deepcopy(self.config.get_first_parent_descendants())

    def info_do_live_graph_movie( self ):
        return ( self.config.cfg['visualization']['enable live graph movie'],
                 self.config.cfg['visualization']['runtime graph']['directory'] )

    def info_get_first_parent_ancestors( self, pruned=False ):
        # single-inheritance hierarchy based on first parents
        return deepcopy(self.config.get_first_parent_ancestors(pruned) )

    def info_get_graph_raw( self, cto, ctn, raw, group_nodes, ungroup_nodes,
            ungroup_recursive, group_all, ungroup_all ):
        return self.config.get_graph_raw( cto, ctn, raw, group_nodes,
                ungroup_nodes, ungroup_recursive, group_all, ungroup_all), \
                        self.config.suite_polling_tasks, \
                        self.config.leaves, self.config.feet

    def info_get_task_requisites( self, in_ids ):
        in_ids_real = {}
        in_ids_back = {}
        for in_id in in_ids:
            if not self._task_type_exists( in_id ):
                continue
            real_id = in_id
            in_ids_real[ in_id ] = real_id
            in_ids_back[ real_id ] = in_id

        dump = {}
        found = False
        for itask in self.pool.get_tasks():
            # loop through the suite task list
            task_id = itask.id
            if task_id in in_ids_back:
                found = True
                extra_info = {}
                # extra info for clocktriggered tasks
                try:
                    extra_info[ 'Delayed start time reached' ] = itask.start_time_reached()
                    extra_info[ 'Triggers at' ] = 'T+' + str(itask.real_time_delay) + ' hours'
                except AttributeError:
                    # not a clocktriggered task
                    pass
                # extra info for cycling tasks
                try:
                    extra_info[ 'Valid cycles' ] = itask.valid_hours
                except AttributeError:
                    # not a cycling task
                    pass

                dump[ in_ids_back[ task_id ] ] = [ itask.prerequisites.dump(), itask.outputs.dump(), extra_info ]
        if not found:
            self.log.warning( 'task state info request: tasks not found' )
        else:
            return dump

    def kill_active_tasks( self ):
        for itask in self.pool.get_tasks():
            if itask.state.is_currently( 'submitted', 'running' ):
                itask.kill()

    def command_set_stop_cleanly( self, kill_active=False, reason=None ):
        """Cease submitting tasks then shut down after active tasks and
        their event handlers and poll and kill commands have finished."""
        if reason:
            self.log.info( "Stopping: " + reason )
        self.pool.workers.shutdown( flush=False )
        if kill_active:
            self.kill_active_tasks()
        self.shutting_down = True
        # now just wait for a normal shutdown

    def command_stop_quickly( self ):
        """Cease submitting tasks then shut down without waiting for
        active tasks to finish, but do wait for current event handlers
        and job poll and kill commands to finish."""
        self.pool.workers.shutdown( flush=False )
        # wait on event handlers and poll-and-kill commands:
        self.workers.shutdown( flush=True )
        raise SchedulerStop( "Stopping by request" )

    def command_stop_now( self ):
        """Cease submitting tasks and shutdown without waiting for
        active tasks or current event handlers and poll and kill
        commands to finish."""
        self.pool.workers.shutdown( flush=False )
        # don't wait on event handlers or poll-and-kill-commands:
        self.workers.shutdown( flush=False )
        raise SchedulerStop( "Stopping by request" )

    def command_set_stop_after_tag( self, tag ):
        self.set_stop_ctime( tag )

    def command_set_stop_after_clock_time( self, arg ):
        # format: YYYY/MM/DD-HH:mm
        sdate, stime = arg.split('-')
        yyyy, mm, dd = sdate.split('/')
        HH,MM = stime.split(':')
        dtime = datetime.datetime( int(yyyy), int(mm), int(dd), int(HH), int(MM) )
        self.set_stop_clock( dtime )

    def command_set_stop_after_task( self, tid ):
        tid = TaskID( tid )
        arg = tid.getstr()
        self.set_stop_task( arg )

    def command_release_task( self, name, tag, is_family ):
        matches = self.get_matching_tasks( name, is_family )
        if not matches:
            raise TaskNotFoundError, "No matching tasks found: " + name
        task_ids = [ i + TaskID.DELIM + tag for i in matches ]

        for itask in self.pool.get_tasks():
            if itask.id in task_ids:
                if itask.state.is_currently('held'):
                    itask.reset_state_waiting()

    def command_poll_tasks( self, name, tag, is_family ):
        matches = self.get_matching_tasks( name, is_family )
        if not matches:
            raise TaskNotFoundError, "No matching tasks found: " + name
        task_ids = [ i + TaskID.DELIM + tag for i in matches ]

        for itask in self.pool.get_tasks():
            if itask.id in task_ids:
                # (state check done in task module)
                itask.poll()

    def command_kill_tasks( self, name, tag, is_family ):
        matches = self.get_matching_tasks( name, is_family )
        if not matches:
            raise TaskNotFoundError, "No matching tasks found: " + name
        task_ids = [ i + TaskID.DELIM + tag for i in matches ]

        for itask in self.pool.get_tasks():
            if itask.id in task_ids:
                # (state check done in task module)
                itask.kill()

    def command_release_suite( self ):
        self.release_suite()

    def command_hold_task( self, name, tag, is_family ):
        matches = self.get_matching_tasks( name, is_family )
        if not matches:
            raise TaskNotFoundError, "No matching tasks found: " + name
        task_ids = [ i + TaskID.DELIM + tag for i in matches ]

        for itask in self.pool.get_tasks():
            if itask.id in task_ids:
                if itask.state.is_currently('waiting', 'queued', 'submit-retrying', 'retrying' ):
                    itask.reset_state_held()

    def command_hold_suite( self ):
        self.hold_suite()

    def command_hold_after_tag( self, tag ):
        """TODO - not currently used, add to the cylc hold command"""
        self.hold_suite( tag )
        self.log.info( "The suite will pause when all tasks have passed " + tag )

    def command_set_runahead( self, hours=None ):
        if hours:
            self.log.info( "setting runahead limit to " + str(hours) )
            self.runahead_limit = int(hours)
        else:
            # No limit
            self.log.warning( "setting NO runahead limit" )
            self.runahead_limit = None

    def command_set_verbosity( self, level ):
        # change logging verbosity:
        if level == 'debug':
            new_level = logging.DEBUG
        elif level == 'info':
            new_level = logging.INFO
        elif level == 'warning':
            new_level = logging.WARNING
        elif level == 'error':
            new_level = logging.ERROR
        elif level == 'critical':
            new_level = logging.CRITICAL
        else:
            self.log.warning( "Illegal logging level: " + level )
            return result( False, "Illegal logging level: " + level)

        self.log.setLevel( new_level )

        flags.debug = ( level == 'debug' )
        return result(True, 'OK')

    def command_remove_cycle( self, tag, spawn ):
        for itask in self.pool.get_tasks():
            if itask.tag == tag:
                if spawn:
                    self.force_spawn( itask )
                self.pool.remove( itask, 'by request' )

    def command_remove_task( self, name, tag, is_family, spawn ):
        matches = self.get_matching_tasks( name, is_family )
        if not matches:
            raise TaskNotFoundError, "No matching tasks found: " + name
        task_ids = [ i + TaskID.DELIM + tag for i in matches ]
        for itask in self.pool.get_tasks():
            if itask.id in task_ids:
                if spawn:
                    self.force_spawn( itask )
                self.pool.remove( itask, 'by request' )

    def command_insert_task( self, name, tag, is_family, stop_tag ):
        matches = self.get_matching_tasks( name, is_family )
        if not matches:
            raise TaskNotFoundError, "No matching tasks found: " + name
        task_ids = [ i + TaskID.DELIM + tag for i in matches ]

        for task_id in task_ids:
            name, tag = task_id.split( TaskID.DELIM )
            # TODO - insertion of start-up tasks? (startup=False is assumed here)
            new_task = self.config.get_task_proxy( name, tag, 'waiting', stop_tag, startup=False, submit_num=self.db.get_task_current_submit_num(name, tag), exists=self.db.get_task_state_exists(name, tag))
            self.add_new_task_proxy( new_task )

    def command_nudge( self ):
        # just to cause the task processing loop to be invoked
        pass

    def command_reload_suite( self ):
        self.reconfigure()

    def set_suite_timer( self, reset=False ):
        ts = now()
        self.suite_timer_start = ts
        print str(self.config.cfg['cylc']['event hooks']['timeout']) + " minute suite timer starts NOW:", str(ts)

    def reconfigure( self ):
        print "RELOADING the suite definition"
        old_task_list = self.config.get_task_name_list()
        self.configure_suite( reconfigure=True )
        new_task_list = self.config.get_task_name_list()

        # find any old tasks that have been removed from the suite
        self.orphans = []
        for name in old_task_list:
            if name not in new_task_list:
                self.orphans.append(name)
        # adjust the new suite config to handle the orphans
        self.config.adopt_orphans( self.orphans )

        self.runahead_limit = self.config.get_runahead_limit()
        self.asynchronous_task_list = self.config.get_asynchronous_task_name_list()
        self.pool.qconfig = self.config.cfg['scheduling']['queues']
        self.pool.assign( reload=True )
        self.suite_state.config = self.config
        self.configure_suite_environment()
        self.reconfiguring = True
        for itask in self.pool.get_tasks():
            itask.reconfigure_me = True

        if self.gen_reference_log or self.reference_test_mode:
            self.configure_reftest(recon=True)

        # update state dumper state
        self.state_dumper.set_cts( self.start_tag, self.stop_tag )

    def reload_taskdefs( self ):
        found = False
        for itask in self.pool.get_tasks():
            if itask.state.is_currently('running'):
                # do not reload running tasks as some internal state
                # (e.g. timers) not easily cloneable at the moment,
                # and it is possible to make changes to the task config
                # that would be incompatible with the running task.
                if itask.reconfigure_me:
                    found = True
                continue
            if itask.reconfigure_me:
                itask.reconfigure_me = False
                if itask.name in self.orphans:
                    # orphaned task
                    if itask.state.is_currently('waiting', 'queued', 'submit-retrying', 'retrying'):
                        # if not started running yet, remove it.
                        self.pool.remove( itask, '(task orphaned by suite reload)' )
                    else:
                        # set spawned already so it won't carry on into the future
                        itask.state.set_spawned()
                        self.log.warning( 'orphaned task will not continue: ' + itask.id  )
                else:
                    self.log.info( 'RELOADING TASK DEFINITION FOR ' + itask.id  )
                    new_task = self.config.get_task_proxy( itask.name, itask.tag, itask.state.get_status(), None, itask.startup, submit_num=self.db.get_task_current_submit_num(itask.name, itask.tag), exists=self.db.get_task_state_exists(itask.name, itask.tag) )
                    # set reloaded task's spawn status
                    if itask.state.has_spawned():
                        new_task.state.set_spawned()
                    else:
                        new_task.state.set_unspawned()
                    # succeeded tasks need their outputs set completed:
                    if itask.state.is_currently('succeeded'):
                        new_task.reset_state_succeeded(manual=False)
                    self.pool.remove( itask, '(suite definition reload)' )
                    self.add_new_task_proxy( new_task )

        self.reconfiguring = found

    def parse_commandline( self ):
        self.run_mode = self.options.run_mode

        # LOGGING LEVEL
        if flags.debug:
            self.logging_level = logging.DEBUG
        else:
            self.logging_level = logging.INFO

        if self.options.reftest:
            self.reference_test_mode = self.options.reftest

        if self.options.genref:
            self.gen_reference_log = self.options.genref

    def configure_pyro( self ):
        # CONFIGURE SUITE PYRO SERVER
        self.pyro = pyro_server( self.suite, self.suite_dir,
                sitecfg.get( ['pyro','base port'] ),
                sitecfg.get( ['pyro','maximum number of ports'] ) )
        self.port = self.pyro.get_port()

        try:
            self.port_file = port_file( self.suite, self.port )
        except PortFileExistsError,x:
            print >> sys.stderr, x
            raise SchedulerError( 'Suite already running? (if not, delete the port file)' )
        except PortFileError,x:
            raise SchedulerError( str(x) )

    def configure_suite( self, reconfigure=False ):
        # LOAD SUITE CONFIG FILE

        self.config = config( self.suite, self.suiterc,
                self.options.templatevars,
                self.options.templatevars_file, run_mode=self.run_mode,
                cli_start_tag=self.cli_start_tag,
                is_restart=self.is_restart, is_reload=reconfigure)

        # Initial and final cycle times - command line takes precedence
        self.start_tag = self.cli_start_tag or self.config.cfg['scheduling']['initial cycle time']
        self.stop_tag = self.options.stop_tag or self.config.cfg['scheduling']['final cycle time']
        if self.start_tag:
            self.start_tag = ct(self.start_tag).get()
        if self.stop_tag:
            self.stop_tag = ct(self.stop_tag).get()

        if (not self.start_tag and not self.is_restart and
            self.config.cycling_tasks):
            print >> sys.stderr, 'WARNING: No initial cycle time provided - no cycling tasks will be loaded.'

        if self.run_mode != self.config.run_mode:
            self.run_mode = self.config.run_mode

        if not reconfigure:
            self.state_dumper = dumper( self.suite, self.run_mode, self.start_tag, self.stop_tag )

            run_dir = sitecfg.get_derived_host_item( self.suite, 'suite run directory' )
            if not self.is_restart:     # create new suite_db file (and dir) if needed
                self.db = cylc.rundb.CylcRuntimeDAO(suite_dir=run_dir, new_mode=True)
            else:
                self.db = cylc.rundb.CylcRuntimeDAO(suite_dir=run_dir)

            self.hold_suite_now = False
            self.hold_time = None
            if self.options.hold_time:
                # raises CycleTimeError:
                self.hold_time = ct( self.options.hold_time ).get()
                #    self.parser.error( "invalid cycle time: " + self.hold_time )

        # USE LOCKSERVER?
        self.use_lockserver = self.config.cfg['cylc']['lockserver']['enable']
        self.lockserver_port = None
        if self.use_lockserver:
            # check that user is running a lockserver
            # DO THIS BEFORE CONFIGURING PYRO FOR THE SUITE
            # (else scan etc. will hang on the partially started suite).
            # raises port_scan.SuiteNotFound error:
            self.lockserver_port = lockserver( self.host ).get_port()

        # ALLOW MULTIPLE SIMULTANEOUS INSTANCES?
        self.exclusive_suite_lock = not self.config.cfg['cylc']['lockserver']['simultaneous instances']

        # Running in UTC time? (else just use the system clock)
        flags.utc = self.config.cfg['cylc']['UTC mode']
        if flags.utc:
            os.environ['TZ'] = 'UTC'

        if not reconfigure:
            slog = suite_log( self.suite )
            self.suite_log_dir = slog.get_dir()
            slog.pimp( self.logging_level )
            self.log = slog.get_log()
            self.logfile = slog.get_path()

            self.command_queue = comqueue( self.control_commands.keys() )
            self.pyro.connect( self.command_queue, 'command-interface' )

            self.workers = mp_pool()
            task.task.workers = self.workers

            self.info_interface = info_interface( self.info_commands )
            self.pyro.connect( self.info_interface, 'suite-info' )

            self.log_interface = log_interface( slog )
            self.pyro.connect( self.log_interface, 'log' )

            self.log.info( "port:" +  str( self.port ))

    def configure_suite_environment( self ):

        # static cylc and suite-specific variables:
        self.suite_env = {
                'CYLC_UTC'               : str(flags.utc),
                'CYLC_MODE'              : 'scheduler',
                'CYLC_DEBUG'             : str( flags.debug ),
                'CYLC_VERBOSE'           : str( flags.verbose ),
                'CYLC_USE_LOCKSERVER'    : str( self.use_lockserver ),
                'CYLC_LOCKSERVER_PORT'   : str( self.lockserver_port ), # "None" if not using lockserver
                'CYLC_DIR_ON_SUITE_HOST' : os.environ[ 'CYLC_DIR' ],
                'CYLC_SUITE_NAME'        : self.suite,
                'CYLC_SUITE_REG_NAME'    : self.suite, # DEPRECATED
                'CYLC_SUITE_HOST'        : str( self.host ),
                'CYLC_SUITE_OWNER'       : self.owner,
                'CYLC_SUITE_PORT'        :  str( self.pyro.get_port()),
                'CYLC_SUITE_REG_PATH'    : RegPath( self.suite ).get_fpath(), # DEPRECATED
                'CYLC_SUITE_DEF_PATH_ON_SUITE_HOST' : self.suite_dir,
                'CYLC_SUITE_INITIAL_CYCLE_TIME' : str( self.start_tag ), # may be "None"
                'CYLC_SUITE_FINAL_CYCLE_TIME'   : str( self.stop_tag ), # may be "None"
                'CYLC_SUITE_LOG_DIR'     : self.suite_log_dir # needed by the test battery
                }

        # Contact details for remote tasks, written to file on task
        # hosts because the details can change on restarting a suite.
        self.suite_contact_env = {
                'CYLC_SUITE_NAME'        : self.suite_env['CYLC_SUITE_NAME' ],
                'CYLC_SUITE_HOST'        : self.suite_env['CYLC_SUITE_HOST' ],
                'CYLC_SUITE_OWNER'       : self.suite_env['CYLC_SUITE_OWNER'],
                'CYLC_SUITE_PORT'        : self.suite_env['CYLC_SUITE_PORT' ],
                }

        # Set local values of variables that are potenitally task-specific
        # due to different directory paths on different task hosts. These
        # are overridden by tasks prior to job submission, but in
        # principle they could be needed locally by event handlers:
        self.suite_task_env = {
                'CYLC_SUITE_RUN_DIR'    : sitecfg.get_derived_host_item( self.suite, 'suite run directory' ),
                'CYLC_SUITE_WORK_DIR'   : sitecfg.get_derived_host_item( self.suite, 'suite work directory' ),
                'CYLC_SUITE_SHARE_DIR'  : sitecfg.get_derived_host_item( self.suite, 'suite share directory' ),
                'CYLC_SUITE_SHARE_PATH' : '$CYLC_SUITE_SHARE_DIR', # DEPRECATED
                'CYLC_SUITE_DEF_PATH'   : self.suite_dir
                }
        # (note global config automatically expands environment variables in local paths)

        # Pass these to the job script generation code.
        jobfile.jobfile.suite_env = self.suite_env
        jobfile.jobfile.suite_task_env = self.suite_task_env
        # And pass contact env to the task module
        task.task.suite_contact_env = self.suite_contact_env

        # make suite vars available to [cylc][environment]:
        for var, val in self.suite_env.items():
            os.environ[var] = val
        for var, val in self.suite_task_env.items():
            os.environ[var] = val
        cenv = self.config.cfg['cylc']['environment']
        for var, val in cenv.items():
            cenv[var] = os.path.expandvars(val)
        # path to suite bin directory for suite and task event handlers
        cenv['PATH'] = self.suite_dir + '/bin:' + os.environ['PATH']

        # make [cylc][environment] available to task event handlers in worker processes
        task.task.event_handler_env = cenv
        # make [cylc][environment] available to suite event handlers in this process
        for var, val in cenv.items():
            os.environ[var] = val

    def configure_reftest( self, recon=False ):
        if self.gen_reference_log:
            self.config.cfg['cylc']['log resolved dependencies'] = True

        elif self.reference_test_mode:
            req = self.config.cfg['cylc']['reference test']['required run mode']
            if req and req != self.run_mode:
                raise SchedulerError, 'ERROR: this suite allows only ' + req + ' mode reference tests'
            handlers = self.config.cfg['cylc']['event hooks']['shutdown handler']
            if handlers:
                print >> sys.stderr, 'WARNING: replacing shutdown event handlers for reference test run'
            self.config.cfg['cylc']['event hooks']['shutdown handler'] = [ self.config.cfg['cylc']['reference test']['suite shutdown event handler'] ]
            self.config.cfg['cylc']['log resolved dependencies'] = True
            self.config.cfg['cylc']['event hooks']['abort if shutdown handler fails'] = True
            if not recon:
                spec = LogSpec( self.reflogfile )
                self.start_tag = spec.get_start_tag()
                self.stop_tag = spec.get_stop_tag()
            self.ref_test_allowed_failures = self.config.cfg['cylc']['reference test']['expected task failures']
            if not self.config.cfg['cylc']['reference test']['allow task failures'] and len( self.ref_test_allowed_failures ) == 0:
                self.config.cfg['cylc']['abort if any task fails'] = True
            self.config.cfg['cylc']['event hooks']['abort on timeout'] = True
            timeout = self.config.cfg['cylc']['reference test'][ self.run_mode + ' mode suite timeout' ]
            if not timeout:
                raise SchedulerError, 'ERROR: suite timeout not defined for ' + self.run_mode + ' mode reference test'
            self.config.cfg['cylc']['event hooks']['timeout'] = timeout
            self.config.cfg['cylc']['event hooks']['reset timer'] = False

    def run_event_handlers( self, name, fg, msg ):
        if self.run_mode != 'live' or \
                ( self.run_mode == 'simulation' and \
                        self.config.cfg['cylc']['simulation mode']['disable suite event hooks'] ) or \
                ( self.run_mode == 'dummy' and \
                        self.config.cfg['cylc']['dummy mode']['disable suite event hooks'] ):
            return
 
        handlers = self.config.cfg['cylc']['event hooks'][name + ' handler']
        if handlers:
            for handler in handlers:
                try:
                    RunHandler( name, handler, self.suite, msg=msg, fg=fg )
                except Exception, x:
                    # Note: test suites depends on this message:
                    print >> sys.stderr, '\nERROR: ' + name + ' EVENT HANDLER FAILED'
                    raise SchedulerError, x
                    if name == 'shutdown' and self.reference_test_mode:
                            sys.exit( '\nERROR: SUITE REFERENCE TEST FAILED' )
                else:
                    if name == 'shutdown' and self.reference_test_mode:
                        # TODO - this isn't true, it just means the
                        # shutdown handler run successfully:
                        print '\nSUITE REFERENCE TEST PASSED'

    def run( self ):

        if self.use_lockserver:
            # request suite access from the lock server
            if suite_lock( self.suite, self.suite_dir, self.host, self.lockserver_port, 'scheduler' ).request_suite_access( self.exclusive_suite_lock ):
               self.lock_acquired = True
            else:
               raise SchedulerError( "Failed to acquire a suite lock" )

        if self.hold_time:
            # TODO - HANDLE STOP AND PAUSE TIMES THE SAME WAY?
            self.hold_suite( self.hold_time )

        if self.options.start_held:
            self.log.info( "Held on start-up (no tasks will be submitted)")
            self.hold_suite()

        abort = self.config.cfg['cylc']['event hooks']['abort if startup handler fails']
        self.run_event_handlers( 'startup', abort, 'suite starting' )

        while True: # MAIN LOOP
            # PROCESS ALL TASKS whenever something has changed that might
            # require renegotiation of dependencies, etc.

            t0 = time.time()

            if self.reconfiguring:
                # user has requested a suite definition reload
                self.reload_taskdefs()

            self.workers.check_results()
            self.pool.workers.check_results()

            if self.process_tasks():
                if flags.debug:
                    self.log.debug( "BEGIN TASK PROCESSING" )
                    main_loop_start_time = now()

                self.negotiate()

                ready = self.pool.process()
                self.process_resolved( ready )

                self.spawn()

                if not self.config.cfg['development']['disable task elimination']:
                    self.remove_spent_tasks()

                self.state_dumper.dump()

                self.do_update_state_summary = True

                # expire old broadcast variables
                self.wireless.expire( self.get_oldest_c_time() )

                if flags.debug:
                    delta = now() - main_loop_start_time
                    seconds = delta.seconds + float(delta.microseconds)/10**6
                    self.log.debug( "END TASK PROCESSING (took " + str( seconds ) + " sec)" )

            state_recorders = []
            state_updaters = []
            event_recorders = []
            other = []

            # process queued task messages
            for itask in self.pool.get_tasks():
                itask.process_incoming_messages()
                # if incoming messages have resulted in new database operations grab them
                if itask.db_items:
                    opers = itask.get_db_ops()
                    for oper in opers:
                        if isinstance(oper, cylc.rundb.UpdateObject):
                            state_updaters += [oper]
                        elif isinstance(oper, cylc.rundb.RecordStateObject):
                            state_recorders += [oper]
                        elif isinstance(oper, cylc.rundb.RecordEventObject):
                            event_recorders += [oper]
                        else:
                            other += [oper]

            #precedence is record states > update_states > record_events > anything_else
            db_ops = state_recorders + state_updaters + event_recorders + other
            # compact the set of operations
            if len(db_ops) > 1:
                db_opers = [db_ops[0]]
                for i in range(1,len(db_ops)):
                    if db_opers[-1].s_fmt == db_ops[i].s_fmt:
                        if isinstance(db_opers[-1], cylc.rundb.BulkDBOperObject):
                            db_opers[-1].add_oper(db_ops[i])
                        else:
                            new_oper = cylc.rundb.BulkDBOperObject(db_opers[-1])
                            new_oper.add_oper(db_ops[i])
                            db_opers.pop(-1)
                            db_opers += [new_oper]
                    else:
                        db_opers += [db_ops[i]]
            else:
                db_opers = db_ops

            # record any broadcast settings to be dumped out
            if self.wireless:
                if self.wireless.new_settings:
                    db_ops = self.wireless.get_db_ops()
                    for d in db_ops:
                        db_opers += [d]

            for d in db_opers:
                if self.db.c.is_alive():
                    self.db.run_db_op(d)
                elif self.db.c.exception:
                    raise self.db.c.exception
                else:
                    raise SchedulerError( 'An unexpected error occurred while writing to the database' )

            # process queued commands
            self.process_command_queue()

            # Hold waiting tasks if beyond stop cycle etc:
            # (a) newly spawned beyond existing stop cycle
            # (b) new stop cycle set by command
            runahead_base = self.get_runahead_base()
            for itask in self.pool.get_tasks():
                self.check_hold_waiting_tasks( itask, runahead_base=runahead_base )

            #print '<Pyro'
            if flags.iflag or self.do_update_state_summary:
                flags.iflag = False
                self.do_update_state_summary = False
                self.update_state_summary()

            if self.config.cfg['cylc']['event hooks']['timeout']:
                self.check_suite_timer()

            if self.config.cfg['cylc']['abort if any task fails']:
                if self.any_task_failed():
                    raise SchedulerError( 'One or more tasks failed and "abort if any task fails" is set' )

            # the run is a reference test, and unexpected failures occured
            if self.reference_test_mode:
                if len( self.ref_test_allowed_failures ) > 0:
                    for itask in self.get_failed_tasks():
                        if itask.id not in self.ref_test_allowed_failures:
                            print >> sys.stderr, itask.id
                            raise SchedulerError( 'A task failed unexpectedly: not in allowed failures list' )

            # check submission and execution timeout and polling timers
            if self.run_mode != 'simulation':
                for itask in self.pool.get_tasks():
                    itask.check_timers()

            self.release_runahead( runahead_base=runahead_base )

            self.check_stop_clock()
            self.check_stop_task()
            self.check_shutdown_now()

            if self.options.profile_mode:
                t1 = time.time()
                self._update_profile_info("scheduler loop dt (s)", t1 - t0,
                                          amount_format="%.3f")
                self._update_cpu_usage()
                self._update_profile_info("jobqueue.qsize", float(self.pool.jobqueue.qsize()),
                                          amount_format="%.1f")

            time.sleep(1)

        # END MAIN LOOP

    def update_state_summary( self ):
        self.suite_state.update( self.pool.get_tasks(), 
                self.get_oldest_c_time(), self.get_newest_c_time(),
                self.get_newest_c_time(True), self.paused(),
<<<<<<< HEAD
                self.will_pause_at(), self.shutting_down,
                self.will_stop_at(), self.runahead_limit )
=======
                self.will_pause_at(), self.do_shutdown is not None,
                self.will_stop_at(), self.runahead_limit,
                self.config.ns_defn_order )
>>>>>>> 8f77f4b6

    def process_resolved( self, tasks ):
        # process resolved dependencies (what actually triggers off what
        # at run time). Note 'triggered off' means 'prerequisites
        # satisfied by', but necessarily 'started running' too.
        for itask in tasks:
            if self.runtime_graph_on:
                self.runtime_graph.update( itask, self.get_oldest_c_time(), self.get_oldest_async_tag() )
            if self.config.cfg['cylc']['log resolved dependencies']:
                itask.log( 'NORMAL', 'triggered off ' + str( itask.get_resolved_dependencies()) )

    def check_suite_timer( self ):
        if self.already_timed_out:
            return
        timeout = self.suite_timer_start + datetime.timedelta( minutes=self.config.cfg['cylc']['event hooks']['timeout'] )
        if now() > timeout:
            self.already_timed_out = True
            message = 'suite timed out after ' + str( self.config.cfg['cylc']['event hooks']['timeout']) + ' minutes'
            self.log.warning( message )
            abort = self.config.cfg['cylc']['event hooks']['abort if timeout handler fails']
            self.run_event_handlers( 'timeout', abort, message )
            if self.config.cfg['cylc']['event hooks']['abort on timeout']:
                raise SchedulerError, 'Abort on suite timeout is set'

    def process_tasks( self ):
        # do we need to do a pass through the main task processing loop?
        process = False

        if self.do_process_tasks:
            # this flag is turned on by commands that change task state
            process = True
            self.do_process_tasks = False # reset

        if flags.pflag:
            process = True
            flags.pflag = False # reset
            # a task changing state indicates new suite activity
            # so reset the suite timer.
            if self.config.cfg['cylc']['event hooks']['timeout'] and self.config.cfg['cylc']['event hooks']['reset timer']:
                self.set_suite_timer()

        elif self.waiting_tasks_ready():
            process = True

        if self.run_mode == 'simulation':
            for itask in self.pool.get_tasks():
                if itask.state.is_currently('running'):
                    # set sim-mode tasks to "succeeded" after their
                    # alotted run time
                    if itask.sim_time_check():
                        process = True

        ##if not process:
        ##    # If we neglect to set flags.pflag on some event that
        ##    # makes re-negotiation of dependencies necessary then if
        ##    # that event ever happens in isolation the suite could stall
        ##    # unless manually nudged ("cylc nudge SUITE").  If this
        ##    # happens turn on debug logging to see what happens
        ##    # immediately before the stall, then set flags.pflag = True in
        ##    # the corresponding code section. Alternatively,
        ##    # for an undiagnosed stall you can uncomment this section to
        ##    # stimulate task processing every few seconds even during
        ##    # lulls in activity.  THIS SHOULD NOT BE NECESSARY, HOWEVER.
        ##    if not self.nudge_timer_on:
        ##        self.nudge_timer_start = now()
        ##        self.nudge_timer_on = True
        ##    else:
        ##        timeout = self.nudge_timer_start + \
        ##              datetime.timedelta( seconds=self.auto_nudge_interval )
        ##      if now() > timeout:
        ##          process = True
        ##          self.nudge_timer_on = False

        return process

    def shutdown( self, reason='' ):
        msg = "Suite shutting down at " + str(now())

        # The getattr() calls below are used in case the suite is not
        # fully configured before the shutdown is called.

        if reason:
            msg += ' (' + reason + ')'
        print msg
        if getattr(self, "log", None) is not None:
            self.log.info( msg )
            if not self.no_active_tasks():
                self.log.warning( "some active tasks will be orphaned" )

        if self.gen_reference_log:
            print '\nCOPYING REFERENCE LOG to suite definition directory'
            shcopy( self.logfile, self.reflogfile)

        if self.pool:
            # disconnect task message queues
            for itask in self.pool.get_tasks():
                if itask.message_queue:
                    self.pyro.disconnect( itask.message_queue )
            if self.state_dumper:
                try:
                    self.state_dumper.dump()
                # catch log rolling error when cylc-run contents have been deleted
                except IOError:
                    pass

        if self.request_handler:
            self.request_handler.quit = True
            self.request_handler.join()

        for i in [ self.command_queue, self.wireless, self.suite_id, self.suite_state ]:
            if i:
                self.pyro.disconnect( i )

        if self.pyro:
            self.pyro.shutdown()

        if getattr(self, "use_lockserver", None):
            if self.lock_acquired:
                lock = suite_lock( self.suite, self.suite_dir, self.host, self.lockserver_port, 'scheduler' )
                try:
                    if not lock.release_suite_access():
                        print >> sys.stderr, 'WARNING failed to release suite lock!'
                except port_scan.SuiteIdentificationError, x:
                    print >> sys.stderr, x
                    print >> sys.stderr, 'WARNING failed to release suite lock!'

        try:
            self.port_file.unlink()
        except PortFileError, x:
            # port file may have been deleted
            print >> sys.stderr, x

        if self.runtime_graph_on:
            self.runtime_graph.finalize()

        # disconnect from suite-db, stop db queue
        if getattr(self, "db", None) is not None:
            self.db.close()

        if getattr(self, "config", None) is not None:
            # run shutdown handlers
            abort = self.config.cfg['cylc']['event hooks']['abort if shutdown handler fails']
            self.run_event_handlers( 'shutdown', abort, reason )

        print "DONE" # main thread exit

    def set_stop_ctime( self, stop_tag ):
        self.log.info( "Setting stop cycle time: " + stop_tag )
        self.stop_tag = stop_tag

    def set_stop_clock( self, dtime ):
        self.log.info( "Setting stop clock time: " + dtime.isoformat() )
        self.stop_clock_time = dtime

    def set_stop_task( self, taskid ):
        name, tag = taskid.split(TaskID.DELIM)
        if name in self.config.get_task_name_list():
            self.log.info( "Setting stop task: " + taskid )
            self.stop_task = taskid
        else:
            self.log.warning( "Requested stop task name does not exist: " + name )

    def hold_suite( self, ctime = None ):
        if ctime:
            self.log.info( "Setting suite hold cycle time: " + ctime )
            self.hold_time = ctime
        else:
            self.hold_suite_now = True
            self.log.info( "Holding all waiting or queued tasks now")
            for itask in self.pool.get_tasks():
                if itask.state.is_currently('queued','waiting','submit-retrying', 'retrying'):
                    # (not runahead: we don't want these converted to
                    # held or they'll be released immediately on restart)
                    itask.reset_state_held()

    def release_suite( self ):
        if self.hold_suite_now:
            self.log.info( "RELEASE: new tasks will be queued when ready")
            self.hold_suite_now = False
            self.hold_time = None
        for itask in self.pool.get_tasks():
            if itask.state.is_currently('held'):
                if self.stop_tag and ctime_gt(itask.c_time, self.stop_tag):
                    # this task has passed the suite stop time
                    itask.log( 'NORMAL', "Not releasing (beyond suite stop cycle) " + self.stop_tag )
                elif itask.stop_c_time and ctime_gt(itask.c_time, itask.stop_c_time):
                    # this task has passed its own stop time
                    itask.log( 'NORMAL', "Not releasing (beyond task stop cycle) " + itask.stop_c_time )
                else:
                    # release this task
                    itask.reset_state_waiting()

        # TODO - write a separate method for cancelling a stop time:
        #if self.stop_tag:
        #    self.log.warning( "UNSTOP: unsetting suite stop time")
        #    self.stop_tag = None

    def will_stop_at( self ):
        if self.stop_tag:
            return self.stop_tag
        elif self.stop_clock_time:
            return self.stop_clock_time.isoformat()
        elif self.stop_task:
            return self.stop_task
        else:
            return None

    def clear_stop_times( self ):
        self.stop_tag = None
        self.stop_clock_time = None
        self.stop_task = None

    def paused( self ):
        return self.hold_suite_now

    def stopping( self ):
        if self.stop_tag or self.stop_clock_time:
            return True
        else:
            return False

    def will_pause_at( self ):
        return self.hold_time

    def get_runahead_base( self ):
        # Return the cycle time from which to compute the runahead
        # limit: take the oldest task not succeeded or failed (note this
        # excludes finished tasks and it includes runahead-limited tasks
        # - consequently "too low" a limit cannot actually stall a suite.
        oldest_c_time = '99991228235959'
        for itask in self.pool.get_tasks():
            if not itask.is_cycling:
                continue
            #if itask.is_daemon:
            #    # avoid daemon tasks
            #    continue
            if ctime_lt(itask.c_time, oldest_c_time):
                if itask.state.is_currently('failed', 'succeeded'):
                    continue
                oldest_c_time = itask.c_time

        return oldest_c_time

    def get_oldest_async_tag( self ):
        # return the tag of the oldest non-daemon task
        oldest = 99999999999999
        for itask in self.pool.get_tasks():
            if itask.is_cycling:
                continue
            #if itask.state.is_currently('failed'):  # uncomment for earliest NON-FAILED
            #    continue
            if itask.is_daemon:
                continue
            if int( itask.tag ) < oldest:
                oldest = int(itask.tag)
        return oldest

    def get_oldest_c_time( self ):
        # return the cycle time of the oldest task
        oldest_c_time = '99991228230000'
        for itask in self.pool.get_tasks():
            if not itask.is_cycling:
                continue
            #if itask.state.is_currently('failed'):  # uncomment for earliest NON-FAILED
            #    continue
            #if itask.is_daemon:
            #    # avoid daemon tasks
            #    continue
            if ctime_lt( itask.c_time, oldest_c_time):
                oldest_c_time = itask.c_time
        return oldest_c_time

    def get_newest_c_time( self, nonrunahead=False ):
        # return the cycle time of the newest task
        newest_c_time = ct('1000010101').get()
        for itask in self.pool.get_tasks():
            if not itask.is_cycling:
                continue
            if nonrunahead:
                if itask.state.is_currently( 'runahead' ) or \
                    ( self.stop_tag and ctime_gt( itask.c_time, self.stop_tag )):
                        continue
            # avoid daemon tasks
            #if itask.is_daemon:
            #    continue
            if ctime_gt(itask.c_time, newest_c_time):
                newest_c_time = itask.c_time
        return newest_c_time

    def no_active_tasks( self ):
        for itask in self.pool.get_tasks():
            if itask.state.is_currently('running', 'submitted'):
                return False
        return True

    def get_failed_tasks( self ):
        failed = []
        for itask in self.pool.get_tasks():
            if itask.state.is_currently('failed', 'submit-failed' ):
                failed.append( itask )
        return failed

    def any_task_failed( self ):
        for itask in self.pool.get_tasks():
            if itask.state.is_currently('failed', 'submit-failed' ):
                return True
        return False

    def negotiate( self ):
        # run time dependency negotiation: tasks attempt to get their
        # prerequisites satisfied by other tasks' outputs.
        # BROKERED NEGOTIATION is O(n) in number of tasks.

        self.broker.reset()

        self.broker.register( self.pool.get_tasks() )

        for itask in self.pool.get_tasks():
            # try to satisfy me (itask) if I'm not already satisfied.
            if itask.not_fully_satisfied():
                self.broker.negotiate( itask )

        for itask in self.pool.get_tasks():
            # (TODO - only used by repeating async tasks now)
            if not itask.not_fully_satisfied():
                itask.check_requisites()

    def release_runahead( self, runahead_base=None ):
        if self.runahead_limit:
            if runahead_base is None:
                runahead_base = self.get_runahead_base()
            runahead_base_int = int(runahead_base)
            for itask in self.pool.get_tasks():
                if itask.state.is_currently('runahead'):
                    if self.stop_tag and ctime_gt(itask.c_time, self.stop_tag):
                        # beyond the final cycle time
                        itask.log( 'DEBUG', "holding (beyond suite final cycle)" )
                        itask.reset_state_held()
                        continue
                    foo = ct( itask.c_time )
                    foo.decrement( hours=self.runahead_limit )
                    if int( foo.get() ) < runahead_base_int:
                        if self.hold_suite_now:
                            itask.log( 'DEBUG', "holding (suite stopping now)" )
                            itask.reset_state_held()
                        else:
                            itask.log( 'DEBUG', "releasing (runahead limit moved on)" )
                            itask.reset_state_waiting()

    def check_hold_waiting_tasks( self, new_task, is_newly_added=False,
                                  runahead_base=None ):
        if not new_task.state.is_currently('waiting'):
            return

        if is_newly_added and self.hold_suite_now:
            new_task.log( 'DEBUG', "HOLDING (general suite hold) " )
            new_task.reset_state_held()
            return

        # further checks only apply to cycling tasks
        if not new_task.is_cycling:
            return

        # check cycle stop or hold conditions
        if self.stop_tag and ctime_gt( new_task.c_time, self.stop_tag ):
            new_task.log( 'DEBUG', "HOLDING (beyond suite stop cycle) " + self.stop_tag )
            new_task.reset_state_held()
            return
        if self.hold_time and ctime_gt( new_task.c_time , self.hold_time ):
            new_task.log( 'DEBUG', "HOLDING (beyond suite hold cycle) " + self.hold_time )
            new_task.reset_state_held()
            return

        # tasks beyond the runahead limit
        if is_newly_added and self.runahead_limit:
            if runahead_base is None:
                ouct = self.get_runahead_base()
            else:
                ouct = runahead_base
            foo = ct( new_task.c_time )
            foo.decrement( hours=self.runahead_limit )
            foo_str = foo.get()
            if ctime_ge( foo_str, ouct ):
                new_task.log( "DEBUG", "HOLDING (beyond runahead limit)" )
                new_task.reset_state_runahead()
                return

        # hold tasks with future triggers beyond the final cycle time
        if self.task_has_future_trigger_overrun( new_task ):
            new_task.log( "NORMAL", "HOLDING (future trigger beyond stop cycle)" )
            self.held_future_tasks.append( new_task.id )
            new_task.reset_state_held()
            return

    def task_has_future_trigger_overrun( self, itask ):
        # check for future triggers extending beyond the final cycle
        if not self.stop_tag:
            return False
        for pct in set(itask.prerequisites.get_target_tags()):
            try:
                if ctime_gt( pct, self.stop_tag ):
                    # pct > self.stop_tag
                    return True
            except:
                # pct invalid cycle time => is an asynch trigger
                pass
        return False

    def add_new_task_proxy( self, new_task ):
        """Add a given new task proxy to the pool, or destroy it."""
        self.check_hold_waiting_tasks( new_task, is_newly_added=True )
        if self.pool.add( new_task ):
            return True
        else:
            new_task.prepare_for_death()
            del new_task
            return False

    def force_spawn( self, itask ):
        if itask.state.has_spawned():
            return None
        itask.state.set_spawned()
        itask.log( 'DEBUG', 'forced spawning')
        new_task = itask.spawn( 'waiting' )
        if self.add_new_task_proxy( new_task ):
            return new_task
        else:
            return None

    def spawn( self ):
        # create new tasks foo(T+1) if foo has not got too far ahead of
        # the slowest task, and if foo(T) spawns
        for itask in self.pool.get_tasks():
            if itask.ready_to_spawn():
                self.force_spawn( itask )

    def remove_spent_tasks( self ):
        """Remove tasks no longer needed to satisfy others' prerequisites."""
        self.remove_suiciding_tasks()
        self.remove_spent_cycling_tasks()
        self.remove_spent_async_tasks()


    def remove_suiciding_tasks( self ):
        """Remove any tasks that have suicide-triggered."""
        for itask in self.pool.get_tasks():
            if itask.suicide_prerequisites.count() != 0:
                if itask.suicide_prerequisites.all_satisfied():
                    if itask.state.is_currently('ready', 'submitted', 'running'):
                        itask.log( 'WARNING', 'suiciding while active' )
                    else:
                        itask.log( 'NORMAL', 'suiciding' )
                    self.force_spawn( itask )
                    self.pool.remove( itask, 'suicide' )


    def remove_spent_cycling_tasks( self ):
        """
        Remove cycling tasks no longer needed to satisfy others' prerequisites.
        Each task proxy knows its "cleanup cutoff" from the graph. For example:
          graph = 'foo[T-6]=>bar \n foo[T-12]=>baz'
        implies foo's cutoff is T+12: if foo has succeeded and spawned,
        it can be removed if no unsatisfied task proxy exists with
        T<=T+12. Note this only uses information about the cycle time of
        downstream dependents - if we used specific IDs instead spent
        tasks could be identified and removed even earlier).
        """

        # first find the cycle time of the earliest unsatisfied task
        cutoff = None
        for itask in self.pool.get_tasks():
            if not itask.is_cycling:
                continue
            if itask.state.is_currently('waiting', 'runahead', 'held' ):
                if not cutoff or ctime_lt(itask.c_time, cutoff):
                    cutoff = itask.c_time
            elif not itask.has_spawned():
                nxt = itask.next_tag()
                if not cutoff or ctime_lt(nxt, cutoff):
                    cutoff = nxt

        # now check each succeeded task against the cutoff
        spent = []
        for itask in self.pool.get_tasks():
            if not itask.state.is_currently('succeeded') or \
                    not itask.is_cycling or \
                    not itask.state.has_spawned():
                continue
            if cutoff and cutoff > itask.cleanup_cutoff:
                spent.append(itask)
        for itask in spent:
            self.pool.remove( itask )


    def remove_spent_async_tasks( self ):
        cutoff = 0
        for itask in self.pool.get_tasks():
            if itask.is_cycling:
                continue
            if itask.is_daemon:
                # avoid daemon tasks
                continue
            if not itask.done():
                if itask.tag > cutoff:
                    cutoff = itask.tag
        spent = []
        for itask in self.pool.get_tasks():
            if itask.is_cycling:
                continue
            if itask.done() and itask.tag < cutoff:
                spent.append( itask )
        for itask in spent:
            self.pool.remove( itask )

    def command_trigger_task( self, name, tag, is_family ):
        matches = self.get_matching_tasks( name, is_family )
        if not matches:
            raise TaskNotFoundError, "No matching tasks found: " + name
        task_ids = [ i + TaskID.DELIM + tag for i in matches ]

        for itask in self.pool.get_tasks():
            if itask.id in task_ids:
                # set manual trigger flag
                itask.manual_trigger = True

    def get_matching_tasks( self, name, is_family=False ):
        """name can be a task or family name, or a regex to match
        multiple tasks or families."""

        matches = []
        tasks = self.config.get_task_name_list()

        if is_family:
            families = self.config.runtime['first-parent descendants']
            try:
                # exact
                f_matches = families[name]
            except KeyError:
                # regex match
                for fam, mems in families.items():
                    if re.match( name, fam ):
                        f_matches += mems
            matches = []
            for m in f_matches:
                if m in tasks:
                    matches.append(m)

        else:
            if name in tasks:
                # exact
                matches.append(name)
            else:
                # regex match
                for task in tasks:
                    if re.match( name, task ):
                        matches.append(task)

        return matches

    def command_reset_task_state( self, name, tag, state, is_family ):
        # we only allow resetting to a subset of available task states
        if state not in [ 'ready', 'waiting', 'succeeded', 'failed', 'held', 'spawn' ]:
            raise TaskStateError, 'Illegal reset state: ' + state

        matches = self.get_matching_tasks( name, is_family )
        if not matches:
            raise TaskNotFoundError, "No matching tasks found: " + name
        task_ids = [ i + TaskID.DELIM + tag for i in matches ]

        tasks = []
        for itask in self.pool.get_tasks():
            if itask.id in task_ids:
                tasks.append( itask )

        for itask in tasks:
            if itask.state.is_currently( 'ready' ):
                # Currently can't reset a 'ready' task in the job submission thread!
                self.log.warning( "A 'ready' task cannot be reset: " + itask.id )
            itask.log( "NORMAL", "resetting to " + state + " state" )
            if state == 'ready':
                itask.reset_state_ready()
            elif state == 'waiting':
                itask.reset_state_waiting()
            elif state == 'succeeded':
                itask.reset_state_succeeded()
            elif state == 'failed':
                itask.reset_state_failed()
            elif state == 'held':
                itask.reset_state_held()
            elif state == 'spawn':
                self.force_spawn(itask)

    def command_add_prerequisite( self, task_id, message ):
        # find the task to reset
        for itask in self.pool.get_tasks():
            if itask.id == task_id:
                break
        else:
            raise TaskNotFoundError, "Task not present in suite: " + task_id

        pp = plain_prerequisites( task_id )
        pp.add( message )

        itask.prerequisites.add_requisites(pp)

    def command_purge_tree( self, id, stop ):
        # Remove an entire dependancy tree rooted on the target task,
        # through to the given stop time (inclusive). In general this
        # involves tasks that do not even exist yet within the pool.

        # Method: trigger the target task *virtually* (i.e. without
        # running the real task) by: setting it to the succeeded state,
        # setting all of its outputs completed, and forcing it to spawn.
        # (this is equivalent to instantaneous successful completion as
        # far as cylc is concerned). Then enter the normal dependency
        # negotation process to trace the downstream effects of this,
        # also triggering subsequent tasks virtually. Each time a task
        # triggers mark it as a dependency of the target task for later
        # deletion (but not immmediate deletion because other downstream
        # tasks may still trigger off its outputs).  Downstream tasks
        # (freshly spawned or not) are not triggered if they have passed
        # the stop time, and the process is stopped is soon as a
        # dependency negotation round results in no new tasks
        # triggering.

        # Finally, reset the prerequisites of all tasks spawned during
        # the purge to unsatisfied, since they may have been satisfied
        # by the purged tasks in the "virtual" dependency negotiations.
        # TODO - THINK ABOUT WHETHER THIS CAN APPLY TO TASKS THAT
        # ALREADY EXISTED PRE-PURGE, NOT ONLY THE JUST-SPAWNED ONES. If
        # so we should explicitly record the tasks that get satisfied
        # during the purge.


        # Purge is an infrequently used power tool, so print
        # comprehensive information on what it does to stdout.
        print
        print "PURGE ALGORITHM RESULTS:"

        die = []
        spawn = []

        print 'ROOT TASK:'
        for itask in self.pool.get_tasks():
            # Find the target task
            if itask.id == id:
                # set it succeeded
                print '  Setting', itask.id, 'succeeded'
                itask.reset_state_succeeded(manual=False)
                # force it to spawn
                print '  Spawning', itask.id
                foo = self.force_spawn( itask )
                if foo:
                    spawn.append( foo )
                # mark it for later removal
                print '  Marking', itask.id, 'for deletion'
                die.append( itask )
                break

        print 'VIRTUAL TRIGGERING'
        # trace out the tree of dependent tasks
        something_triggered = True
        while something_triggered:
            self.negotiate()
            something_triggered = False
            for itask in self.pool.get_tasks():
                if ctime_gt( itask.tag, stop ):
                    continue
                if itask.ready_to_run():
                    something_triggered = True
                    print '  Triggering', itask.id
                    itask.reset_state_succeeded(manual=False)
                    print '  Spawning', itask.id
                    foo = self.force_spawn( itask )
                    if foo:
                        spawn.append( foo )
                    print '  Marking', itask.id, 'for deletion'
                    # remove these later (their outputs may still be needed)
                    die.append( itask )
                elif itask.suicide_prerequisites.count() > 0:
                    if itask.suicide_prerequisites.all_satisfied():
                        print '  Spawning virtually activated suicide task', itask.id
                        self.force_spawn( itask )
                        # remove these now (not setting succeeded; outputs not needed)
                        print '  Suiciding', itask.id, 'now'
                        self.pool.remove( itask, 'purge' )

        # reset any prerequisites "virtually" satisfied during the purge
        print 'RESETTING spawned tasks to unsatisified:'
        for itask in spawn:
            print '  ', itask.id
            itask.prerequisites.set_all_unsatisfied()

        # finally, purge all tasks marked as depending on the target
        print 'REMOVING PURGED TASKS:'
        for itask in die:
            print '  ', itask.id
            self.pool.remove( itask, 'purge' )

        print 'PURGE DONE'

    def waiting_tasks_ready( self ):
        # waiting tasks can become ready for internal reasons:
        # namely clock-triggers or retry-delay timers
        result = False
        for itask in self.pool.get_tasks():
            if itask.ready_to_run():
                result = True
                break
        return result

    def filter_initial_task_list( self, inlist ):
        included_by_rc  = self.config.cfg['scheduling']['special tasks']['include at start-up']
        excluded_by_rc  = self.config.cfg['scheduling']['special tasks']['exclude at start-up']
        outlist = []
        for name in inlist:
            if name in excluded_by_rc:
                continue
            if len( included_by_rc ) > 0:
                if name not in included_by_rc:
                    continue
            outlist.append( name )
        return outlist

    def check_stop_clock( self ):
        if self.stop_clock_time and now() > self.stop_clock_time:
            self.stop_clock_time = None
            msg = "Wall clock stop time reached: " + self.stop_clock_time.isoformat()
            self.command_set_stop_cleanly( msg )

    def check_stop_task( self ):
        if self.stop_task:
            name, tag = self.stop_task.split(TaskID.DELIM)
            for itask in self.pool.get_tasks():
                iname, itag = itask.id.split(TaskID.DELIM)
                if itask.name == name and int(itag) == int(tag):
                    # found the stop task
                    if itask.state.is_currently('succeeded'):
                        msg = "Stop task " + self.stop_task + " finished"
                        self.command_set_stop_cleanly( msg )
                    break

    def check_shutdown_now( self ):
        """shutdown if  all cycling tasks have passed the suite stop
        cycle and all async tasks have succeeded."""

        stop = True

        i_cyc = False
        i_asy = False
        i_fut = False
        i_cln = False

        if self.shutting_down and self.no_active_tasks():
            i_cln = True

        else:
            for itask in self.pool.get_tasks():
                if itask.is_cycling:
                    i_cyc = True
                    # don't stop if a cycling task has not passed the stop cycle
                    if self.stop_tag:
                        if ctime_le( itask.c_time, self.stop_tag ):
                            if itask.state.is_currently('succeeded') and itask.has_spawned():
                                # ignore spawned succeeded tasks - their successors matter
                                pass
                            elif itask.id in self.held_future_tasks:
                                # unless held because a future trigger reaches beyond the stop cycle
                                i_fut = True
                                pass
                            else:
                                stop = False
                                break
                    else:
                        # don't stop if there are cycling tasks and no stop cycle set
                        stop = False
                        break
                else:
                    i_asy = True
                    # don't stop if an async task has not succeeded yet
                    if not itask.state.is_currently('succeeded'):
                        stop = False
                        break
        if stop:
            msg = ""
            if i_cln:
                msg = "\n + clean shutdown - all active tasks have finished."
            else:
                if i_fut:
                    msg += "\n  + all future-triggered tasks have run as far as possible toward " + self.stop_tag
                if i_cyc:
                    msg += "\n  + all cycling tasks have spawned past the final cycle " + self.stop_tag
                if i_asy:
                    msg += "\n  + all non-cycling tasks have succeeded"

            self.log.info( "Stopping: " + msg )

            # cease submitting tasks
            self.pool.workers.shutdown( flush=False )
            # wait on event handlers and poll-and-kill commands:
            self.workers.shutdown( flush=True )
            raise SchedulerStop( "Normal shutdown" )


    def _update_profile_info(self, category, amount, amount_format="%s"):
        # Update the 1, 5, 15 minute dt averages for a given category.
        tnow = time.time()
        self._profile_amounts.setdefault(category, [])
        amounts = self._profile_amounts[category]
        amounts.append((tnow, amount))
        self._profile_update_times.setdefault(category, None)
        last_update = self._profile_update_times[category]
        if last_update is not None and tnow < last_update + 60:
            return
        self._profile_update_times[category] = tnow
        averages = {1: [], 5: [], 15: []}
        for then, amount in list(amounts):
            age = (tnow - then) / 60.0
            if age > 15:
                amounts.remove((then, amount))
                continue
            for minute_num in averages.keys():
                if age <= minute_num:
                    averages[minute_num].append(amount)
        output_text = "PROFILE: %s:" % category
        for minute_num, minute_amounts in sorted(averages.items()):
            averages[minute_num] = sum(minute_amounts) / len(minute_amounts)
            output_text += (" %d: " + amount_format) % (
                minute_num, averages[minute_num])
        self.log.info( output_text )

    def _update_cpu_usage(self):
        p = subprocess.Popen(["ps", "-o%cpu= ", str(os.getpid())], stdout=subprocess.PIPE)
        try:
            cpu_frac = float(p.communicate()[0])
        except (TypeError, OSError, IOError, ValueError) as e:
            self.log.warning( "Cannot get CPU % statistics: %s" % e )
            return
        self._update_profile_info("CPU %", cpu_frac, amount_format="%.1f")<|MERGE_RESOLUTION|>--- conflicted
+++ resolved
@@ -1132,14 +1132,9 @@
         self.suite_state.update( self.pool.get_tasks(), 
                 self.get_oldest_c_time(), self.get_newest_c_time(),
                 self.get_newest_c_time(True), self.paused(),
-<<<<<<< HEAD
                 self.will_pause_at(), self.shutting_down,
-                self.will_stop_at(), self.runahead_limit )
-=======
-                self.will_pause_at(), self.do_shutdown is not None,
                 self.will_stop_at(), self.runahead_limit,
                 self.config.ns_defn_order )
->>>>>>> 8f77f4b6
 
     def process_resolved( self, tasks ):
         # process resolved dependencies (what actually triggers off what
