--- conflicted
+++ resolved
@@ -56,10 +56,8 @@
 import cylc.rundb
 from Queue import Queue
 from batch_submit import event_batcher
-<<<<<<< HEAD
 import subprocess
-=======
->>>>>>> 64dcf663
+
 
 class result:
     """TO DO: GET RID OF THIS - ONLY USED BY INFO COMMANDS"""
