#!/usr/bin/env python

#C: THIS FILE IS PART OF THE CYLC SUITE ENGINE.
#C: Copyright (C) 2008-2014 Hilary Oliver, NIWA
#C:
#C: This program is free software: you can redistribute it and/or modify
#C: it under the terms of the GNU General Public License as published by
#C: the Free Software Foundation, either version 3 of the License, or
#C: (at your option) any later version.
#C:
#C: This program is distributed in the hope that it will be useful,
#C: but WITHOUT ANY WARRANTY; without even the implied warranty of
#C: MERCHANTABILITY or FITNESS FOR A PARTICULAR PURPOSE.  See the
#C: GNU General Public License for more details.
#C:
#C: You should have received a copy of the GNU General Public License
#C: along with this program.  If not, see <http://www.gnu.org/licenses/>.

from cylc_pyro_server import pyro_server
from task_types import task, clocktriggered
from job_submission import jobfile
from prerequisites.plain_prerequisites import plain_prerequisites
from suite_host import get_suite_host
from owner import user
from shutil import copy as shcopy
from copy import deepcopy
from cycle_time import ct, CycleTimeError, ctime_ge, ctime_gt, ctime_lt, ctime_le
import datetime, time
import port_scan
import logging
import re, os, sys, shutil
from state_summary import state_summary
from passphrase import passphrase
from locking.lockserver import lockserver
from locking.suite_lock import suite_lock
from suite_id import identifier
from config import config, SuiteConfigError, TaskNotDefinedError
from cfgspec.site import sitecfg
from port_file import port_file, PortFileExistsError, PortFileError
from broker import broker
from regpath import RegPath
from CylcError import TaskNotFoundError, TaskStateError
from RunEventHandler import RunHandler
from LogDiagnosis import LogSpec
from broadcast import broadcast
from suite_state_dumping import dumper
from suite_logging import suite_log
import threading
from suite_cmd_interface import comqueue
from suite_info_interface import info_interface
from suite_log_interface import log_interface
from TaskID import TaskID, TaskIDError
from task_pool import pool
import flags
import cylc.rundb
from Queue import Queue, Empty
import subprocess
<<<<<<< HEAD
from mp_pool import mp_pool
from exceptions import SchedulerStop, SchedulerError
=======
from wallclock import now

>>>>>>> 89b848a6

class result:
    """TODO - GET RID OF THIS - ONLY USED BY INFO COMMANDS"""
    def __init__( self, success, reason="Action succeeded", value=None ):
        self.success = success
        self.reason = reason
        self.value = value

class request_handler( threading.Thread ):
    def __init__( self, pyro ):
        threading.Thread.__init__(self)
        self.pyro = pyro
        self.quit = False
        self.log = logging.getLogger( 'main' )
        self.log.info(  str(self.getName()) + " start (Request Handling)")

    def run( self ):
        while True:
            self.pyro.handleRequests(timeout=1)
            if self.quit:
                break
        self.log.info(  str(self.getName()) + " exit (Request Handling)")


class scheduler(object):

    def __init__( self, is_restart=False ):

        # SUITE OWNER
        self.owner = user

        # SUITE HOST
        self.host= get_suite_host()

        # DEPENDENCY BROKER
        self.broker = broker()

        self.lock_acquired = False

        self.is_restart = is_restart

        self.graph_warned = {}

        self.suite_env = {}
        self.suite_task_env = {}
        self.suite_contact_env = {}

        self.do_process_tasks = False
        self.do_update_state_summary = False

        # initialize some items in case of early shutdown
        # (required in the shutdown() method)
        self.suite_id = None
        self.wireless = None
        self.suite_state = None
        self.command_queue = None
        self.pool = None
        self.workers = None
        self.request_handler = None
        self.pyro = None
        self.state_dumper = None
        self.runtime_graph_on = None

        self._profile_amounts = {}
        self._profile_update_times = {}

        self.held_future_tasks = []

        # provide a variable to allow persistance of reference test settings
        # across reloads
        self.reference_test_mode = False
        self.gen_reference_log = False

        self.shutting_down = False

        self.stop_task = None
        self.stop_clock_time = None

        self.start_tag = None
        self.stop_tag = None
        self.cli_start_tag = None

        self.parser.add_option( "--until",
                help="Shut down after all tasks have PASSED this cycle time.",
                metavar="CYCLE", action="store", dest="stop_tag" )

        self.parser.add_option( "--hold", help="Hold (don't run tasks) "
                "immediately on starting.",
                action="store_true", default=False, dest="start_held" )

        self.parser.add_option( "--hold-after",
                help="Hold (don't run tasks) AFTER this cycle time.",
                metavar="CYCLE", action="store", dest="hold_time" )

        self.parser.add_option( "-m", "--mode",
                help="Run mode: live, simulation, or dummy; default is live.",
                metavar="STRING", action="store", default='live', dest="run_mode" )

        self.parser.add_option( "--reference-log",
                help="Generate a reference log for use in reference tests.",
                action="store_true", default=False, dest="genref" )

        self.parser.add_option( "--reference-test",
                help="Do a test run against a previously generated reference log.",
                action="store_true", default=False, dest="reftest" )

        self.parse_commandline()

    def configure( self ):
        # read-only commands to expose directly to the network
        self.info_commands = {
                'ping suite'        : self.info_ping,
                'ping task'         : self.info_ping_task,
                'suite info'        : self.info_get_suite_info,
                'task list'         : self.info_get_task_list,
                'task info'         : self.info_get_task_info,
                'all families'      : self.info_get_all_families,
                'triggering families' : self.info_get_triggering_families,
                'first-parent ancestors'    : self.info_get_first_parent_ancestors,
                'first-parent descendants'  : self.info_get_first_parent_descendants,
                'do live graph movie'       : self.info_do_live_graph_movie,
                'graph raw'         : self.info_get_graph_raw,
                'task requisites'   : self.info_get_task_requisites,
                }

        # control commands to expose indirectly via a command queue
        self.control_commands = {
                'stop cleanly'          : self.command_set_stop_cleanly,
                'stop quickly'          : self.command_stop_quickly,
                'stop now'              : self.command_stop_now,
                'stop after tag'        : self.command_set_stop_after_tag,
                'stop after clock time' : self.command_set_stop_after_clock_time,
                'stop after task'       : self.command_set_stop_after_task,
                'release suite'         : self.command_release_suite,
                'release task'          : self.command_release_task,
                'remove cycle'          : self.command_remove_cycle,
                'remove task'           : self.command_remove_task,
                'hold suite now'        : self.command_hold_suite,
                'hold task now'         : self.command_hold_task,
                'set runahead'          : self.command_set_runahead,
                'set verbosity'         : self.command_set_verbosity,
                'purge tree'            : self.command_purge_tree,
                'reset task state'      : self.command_reset_task_state,
                'trigger task'          : self.command_trigger_task,
                'nudge suite'           : self.command_nudge,
                'insert task'           : self.command_insert_task,
                'reload suite'          : self.command_reload_suite,
                'add prerequisite'      : self.command_add_prerequisite,
                'poll tasks'            : self.command_poll_tasks,
                'kill tasks'            : self.command_kill_tasks,
                }

        # run dependency negotation etc. after these commands
        self.proc_cmds = [
            'release suite',
            'release task',
            'kill cycle',
            'kill task',
            'set runahead',
            'purge tree',
            'reset task state',
            'trigger task',
            'nudge suite',
            'insert task',
            'reload suite',
            'prerequisite'
            ]

        self.configure_suite()

        # REMOTELY ACCESSIBLE SUITE IDENTIFIER
        self.suite_id = identifier( self.suite, self.owner )
        self.pyro.connect( self.suite_id, 'cylcid', qualified = False )

        reqmode = self.config.cfg['cylc']['required run mode']
        if reqmode:
            if reqmode != self.run_mode:
                raise SchedulerError, 'ERROR: this suite requires the ' + reqmode + ' run mode'

        # TODO - self.config.fdir can be used instead of self.suite_dir
        self.reflogfile = os.path.join(self.config.fdir,'reference.log')

        if self.gen_reference_log or self.reference_test_mode:
            self.configure_reftest()

        # Note that the following lines must be present at the top of
        # the suite log file for use in reference test runs:
        self.log.info( 'Suite starting at ' + str( now()) )
        if self.run_mode == 'live':
            self.log.info( 'Log event clock: real time' )
        else:
            self.log.info( 'Log event clock: accelerated' )
        self.log.info( 'Run mode: ' + self.run_mode )
        self.log.info( 'Start tag: ' + str(self.start_tag) )
        self.log.info( 'Stop tag: ' + str(self.stop_tag) )

        self.runahead_limit = self.config.get_runahead_limit()
        self.asynchronous_task_list = self.config.get_asynchronous_task_name_list()

        # RECEIVER FOR BROADCAST VARIABLES
        self.wireless = broadcast( self.config.get_linearized_ancestors() )
        self.state_dumper.wireless = self.wireless
        self.pyro.connect( self.wireless, 'broadcast_receiver')

        self.pool = pool( self.suite, self.config, self.wireless, self.pyro, self.log, self.run_mode )
        self.state_dumper.pool = self.pool
        self.request_handler = request_handler( self.pyro )
        self.request_handler.start()

        # LOAD TASK POOL ACCORDING TO STARTUP METHOD
        self.old_user_at_host_set = set()
        self.load_tasks()
        self.initial_oldest_ctime = self.get_oldest_c_time()

        # REMOTELY ACCESSIBLE SUITE STATE SUMMARY
        self.suite_state = state_summary( self.config, self.run_mode, self.initial_oldest_ctime )
        self.pyro.connect( self.suite_state, 'state_summary')

        self.state_dumper.set_cts( self.start_tag, self.stop_tag )
        self.configure_suite_environment()

        # Write suite contact environment variables.
        # 1) local file (os.path.expandvars is called automatically for local)
        suite_run_dir = sitecfg.get_derived_host_item(self.suite, 'suite run directory')
        env_file_path = os.path.join(suite_run_dir, "cylc-suite-env")
        f = open(env_file_path, 'wb')
        for key, value in self.suite_contact_env.items():
            f.write("%s=%s\n" % (key, value))
        f.close()
        # 2) restart only: copy to other accounts with still-running tasks
        r_suite_run_dir = os.path.expandvars(
                sitecfg.get_derived_host_item(self.suite, 'suite run directory'))
        for user_at_host in self.old_user_at_host_set:
            self.log.info( 'Restart: copying suite contact file to ' + user_at_host )
            if '@' in user_at_host:
                user, host = user_at_host.split('@', 1)
            else:
                user, host = None, user_at_host
            # this handles defaulting to localhost:
            r_suite_run_dir = sitecfg.get_derived_host_item(
                    self.suite, 'suite run directory', host, user)
            r_env_file_path = '%s:%s/cylc-suite-env' % (
                    user_at_host, r_suite_run_dir)
            # just in case the remote dir was deleted:
            if host != 'localhost':
                cmd1 = ['ssh', '-oBatchMode=yes', user_at_host, 'mkdir', '-p', r_suite_run_dir]
                cmd2 = ['scp', '-oBatchMode=yes', env_file_path, r_env_file_path]
                for cmd in [cmd1,cmd2]:
                    if subprocess.call(cmd): # return non-zero
                        raise Exception("ERROR: " + str(cmd))
            task.task.suite_contact_env_hosts.append( user_at_host )

        self.already_timed_out = False
        if self.config.cfg['cylc']['event hooks']['timeout']:
            self.set_suite_timer()

        self.runtime_graph_on = False
        if self.config.cfg['visualization']['runtime graph']['enable']:
            try:
                from RuntimeGraph import rGraph
            except ImportError, x:
                # this imports pygraphviz via cylc.graphing
                print >> sys.stderr, str(x)
                print >> sys.stderr, "WARNING: runtime graphing disabled, please install pygraphviz."
            else:
                self.runtime_graph_on = True
                self.runtime_graph = rGraph( self.suite, self.config, self.initial_oldest_ctime, self.start_tag )

        self.orphans = []
        self.reconfiguring = False

        self.nudge_timer_start = None
        self.nudge_timer_on = False
        self.auto_nudge_interval = 5 # seconds

    def process_command_queue( self ):
        queue = self.command_queue.get_queue()
        n = queue.qsize()
        if n > 0:
            print 'Processing ' + str(n) + ' queued command(s)'
        else:
            return

        while True:
            try:
                name, args = queue.get(False)
            except Empty:
                break
            print '  +', name
            cmdstr = name + '(' + ','.join( [ str(a) for a in args ]) + ')'
            try:
                self.control_commands[ name ]( *args )
            except SchedulerStop:
                self.log.info( 'Command succeeded: ' + cmdstr )
                raise
            except Exception, x:
                # don't let a bad command bring the suite down
                self.log.warning( str(x) )
                self.log.warning( 'Command failed: ' +  cmdstr )
            else:
                self.log.info( 'Command succeeded: ' + cmdstr )
                self.do_update_state_summary = True
                if name in self.proc_cmds:
                    self.do_process_tasks = True
            queue.task_done()

    def _task_type_exists( self, name_or_id ):
        # does a task name or id match a known task type in this suite?
        name = name_or_id
        if TaskID.DELIM in name_or_id:
            name, tag = name.split(TaskID.DELIM)
        if name in self.config.get_task_name_list():
            return True
        else:
            return False

    #_________INFO_COMMANDS_____________________________________________

    def info_ping( self ):
        return result( True )

    def info_ping_task( self, task_id ):
        # is this task running at the moment
        found = False
        running = False
        for itask in self.pool.get_tasks():
            if itask.id == task_id:
                found = True
                if itask.state.is_currently('running'):
                    running = True
                break
        if not found:
            return result( False, "Task not found: " + task_id )
        elif not running:
            return result( False, task_id + " is not currently running" )
        else:
            return result( True, task_id + " is currently running" )

    def info_get_suite_info( self ):
        return [ self.config.cfg['title'], user ]

    def info_get_task_list( self, logit=True ):
        return self.config.get_task_name_list()

    def info_get_task_info( self, task_names ):
        info = {}
        for name in task_names:
            if self._task_type_exists( name ):
                info[ name ] = self.config.get_task_class( name ).describe()
            else:
                info[ name ] = ['ERROR: no such task type']
        return info

    def info_get_all_families( self, exclude_root=False ):
        fams = self.config.get_first_parent_descendants().keys()
        if exclude_root:
            return fams[:-1]
        else:
            return fams

    def info_get_triggering_families( self ):
        return self.config.triggering_families

    def info_get_first_parent_descendants( self ):
        # families for single-inheritance hierarchy based on first parents
        return deepcopy(self.config.get_first_parent_descendants())

    def info_do_live_graph_movie( self ):
        return ( self.config.cfg['visualization']['enable live graph movie'],
                 self.config.cfg['visualization']['runtime graph']['directory'] )

    def info_get_first_parent_ancestors( self, pruned=False ):
        # single-inheritance hierarchy based on first parents
        return deepcopy(self.config.get_first_parent_ancestors(pruned) )

    def info_get_graph_raw( self, cto, ctn, raw, group_nodes, ungroup_nodes,
            ungroup_recursive, group_all, ungroup_all ):
        return self.config.get_graph_raw( cto, ctn, raw, group_nodes,
                ungroup_nodes, ungroup_recursive, group_all, ungroup_all), \
                        self.config.suite_polling_tasks, \
                        self.config.leaves, self.config.feet

    def info_get_task_requisites( self, in_ids ):
        in_ids_real = {}
        in_ids_back = {}
        for in_id in in_ids:
            if not self._task_type_exists( in_id ):
                continue
            real_id = in_id
            in_ids_real[ in_id ] = real_id
            in_ids_back[ real_id ] = in_id

        dump = {}
        found = False
        for itask in self.pool.get_tasks():
            # loop through the suite task list
            task_id = itask.id
            if task_id in in_ids_back:
                found = True
                extra_info = {}
                # extra info for clocktriggered tasks
                try:
                    extra_info[ 'Delayed start time reached' ] = itask.start_time_reached()
                    extra_info[ 'Triggers at' ] = 'T+' + str(itask.real_time_delay) + ' hours'
                except AttributeError:
                    # not a clocktriggered task
                    pass
                # extra info for cycling tasks
                try:
                    extra_info[ 'Valid cycles' ] = itask.valid_hours
                except AttributeError:
                    # not a cycling task
                    pass

                dump[ in_ids_back[ task_id ] ] = [ itask.prerequisites.dump(), itask.outputs.dump(), extra_info ]
        if not found:
            self.log.warning( 'task state info request: tasks not found' )
        else:
            return dump

    def kill_active_tasks( self ):
        for itask in self.pool.get_tasks():
            if itask.state.is_currently( 'submitted', 'running' ):
                itask.kill()

    def command_set_stop_cleanly( self, kill_active=False, reason=None ):
        """Cease submitting tasks then shut down after active tasks and
        their event handlers and poll and kill commands have finished."""
        if reason:
            self.log.info( "Stopping: " + reason )
        self.pool.workers.shutdown( flush=False )
        if kill_active:
            self.kill_active_tasks()
        self.shutting_down = True
        # now just wait for a normal shutdown

    def command_stop_quickly( self ):
        """Cease submitting tasks then shut down without waiting for
        active tasks to finish, but do wait for current event handlers
        and job poll and kill commands to finish."""
        self.pool.workers.shutdown( flush=False )
        # wait on event handlers and poll-and-kill commands:
        self.workers.shutdown( flush=True )
        raise SchedulerStop( "Stopping by request" )

    def command_stop_now( self ):
        """Cease submitting tasks and shutdown without waiting for
        active tasks or current event handlers and poll and kill
        commands to finish."""
        self.pool.workers.shutdown( flush=False )
        # don't wait on event handlers or poll-and-kill-commands:
        self.workers.shutdown( flush=False )
        raise SchedulerStop( "Stopping by request" )

    def command_set_stop_after_tag( self, tag ):
        self.set_stop_ctime( tag )

    def command_set_stop_after_clock_time( self, arg ):
        # format: YYYY/MM/DD-HH:mm
        sdate, stime = arg.split('-')
        yyyy, mm, dd = sdate.split('/')
        HH,MM = stime.split(':')
        dtime = datetime.datetime( int(yyyy), int(mm), int(dd), int(HH), int(MM) )
        self.set_stop_clock( dtime )

    def command_set_stop_after_task( self, tid ):
        tid = TaskID( tid )
        arg = tid.getstr()
        self.set_stop_task( arg )

    def command_release_task( self, name, tag, is_family ):
        matches = self.get_matching_tasks( name, is_family )
        if not matches:
            raise TaskNotFoundError, "No matching tasks found: " + name
        task_ids = [ i + TaskID.DELIM + tag for i in matches ]

        for itask in self.pool.get_tasks():
            if itask.id in task_ids:
                if itask.state.is_currently('held'):
                    itask.reset_state_waiting()

    def command_poll_tasks( self, name, tag, is_family ):
        matches = self.get_matching_tasks( name, is_family )
        if not matches:
            raise TaskNotFoundError, "No matching tasks found: " + name
        task_ids = [ i + TaskID.DELIM + tag for i in matches ]

        for itask in self.pool.get_tasks():
            if itask.id in task_ids:
                # (state check done in task module)
                itask.poll()

    def command_kill_tasks( self, name, tag, is_family ):
        matches = self.get_matching_tasks( name, is_family )
        if not matches:
            raise TaskNotFoundError, "No matching tasks found: " + name
        task_ids = [ i + TaskID.DELIM + tag for i in matches ]

        for itask in self.pool.get_tasks():
            if itask.id in task_ids:
                # (state check done in task module)
                itask.kill()

    def command_release_suite( self ):
        self.release_suite()

    def command_hold_task( self, name, tag, is_family ):
        matches = self.get_matching_tasks( name, is_family )
        if not matches:
            raise TaskNotFoundError, "No matching tasks found: " + name
        task_ids = [ i + TaskID.DELIM + tag for i in matches ]

        for itask in self.pool.get_tasks():
            if itask.id in task_ids:
                if itask.state.is_currently('waiting', 'queued', 'submit-retrying', 'retrying' ):
                    itask.reset_state_held()

    def command_hold_suite( self ):
        self.hold_suite()

    def command_hold_after_tag( self, tag ):
        """TODO - not currently used, add to the cylc hold command"""
        self.hold_suite( tag )
        self.log.info( "The suite will pause when all tasks have passed " + tag )

    def command_set_runahead( self, hours=None ):
        if hours:
            self.log.info( "setting runahead limit to " + str(hours) )
            self.runahead_limit = int(hours)
        else:
            # No limit
            self.log.warning( "setting NO runahead limit" )
            self.runahead_limit = None

    def command_set_verbosity( self, level ):
        # change logging verbosity:
        if level == 'debug':
            new_level = logging.DEBUG
        elif level == 'info':
            new_level = logging.INFO
        elif level == 'warning':
            new_level = logging.WARNING
        elif level == 'error':
            new_level = logging.ERROR
        elif level == 'critical':
            new_level = logging.CRITICAL
        else:
            self.log.warning( "Illegal logging level: " + level )
            return result( False, "Illegal logging level: " + level)

        self.log.setLevel( new_level )

        flags.debug = ( level == 'debug' )
        return result(True, 'OK')

    def command_remove_cycle( self, tag, spawn ):
        for itask in self.pool.get_tasks():
            if itask.tag == tag:
                if spawn:
                    self.force_spawn( itask )
                self.pool.remove( itask, 'by request' )

    def command_remove_task( self, name, tag, is_family, spawn ):
        matches = self.get_matching_tasks( name, is_family )
        if not matches:
            raise TaskNotFoundError, "No matching tasks found: " + name
        task_ids = [ i + TaskID.DELIM + tag for i in matches ]
        for itask in self.pool.get_tasks():
            if itask.id in task_ids:
                if spawn:
                    self.force_spawn( itask )
                self.pool.remove( itask, 'by request' )

    def command_insert_task( self, name, tag, is_family, stop_tag ):
        matches = self.get_matching_tasks( name, is_family )
        if not matches:
            raise TaskNotFoundError, "No matching tasks found: " + name
        task_ids = [ i + TaskID.DELIM + tag for i in matches ]

        for task_id in task_ids:
            name, tag = task_id.split( TaskID.DELIM )
            # TODO - insertion of start-up tasks? (startup=False is assumed here)
            new_task = self.config.get_task_proxy( name, tag, 'waiting', stop_tag, startup=False, submit_num=self.db.get_task_current_submit_num(name, tag), exists=self.db.get_task_state_exists(name, tag))
            self.add_new_task_proxy( new_task )

    def command_nudge( self ):
        # just to cause the task processing loop to be invoked
        pass

    def command_reload_suite( self ):
        self.reconfigure()

    def set_suite_timer( self, reset=False ):
        ts = now()
        self.suite_timer_start = ts
        print str(self.config.cfg['cylc']['event hooks']['timeout']) + " minute suite timer starts NOW:", str(ts)

    def reconfigure( self ):
        print "RELOADING the suite definition"
        old_task_list = self.config.get_task_name_list()
        self.configure_suite( reconfigure=True )
        new_task_list = self.config.get_task_name_list()

        # find any old tasks that have been removed from the suite
        self.orphans = []
        for name in old_task_list:
            if name not in new_task_list:
                self.orphans.append(name)
        # adjust the new suite config to handle the orphans
        self.config.adopt_orphans( self.orphans )

        self.runahead_limit = self.config.get_runahead_limit()
        self.asynchronous_task_list = self.config.get_asynchronous_task_name_list()
        self.pool.qconfig = self.config.cfg['scheduling']['queues']
        self.pool.assign( reload=True )
        self.suite_state.config = self.config
        self.configure_suite_environment()
        self.reconfiguring = True
        for itask in self.pool.get_tasks():
            itask.reconfigure_me = True

        if self.gen_reference_log or self.reference_test_mode:
            self.configure_reftest(recon=True)

        # update state dumper state
        self.state_dumper.set_cts( self.start_tag, self.stop_tag )

    def reload_taskdefs( self ):
        found = False
        for itask in self.pool.get_tasks():
            if itask.state.is_currently('running'):
                # do not reload running tasks as some internal state
                # (e.g. timers) not easily cloneable at the moment,
                # and it is possible to make changes to the task config
                # that would be incompatible with the running task.
                if itask.reconfigure_me:
                    found = True
                continue
            if itask.reconfigure_me:
                itask.reconfigure_me = False
                if itask.name in self.orphans:
                    # orphaned task
                    if itask.state.is_currently('waiting', 'queued', 'submit-retrying', 'retrying'):
                        # if not started running yet, remove it.
                        self.pool.remove( itask, '(task orphaned by suite reload)' )
                    else:
                        # set spawned already so it won't carry on into the future
                        itask.state.set_spawned()
                        self.log.warning( 'orphaned task will not continue: ' + itask.id  )
                else:
                    self.log.info( 'RELOADING TASK DEFINITION FOR ' + itask.id  )
                    new_task = self.config.get_task_proxy( itask.name, itask.tag, itask.state.get_status(), None, itask.startup, submit_num=self.db.get_task_current_submit_num(itask.name, itask.tag), exists=self.db.get_task_state_exists(itask.name, itask.tag) )
                    # set reloaded task's spawn status
                    if itask.state.has_spawned():
                        new_task.state.set_spawned()
                    else:
                        new_task.state.set_unspawned()
                    # succeeded tasks need their outputs set completed:
                    if itask.state.is_currently('succeeded'):
                        new_task.reset_state_succeeded(manual=False)
                    self.pool.remove( itask, '(suite definition reload)' )
                    self.add_new_task_proxy( new_task )

        self.reconfiguring = found

    def parse_commandline( self ):
        self.run_mode = self.options.run_mode

        # LOGGING LEVEL
        if flags.debug:
            self.logging_level = logging.DEBUG
        else:
            self.logging_level = logging.INFO

        if self.options.reftest:
            self.reference_test_mode = self.options.reftest

        if self.options.genref:
            self.gen_reference_log = self.options.genref

    def configure_pyro( self ):
        # CONFIGURE SUITE PYRO SERVER
        self.pyro = pyro_server( self.suite, self.suite_dir,
                sitecfg.get( ['pyro','base port'] ),
                sitecfg.get( ['pyro','maximum number of ports'] ) )
        self.port = self.pyro.get_port()

        try:
            self.port_file = port_file( self.suite, self.port )
        except PortFileExistsError,x:
            print >> sys.stderr, x
            raise SchedulerError( 'Suite already running? (if not, delete the port file)' )
        except PortFileError,x:
            raise SchedulerError( str(x) )

    def configure_suite( self, reconfigure=False ):
        # LOAD SUITE CONFIG FILE

        self.config = config( self.suite, self.suiterc,
                self.options.templatevars,
                self.options.templatevars_file, run_mode=self.run_mode,
                cli_start_tag=self.cli_start_tag,
                is_restart=self.is_restart, is_reload=reconfigure)

        # Initial and final cycle times - command line takes precedence
        self.start_tag = self.cli_start_tag or self.config.cfg['scheduling']['initial cycle time']
        self.stop_tag = self.options.stop_tag or self.config.cfg['scheduling']['final cycle time']
        if self.start_tag:
            self.start_tag = ct(self.start_tag).get()
        if self.stop_tag:
            self.stop_tag = ct(self.stop_tag).get()

        if (not self.start_tag and not self.is_restart and
            self.config.cycling_tasks):
            print >> sys.stderr, 'WARNING: No initial cycle time provided - no cycling tasks will be loaded.'

        if self.run_mode != self.config.run_mode:
            self.run_mode = self.config.run_mode

        if not reconfigure:
            self.state_dumper = dumper( self.suite, self.run_mode, self.start_tag, self.stop_tag )

            run_dir = sitecfg.get_derived_host_item( self.suite, 'suite run directory' )
            if not self.is_restart:     # create new suite_db file (and dir) if needed
                self.db = cylc.rundb.CylcRuntimeDAO(suite_dir=run_dir, new_mode=True)
            else:
                self.db = cylc.rundb.CylcRuntimeDAO(suite_dir=run_dir)

            self.hold_suite_now = False
            self.hold_time = None
            if self.options.hold_time:
                # raises CycleTimeError:
                self.hold_time = ct( self.options.hold_time ).get()
                #    self.parser.error( "invalid cycle time: " + self.hold_time )

        # USE LOCKSERVER?
        self.use_lockserver = self.config.cfg['cylc']['lockserver']['enable']
        self.lockserver_port = None
        if self.use_lockserver:
            # check that user is running a lockserver
            # DO THIS BEFORE CONFIGURING PYRO FOR THE SUITE
            # (else scan etc. will hang on the partially started suite).
            # raises port_scan.SuiteNotFound error:
            self.lockserver_port = lockserver( self.host ).get_port()

        # ALLOW MULTIPLE SIMULTANEOUS INSTANCES?
        self.exclusive_suite_lock = not self.config.cfg['cylc']['lockserver']['simultaneous instances']

        # Running in UTC time? (else just use the system clock)
        flags.utc = self.config.cfg['cylc']['UTC mode']
        if flags.utc:
            os.environ['TZ'] = 'UTC'

        if not reconfigure:
            slog = suite_log( self.suite )
            self.suite_log_dir = slog.get_dir()
            slog.pimp( self.logging_level )
            self.log = slog.get_log()
            self.logfile = slog.get_path()

            self.command_queue = comqueue( self.control_commands.keys() )
            self.pyro.connect( self.command_queue, 'command-interface' )

            self.workers = mp_pool()
            task.task.workers = self.workers

            self.info_interface = info_interface( self.info_commands )
            self.pyro.connect( self.info_interface, 'suite-info' )

            self.log_interface = log_interface( slog )
            self.pyro.connect( self.log_interface, 'log' )

            self.log.info( "port:" +  str( self.port ))

    def configure_suite_environment( self ):

        # static cylc and suite-specific variables:
        self.suite_env = {
                'CYLC_UTC'               : str(flags.utc),
                'CYLC_MODE'              : 'scheduler',
                'CYLC_DEBUG'             : str( flags.debug ),
                'CYLC_VERBOSE'           : str( flags.verbose ),
                'CYLC_USE_LOCKSERVER'    : str( self.use_lockserver ),
                'CYLC_LOCKSERVER_PORT'   : str( self.lockserver_port ), # "None" if not using lockserver
                'CYLC_DIR_ON_SUITE_HOST' : os.environ[ 'CYLC_DIR' ],
                'CYLC_SUITE_NAME'        : self.suite,
                'CYLC_SUITE_REG_NAME'    : self.suite, # DEPRECATED
                'CYLC_SUITE_HOST'        : str( self.host ),
                'CYLC_SUITE_OWNER'       : self.owner,
                'CYLC_SUITE_PORT'        :  str( self.pyro.get_port()),
                'CYLC_SUITE_REG_PATH'    : RegPath( self.suite ).get_fpath(), # DEPRECATED
                'CYLC_SUITE_DEF_PATH_ON_SUITE_HOST' : self.suite_dir,
                'CYLC_SUITE_INITIAL_CYCLE_TIME' : str( self.start_tag ), # may be "None"
                'CYLC_SUITE_FINAL_CYCLE_TIME'   : str( self.stop_tag ), # may be "None"
                'CYLC_SUITE_LOG_DIR'     : self.suite_log_dir # needed by the test battery
                }

        # Contact details for remote tasks, written to file on task
        # hosts because the details can change on restarting a suite.
        self.suite_contact_env = {
                'CYLC_SUITE_NAME'        : self.suite_env['CYLC_SUITE_NAME' ],
                'CYLC_SUITE_HOST'        : self.suite_env['CYLC_SUITE_HOST' ],
                'CYLC_SUITE_OWNER'       : self.suite_env['CYLC_SUITE_OWNER'],
                'CYLC_SUITE_PORT'        : self.suite_env['CYLC_SUITE_PORT' ],
                }

        # Set local values of variables that are potenitally task-specific
        # due to different directory paths on different task hosts. These
        # are overridden by tasks prior to job submission, but in
        # principle they could be needed locally by event handlers:
        self.suite_task_env = {
                'CYLC_SUITE_RUN_DIR'    : sitecfg.get_derived_host_item( self.suite, 'suite run directory' ),
                'CYLC_SUITE_WORK_DIR'   : sitecfg.get_derived_host_item( self.suite, 'suite work directory' ),
                'CYLC_SUITE_SHARE_DIR'  : sitecfg.get_derived_host_item( self.suite, 'suite share directory' ),
                'CYLC_SUITE_SHARE_PATH' : '$CYLC_SUITE_SHARE_DIR', # DEPRECATED
                'CYLC_SUITE_DEF_PATH'   : self.suite_dir
                }
        # (note global config automatically expands environment variables in local paths)

        # Pass these to the job script generation code.
        jobfile.jobfile.suite_env = self.suite_env
        jobfile.jobfile.suite_task_env = self.suite_task_env
        # And pass contact env to the task module
        task.task.suite_contact_env = self.suite_contact_env

        # make suite vars available to [cylc][environment]:
        for var, val in self.suite_env.items():
            os.environ[var] = val
        for var, val in self.suite_task_env.items():
            os.environ[var] = val
        cenv = self.config.cfg['cylc']['environment']
        for var, val in cenv.items():
            cenv[var] = os.path.expandvars(val)
        # path to suite bin directory for suite and task event handlers
        cenv['PATH'] = self.suite_dir + '/bin:' + os.environ['PATH']

        # make [cylc][environment] available to task event handlers in worker processes
        task.task.event_handler_env = cenv
        # make [cylc][environment] available to suite event handlers in this process
        for var, val in cenv.items():
            os.environ[var] = val

    def configure_reftest( self, recon=False ):
        if self.gen_reference_log:
            self.config.cfg['cylc']['log resolved dependencies'] = True

        elif self.reference_test_mode:
            req = self.config.cfg['cylc']['reference test']['required run mode']
            if req and req != self.run_mode:
                raise SchedulerError, 'ERROR: this suite allows only ' + req + ' mode reference tests'
            handlers = self.config.cfg['cylc']['event hooks']['shutdown handler']
            if handlers:
                print >> sys.stderr, 'WARNING: replacing shutdown event handlers for reference test run'
            self.config.cfg['cylc']['event hooks']['shutdown handler'] = [ self.config.cfg['cylc']['reference test']['suite shutdown event handler'] ]
            self.config.cfg['cylc']['log resolved dependencies'] = True
            self.config.cfg['cylc']['event hooks']['abort if shutdown handler fails'] = True
            if not recon:
                spec = LogSpec( self.reflogfile )
                self.start_tag = spec.get_start_tag()
                self.stop_tag = spec.get_stop_tag()
            self.ref_test_allowed_failures = self.config.cfg['cylc']['reference test']['expected task failures']
            if not self.config.cfg['cylc']['reference test']['allow task failures'] and len( self.ref_test_allowed_failures ) == 0:
                self.config.cfg['cylc']['abort if any task fails'] = True
            self.config.cfg['cylc']['event hooks']['abort on timeout'] = True
            timeout = self.config.cfg['cylc']['reference test'][ self.run_mode + ' mode suite timeout' ]
            if not timeout:
                raise SchedulerError, 'ERROR: suite timeout not defined for ' + self.run_mode + ' mode reference test'
            self.config.cfg['cylc']['event hooks']['timeout'] = timeout
            self.config.cfg['cylc']['event hooks']['reset timer'] = False

    def run_event_handlers( self, name, fg, msg ):
        if self.run_mode != 'live' or \
                ( self.run_mode == 'simulation' and \
                        self.config.cfg['cylc']['simulation mode']['disable suite event hooks'] ) or \
                ( self.run_mode == 'dummy' and \
                        self.config.cfg['cylc']['dummy mode']['disable suite event hooks'] ):
            return
 
        handlers = self.config.cfg['cylc']['event hooks'][name + ' handler']
        if handlers:
            for handler in handlers:
                try:
                    RunHandler( name, handler, self.suite, msg=msg, fg=fg )
                except Exception, x:
                    # Note: test suites depends on this message:
                    print >> sys.stderr, '\nERROR: ' + name + ' EVENT HANDLER FAILED'
                    raise SchedulerError, x
                    if name == 'shutdown' and self.reference_test_mode:
                            sys.exit( '\nERROR: SUITE REFERENCE TEST FAILED' )
                else:
                    if name == 'shutdown' and self.reference_test_mode:
                        # TODO - this isn't true, it just means the
                        # shutdown handler run successfully:
                        print '\nSUITE REFERENCE TEST PASSED'

    def run( self ):

        if self.use_lockserver:
            # request suite access from the lock server
            if suite_lock( self.suite, self.suite_dir, self.host, self.lockserver_port, 'scheduler' ).request_suite_access( self.exclusive_suite_lock ):
               self.lock_acquired = True
            else:
               raise SchedulerError( "Failed to acquire a suite lock" )

        if self.hold_time:
            # TODO - HANDLE STOP AND PAUSE TIMES THE SAME WAY?
            self.hold_suite( self.hold_time )

        if self.options.start_held:
            self.log.info( "Held on start-up (no tasks will be submitted)")
            self.hold_suite()

        abort = self.config.cfg['cylc']['event hooks']['abort if startup handler fails']
        self.run_event_handlers( 'startup', abort, 'suite starting' )

        while True: # MAIN LOOP
            # PROCESS ALL TASKS whenever something has changed that might
            # require renegotiation of dependencies, etc.

            t0 = time.time()

            if self.reconfiguring:
                # user has requested a suite definition reload
                self.reload_taskdefs()

            self.workers.check_results()
            self.pool.workers.check_results()

            if self.process_tasks():
                if flags.debug:
                    self.log.debug( "BEGIN TASK PROCESSING" )
                    main_loop_start_time = now()

                self.negotiate()

                ready = self.pool.process()
                self.process_resolved( ready )

                self.spawn()

                if not self.config.cfg['development']['disable task elimination']:
                    self.remove_spent_tasks()

                self.state_dumper.dump()

                self.do_update_state_summary = True

                # expire old broadcast variables
                self.wireless.expire( self.get_oldest_c_time() )

                if flags.debug:
                    delta = now() - main_loop_start_time
                    seconds = delta.seconds + float(delta.microseconds)/10**6
                    self.log.debug( "END TASK PROCESSING (took " + str( seconds ) + " sec)" )

            state_recorders = []
            state_updaters = []
            event_recorders = []
            other = []

            # process queued task messages
            for itask in self.pool.get_tasks():
                itask.process_incoming_messages()
                # if incoming messages have resulted in new database operations grab them
                if itask.db_items:
                    opers = itask.get_db_ops()
                    for oper in opers:
                        if isinstance(oper, cylc.rundb.UpdateObject):
                            state_updaters += [oper]
                        elif isinstance(oper, cylc.rundb.RecordStateObject):
                            state_recorders += [oper]
                        elif isinstance(oper, cylc.rundb.RecordEventObject):
                            event_recorders += [oper]
                        else:
                            other += [oper]

            #precedence is record states > update_states > record_events > anything_else
            db_ops = state_recorders + state_updaters + event_recorders + other
            # compact the set of operations
            if len(db_ops) > 1:
                db_opers = [db_ops[0]]
                for i in range(1,len(db_ops)):
                    if db_opers[-1].s_fmt == db_ops[i].s_fmt:
                        if isinstance(db_opers[-1], cylc.rundb.BulkDBOperObject):
                            db_opers[-1].add_oper(db_ops[i])
                        else:
                            new_oper = cylc.rundb.BulkDBOperObject(db_opers[-1])
                            new_oper.add_oper(db_ops[i])
                            db_opers.pop(-1)
                            db_opers += [new_oper]
                    else:
                        db_opers += [db_ops[i]]
            else:
                db_opers = db_ops

            # record any broadcast settings to be dumped out
            if self.wireless:
                if self.wireless.new_settings:
                    db_ops = self.wireless.get_db_ops()
                    for d in db_ops:
                        db_opers += [d]

            for d in db_opers:
                if self.db.c.is_alive():
                    self.db.run_db_op(d)
                elif self.db.c.exception:
                    raise self.db.c.exception
                else:
                    raise SchedulerError( 'An unexpected error occurred while writing to the database' )

            # process queued commands
            self.process_command_queue()

            # Hold waiting tasks if beyond stop cycle etc:
            # (a) newly spawned beyond existing stop cycle
            # (b) new stop cycle set by command
            runahead_base = self.get_runahead_base()
            for itask in self.pool.get_tasks():
                self.check_hold_waiting_tasks( itask, runahead_base=runahead_base )

            #print '<Pyro'
            if flags.iflag or self.do_update_state_summary:
                flags.iflag = False
                self.do_update_state_summary = False
                self.update_state_summary()

            if self.config.cfg['cylc']['event hooks']['timeout']:
                self.check_suite_timer()

            if self.config.cfg['cylc']['abort if any task fails']:
                if self.any_task_failed():
                    raise SchedulerError( 'One or more tasks failed and "abort if any task fails" is set' )

            # the run is a reference test, and unexpected failures occured
            if self.reference_test_mode:
                if len( self.ref_test_allowed_failures ) > 0:
                    for itask in self.get_failed_tasks():
                        if itask.id not in self.ref_test_allowed_failures:
                            print >> sys.stderr, itask.id
                            raise SchedulerError( 'A task failed unexpectedly: not in allowed failures list' )

            # check submission and execution timeout and polling timers
            if self.run_mode != 'simulation':
                for itask in self.pool.get_tasks():
                    itask.check_timers()

            self.release_runahead( runahead_base=runahead_base )

            self.check_stop_clock()
            self.check_stop_task()
            self.check_shutdown_now()

            if self.options.profile_mode:
                t1 = time.time()
                self._update_profile_info("scheduler loop dt (s)", t1 - t0,
                                          amount_format="%.3f")
                self._update_cpu_usage()
                self._update_profile_info("jobqueue.qsize", float(self.pool.jobqueue.qsize()),
                                          amount_format="%.1f")

            time.sleep(1)

        # END MAIN LOOP

    def update_state_summary( self ):
        #self.log.debug( "UPDATING STATE SUMMARY" )
        self.suite_state.update( self.pool.get_tasks(), 
                self.get_oldest_c_time(), self.get_newest_c_time(),
                self.get_newest_c_time(True), self.paused(),
                self.will_pause_at(), self.shutting_down,
                self.will_stop_at(), self.runahead_limit )

    def process_resolved( self, tasks ):
        # process resolved dependencies (what actually triggers off what
        # at run time). Note 'triggered off' means 'prerequisites
        # satisfied by', but necessarily 'started running' too.
        for itask in tasks:
            if self.runtime_graph_on:
                self.runtime_graph.update( itask, self.get_oldest_c_time(), self.get_oldest_async_tag() )
            if self.config.cfg['cylc']['log resolved dependencies']:
                itask.log( 'NORMAL', 'triggered off ' + str( itask.get_resolved_dependencies()) )

    def check_suite_timer( self ):
        if self.already_timed_out:
            return
        timeout = self.suite_timer_start + datetime.timedelta( minutes=self.config.cfg['cylc']['event hooks']['timeout'] )
        if now() > timeout:
            self.already_timed_out = True
            message = 'suite timed out after ' + str( self.config.cfg['cylc']['event hooks']['timeout']) + ' minutes'
            self.log.warning( message )
            abort = self.config.cfg['cylc']['event hooks']['abort if timeout handler fails']
            self.run_event_handlers( 'timeout', abort, message )
            if self.config.cfg['cylc']['event hooks']['abort on timeout']:
                raise SchedulerError, 'Abort on suite timeout is set'

    def process_tasks( self ):
        # do we need to do a pass through the main task processing loop?
        process = False

        if self.do_process_tasks:
            # this flag is turned on by commands that change task state
            process = True
            self.do_process_tasks = False # reset

        if flags.pflag:
            process = True
            flags.pflag = False # reset
            # a task changing state indicates new suite activity
            # so reset the suite timer.
            if self.config.cfg['cylc']['event hooks']['timeout'] and self.config.cfg['cylc']['event hooks']['reset timer']:
                self.set_suite_timer()

        elif self.waiting_tasks_ready():
            process = True

        if self.run_mode == 'simulation':
            for itask in self.pool.get_tasks():
                if itask.state.is_currently('running'):
                    # set sim-mode tasks to "succeeded" after their
                    # alotted run time
                    if itask.sim_time_check():
                        process = True

        ##if not process:
        ##    # If we neglect to set flags.pflag on some event that
        ##    # makes re-negotiation of dependencies necessary then if
        ##    # that event ever happens in isolation the suite could stall
        ##    # unless manually nudged ("cylc nudge SUITE").  If this
        ##    # happens turn on debug logging to see what happens
        ##    # immediately before the stall, then set flags.pflag = True in
        ##    # the corresponding code section. Alternatively,
        ##    # for an undiagnosed stall you can uncomment this section to
        ##    # stimulate task processing every few seconds even during
        ##    # lulls in activity.  THIS SHOULD NOT BE NECESSARY, HOWEVER.
        ##    if not self.nudge_timer_on:
        ##        self.nudge_timer_start = now()
        ##        self.nudge_timer_on = True
        ##    else:
        ##        timeout = self.nudge_timer_start + \
        ##              datetime.timedelta( seconds=self.auto_nudge_interval )
        ##      if now() > timeout:
        ##          process = True
        ##          self.nudge_timer_on = False

        return process

    def shutdown( self, reason='' ):
        msg = "Suite shutting down at " + str(now())

        # The getattr() calls below are used in case the suite is not
        # fully configured before the shutdown is called.

        if reason:
            msg += ' (' + reason + ')'
        print msg
        if getattr(self, "log", None) is not None:
            self.log.info( msg )
            if not self.no_active_tasks():
                self.log.warning( "some active tasks will be orphaned" )

        if self.gen_reference_log:
            print '\nCOPYING REFERENCE LOG to suite definition directory'
            shcopy( self.logfile, self.reflogfile)

        if self.pool:
            # disconnect task message queues
            for itask in self.pool.get_tasks():
                if itask.message_queue:
                    self.pyro.disconnect( itask.message_queue )
            if self.state_dumper:
                try:
                    self.state_dumper.dump()
                # catch log rolling error when cylc-run contents have been deleted
                except IOError:
                    pass

        if self.request_handler:
            self.request_handler.quit = True
            self.request_handler.join()

<<<<<<< HEAD
        for i in [ self.command_queue, self.clock, self.wireless, self.suite_id, self.suite_state ]:
=======
        for i in [ self.command_queue, self.wireless,
                self.suite_id, self.suite_state ]:
>>>>>>> 89b848a6
            if i:
                self.pyro.disconnect( i )

        if self.pyro:
            self.pyro.shutdown()

        if getattr(self, "use_lockserver", None):
            if self.lock_acquired:
                lock = suite_lock( self.suite, self.suite_dir, self.host, self.lockserver_port, 'scheduler' )
                try:
                    if not lock.release_suite_access():
                        print >> sys.stderr, 'WARNING failed to release suite lock!'
                except port_scan.SuiteIdentificationError, x:
                    print >> sys.stderr, x
                    print >> sys.stderr, 'WARNING failed to release suite lock!'

        try:
            self.port_file.unlink()
        except PortFileError, x:
            # port file may have been deleted
            print >> sys.stderr, x

        if self.runtime_graph_on:
            self.runtime_graph.finalize()

        # disconnect from suite-db, stop db queue
        if getattr(self, "db", None) is not None:
            self.db.close()

        if getattr(self, "config", None) is not None:
            # run shutdown handlers
            abort = self.config.cfg['cylc']['event hooks']['abort if shutdown handler fails']
            self.run_event_handlers( 'shutdown', abort, reason )

        print "DONE" # main thread exit

    def set_stop_ctime( self, stop_tag ):
        self.log.info( "Setting stop cycle time: " + stop_tag )
        self.stop_tag = stop_tag

    def set_stop_clock( self, dtime ):
        self.log.info( "Setting stop clock time: " + dtime.isoformat() )
        self.stop_clock_time = dtime

    def set_stop_task( self, taskid ):
        name, tag = taskid.split(TaskID.DELIM)
        if name in self.config.get_task_name_list():
            self.log.info( "Setting stop task: " + taskid )
            self.stop_task = taskid
        else:
            self.log.warning( "Requested stop task name does not exist: " + name )

    def hold_suite( self, ctime = None ):
        if ctime:
            self.log.info( "Setting suite hold cycle time: " + ctime )
            self.hold_time = ctime
        else:
            self.hold_suite_now = True
            self.log.info( "Holding all waiting or queued tasks now")
            for itask in self.pool.get_tasks():
                if itask.state.is_currently('queued','waiting','submit-retrying', 'retrying'):
                    # (not runahead: we don't want these converted to
                    # held or they'll be released immediately on restart)
                    itask.reset_state_held()

    def release_suite( self ):
        if self.hold_suite_now:
            self.log.info( "RELEASE: new tasks will be queued when ready")
            self.hold_suite_now = False
            self.hold_time = None
        for itask in self.pool.get_tasks():
            if itask.state.is_currently('held'):
                if self.stop_tag and ctime_gt(itask.c_time, self.stop_tag):
                    # this task has passed the suite stop time
                    itask.log( 'NORMAL', "Not releasing (beyond suite stop cycle) " + self.stop_tag )
                elif itask.stop_c_time and ctime_gt(itask.c_time, itask.stop_c_time):
                    # this task has passed its own stop time
                    itask.log( 'NORMAL', "Not releasing (beyond task stop cycle) " + itask.stop_c_time )
                else:
                    # release this task
                    itask.reset_state_waiting()

        # TODO - write a separate method for cancelling a stop time:
        #if self.stop_tag:
        #    self.log.warning( "UNSTOP: unsetting suite stop time")
        #    self.stop_tag = None

    def will_stop_at( self ):
        if self.stop_tag:
            return self.stop_tag
        elif self.stop_clock_time:
            return self.stop_clock_time.isoformat()
        elif self.stop_task:
            return self.stop_task
        else:
            return None

    def clear_stop_times( self ):
        self.stop_tag = None
        self.stop_clock_time = None
        self.stop_task = None

    def paused( self ):
        return self.hold_suite_now

    def stopping( self ):
        if self.stop_tag or self.stop_clock_time:
            return True
        else:
            return False

    def will_pause_at( self ):
        return self.hold_time

    def get_runahead_base( self ):
        # Return the cycle time from which to compute the runahead
        # limit: take the oldest task not succeeded or failed (note this
        # excludes finished tasks and it includes runahead-limited tasks
        # - consequently "too low" a limit cannot actually stall a suite.
        oldest_c_time = '99991228235959'
        for itask in self.pool.get_tasks():
            if not itask.is_cycling:
                continue
            #if itask.is_daemon:
            #    # avoid daemon tasks
            #    continue
            if ctime_lt(itask.c_time, oldest_c_time):
                if itask.state.is_currently('failed', 'succeeded'):
                    continue
                oldest_c_time = itask.c_time

        return oldest_c_time

    def get_oldest_async_tag( self ):
        # return the tag of the oldest non-daemon task
        oldest = 99999999999999
        for itask in self.pool.get_tasks():
            if itask.is_cycling:
                continue
            #if itask.state.is_currently('failed'):  # uncomment for earliest NON-FAILED
            #    continue
            if itask.is_daemon:
                continue
            if int( itask.tag ) < oldest:
                oldest = int(itask.tag)
        return oldest

    def get_oldest_c_time( self ):
        # return the cycle time of the oldest task
        oldest_c_time = '99991228230000'
        for itask in self.pool.get_tasks():
            if not itask.is_cycling:
                continue
            #if itask.state.is_currently('failed'):  # uncomment for earliest NON-FAILED
            #    continue
            #if itask.is_daemon:
            #    # avoid daemon tasks
            #    continue
            if ctime_lt( itask.c_time, oldest_c_time):
                oldest_c_time = itask.c_time
        return oldest_c_time

    def get_newest_c_time( self, nonrunahead=False ):
        # return the cycle time of the newest task
        newest_c_time = ct('1000010101').get()
        for itask in self.pool.get_tasks():
            if not itask.is_cycling:
                continue
            if nonrunahead:
                if itask.state.is_currently( 'runahead' ) or \
                    ( self.stop_tag and ctime_gt( itask.c_time, self.stop_tag )):
                        continue
            # avoid daemon tasks
            #if itask.is_daemon:
            #    continue
            if ctime_gt(itask.c_time, newest_c_time):
                newest_c_time = itask.c_time
        return newest_c_time

    def no_active_tasks( self ):
        for itask in self.pool.get_tasks():
            if itask.state.is_currently('running', 'submitted'):
                return False
        return True

    def get_failed_tasks( self ):
        failed = []
        for itask in self.pool.get_tasks():
            if itask.state.is_currently('failed', 'submit-failed' ):
                failed.append( itask )
        return failed

    def any_task_failed( self ):
        for itask in self.pool.get_tasks():
            if itask.state.is_currently('failed', 'submit-failed' ):
                return True
        return False

    def negotiate( self ):
        # run time dependency negotiation: tasks attempt to get their
        # prerequisites satisfied by other tasks' outputs.
        # BROKERED NEGOTIATION is O(n) in number of tasks.

        self.broker.reset()

        self.broker.register( self.pool.get_tasks() )

        for itask in self.pool.get_tasks():
            # try to satisfy me (itask) if I'm not already satisfied.
            if itask.not_fully_satisfied():
                self.broker.negotiate( itask )

        for itask in self.pool.get_tasks():
            # (TODO - only used by repeating async tasks now)
            if not itask.not_fully_satisfied():
                itask.check_requisites()

    def release_runahead( self, runahead_base=None ):
        if self.runahead_limit:
            if runahead_base is None:
                runahead_base = self.get_runahead_base()
            runahead_base_int = int(runahead_base)
            for itask in self.pool.get_tasks():
                if itask.state.is_currently('runahead'):
                    if self.stop_tag and ctime_gt(itask.c_time, self.stop_tag):
                        # beyond the final cycle time
                        itask.log( 'DEBUG', "holding (beyond suite final cycle)" )
                        itask.reset_state_held()
                        continue
                    foo = ct( itask.c_time )
                    foo.decrement( hours=self.runahead_limit )
                    if int( foo.get() ) < runahead_base_int:
                        if self.hold_suite_now:
                            itask.log( 'DEBUG', "holding (suite stopping now)" )
                            itask.reset_state_held()
                        else:
                            itask.log( 'DEBUG', "releasing (runahead limit moved on)" )
                            itask.reset_state_waiting()

    def check_hold_waiting_tasks( self, new_task, is_newly_added=False,
                                  runahead_base=None ):
        if not new_task.state.is_currently('waiting'):
            return

        if is_newly_added and self.hold_suite_now:
            new_task.log( 'DEBUG', "HOLDING (general suite hold) " )
            new_task.reset_state_held()
            return

        # further checks only apply to cycling tasks
        if not new_task.is_cycling:
            return

        # check cycle stop or hold conditions
        if self.stop_tag and ctime_gt( new_task.c_time, self.stop_tag ):
            new_task.log( 'DEBUG', "HOLDING (beyond suite stop cycle) " + self.stop_tag )
            new_task.reset_state_held()
            return
        if self.hold_time and ctime_gt( new_task.c_time , self.hold_time ):
            new_task.log( 'DEBUG', "HOLDING (beyond suite hold cycle) " + self.hold_time )
            new_task.reset_state_held()
            return

        # tasks beyond the runahead limit
        if is_newly_added and self.runahead_limit:
            if runahead_base is None:
                ouct = self.get_runahead_base()
            else:
                ouct = runahead_base
            foo = ct( new_task.c_time )
            foo.decrement( hours=self.runahead_limit )
            foo_str = foo.get()
            if ctime_ge( foo_str, ouct ):
                new_task.log( "DEBUG", "HOLDING (beyond runahead limit)" )
                new_task.reset_state_runahead()
                return

        # hold tasks with future triggers beyond the final cycle time
        if self.task_has_future_trigger_overrun( new_task ):
            new_task.log( "NORMAL", "HOLDING (future trigger beyond stop cycle)" )
            self.held_future_tasks.append( new_task.id )
            new_task.reset_state_held()
            return

    def task_has_future_trigger_overrun( self, itask ):
        # check for future triggers extending beyond the final cycle
        if not self.stop_tag:
            return False
        for pct in set(itask.prerequisites.get_target_tags()):
            try:
                if ctime_gt( pct, self.stop_tag ):
                    # pct > self.stop_tag
                    return True
            except:
                # pct invalid cycle time => is an asynch trigger
                pass
        return False

    def add_new_task_proxy( self, new_task ):
        """Add a given new task proxy to the pool, or destroy it."""
        self.check_hold_waiting_tasks( new_task, is_newly_added=True )
        if self.pool.add( new_task ):
            return True
        else:
            new_task.prepare_for_death()
            del new_task
            return False

    def force_spawn( self, itask ):
        if itask.state.has_spawned():
            return None
        itask.state.set_spawned()
        itask.log( 'DEBUG', 'forced spawning')
        new_task = itask.spawn( 'waiting' )
        if self.add_new_task_proxy( new_task ):
            return new_task
        else:
            return None

    def spawn( self ):
        # create new tasks foo(T+1) if foo has not got too far ahead of
        # the slowest task, and if foo(T) spawns
        for itask in self.pool.get_tasks():
            if itask.ready_to_spawn():
                self.force_spawn( itask )

    def remove_spent_tasks( self ):
        """Remove tasks no longer needed to satisfy others' prerequisites."""
        self.remove_suiciding_tasks()
        self.remove_spent_cycling_tasks()
        self.remove_spent_async_tasks()


    def remove_suiciding_tasks( self ):
        """Remove any tasks that have suicide-triggered."""
        for itask in self.pool.get_tasks():
            if itask.suicide_prerequisites.count() != 0:
                if itask.suicide_prerequisites.all_satisfied():
                    if itask.state.is_currently('ready', 'submitted', 'running'):
                        itask.log( 'WARNING', 'suiciding while active' )
                    else:
                        itask.log( 'NORMAL', 'suiciding' )
                    self.force_spawn( itask )
                    self.pool.remove( itask, 'suicide' )


    def remove_spent_cycling_tasks( self ):
        """
        Remove cycling tasks no longer needed to satisfy others' prerequisites.
        Each task proxy knows its "cleanup cutoff" from the graph. For example:
          graph = 'foo[T-6]=>bar \n foo[T-12]=>baz'
        implies foo's cutoff is T+12: if foo has succeeded and spawned,
        it can be removed if no unsatisfied task proxy exists with
        T<=T+12. Note this only uses information about the cycle time of
        downstream dependents - if we used specific IDs instead spent
        tasks could be identified and removed even earlier).
        """

        # first find the cycle time of the earliest unsatisfied task
        cutoff = None
        for itask in self.pool.get_tasks():
            if not itask.is_cycling:
                continue
            if itask.state.is_currently('waiting', 'runahead', 'held' ):
                if not cutoff or ctime_lt(itask.c_time, cutoff):
                    cutoff = itask.c_time
            elif not itask.has_spawned():
                nxt = itask.next_tag()
                if not cutoff or ctime_lt(nxt, cutoff):
                    cutoff = nxt

        # now check each succeeded task against the cutoff
        spent = []
        for itask in self.pool.get_tasks():
            if not itask.state.is_currently('succeeded') or \
                    not itask.is_cycling or \
                    not itask.state.has_spawned():
                continue
            if cutoff and cutoff > itask.cleanup_cutoff:
                spent.append(itask)
        for itask in spent:
            self.pool.remove( itask )


    def remove_spent_async_tasks( self ):
        cutoff = 0
        for itask in self.pool.get_tasks():
            if itask.is_cycling:
                continue
            if itask.is_daemon:
                # avoid daemon tasks
                continue
            if not itask.done():
                if itask.tag > cutoff:
                    cutoff = itask.tag
        spent = []
        for itask in self.pool.get_tasks():
            if itask.is_cycling:
                continue
            if itask.done() and itask.tag < cutoff:
                spent.append( itask )
        for itask in spent:
            self.pool.remove( itask )

    def command_trigger_task( self, name, tag, is_family ):
        matches = self.get_matching_tasks( name, is_family )
        if not matches:
            raise TaskNotFoundError, "No matching tasks found: " + name
        task_ids = [ i + TaskID.DELIM + tag for i in matches ]

        for itask in self.pool.get_tasks():
            if itask.id in task_ids:
                # set manual trigger flag
                itask.manual_trigger = True

    def get_matching_tasks( self, name, is_family=False ):
        """name can be a task or family name, or a regex to match
        multiple tasks or families."""

        matches = []
        tasks = self.config.get_task_name_list()

        if is_family:
            families = self.config.runtime['first-parent descendants']
            try:
                # exact
                f_matches = families[name]
            except KeyError:
                # regex match
                for fam, mems in families.items():
                    if re.match( name, fam ):
                        f_matches += mems
            matches = []
            for m in f_matches:
                if m in tasks:
                    matches.append(m)

        else:
            if name in tasks:
                # exact
                matches.append(name)
            else:
                # regex match
                for task in tasks:
                    if re.match( name, task ):
                        matches.append(task)

        return matches

    def command_reset_task_state( self, name, tag, state, is_family ):
        # we only allow resetting to a subset of available task states
        if state not in [ 'ready', 'waiting', 'succeeded', 'failed', 'held', 'spawn' ]:
            raise TaskStateError, 'Illegal reset state: ' + state

        matches = self.get_matching_tasks( name, is_family )
        if not matches:
            raise TaskNotFoundError, "No matching tasks found: " + name
        task_ids = [ i + TaskID.DELIM + tag for i in matches ]

        tasks = []
        for itask in self.pool.get_tasks():
            if itask.id in task_ids:
                tasks.append( itask )

        for itask in tasks:
            if itask.state.is_currently( 'ready' ):
                # Currently can't reset a 'ready' task in the job submission thread!
                self.log.warning( "A 'ready' task cannot be reset: " + itask.id )
            itask.log( "NORMAL", "resetting to " + state + " state" )
            if state == 'ready':
                itask.reset_state_ready()
            elif state == 'waiting':
                itask.reset_state_waiting()
            elif state == 'succeeded':
                itask.reset_state_succeeded()
            elif state == 'failed':
                itask.reset_state_failed()
            elif state == 'held':
                itask.reset_state_held()
            elif state == 'spawn':
                self.force_spawn(itask)

    def command_add_prerequisite( self, task_id, message ):
        # find the task to reset
        for itask in self.pool.get_tasks():
            if itask.id == task_id:
                break
        else:
            raise TaskNotFoundError, "Task not present in suite: " + task_id

        pp = plain_prerequisites( task_id )
        pp.add( message )

        itask.prerequisites.add_requisites(pp)

    def command_purge_tree( self, id, stop ):
        # Remove an entire dependancy tree rooted on the target task,
        # through to the given stop time (inclusive). In general this
        # involves tasks that do not even exist yet within the pool.

        # Method: trigger the target task *virtually* (i.e. without
        # running the real task) by: setting it to the succeeded state,
        # setting all of its outputs completed, and forcing it to spawn.
        # (this is equivalent to instantaneous successful completion as
        # far as cylc is concerned). Then enter the normal dependency
        # negotation process to trace the downstream effects of this,
        # also triggering subsequent tasks virtually. Each time a task
        # triggers mark it as a dependency of the target task for later
        # deletion (but not immmediate deletion because other downstream
        # tasks may still trigger off its outputs).  Downstream tasks
        # (freshly spawned or not) are not triggered if they have passed
        # the stop time, and the process is stopped is soon as a
        # dependency negotation round results in no new tasks
        # triggering.

        # Finally, reset the prerequisites of all tasks spawned during
        # the purge to unsatisfied, since they may have been satisfied
        # by the purged tasks in the "virtual" dependency negotiations.
        # TODO - THINK ABOUT WHETHER THIS CAN APPLY TO TASKS THAT
        # ALREADY EXISTED PRE-PURGE, NOT ONLY THE JUST-SPAWNED ONES. If
        # so we should explicitly record the tasks that get satisfied
        # during the purge.


        # Purge is an infrequently used power tool, so print
        # comprehensive information on what it does to stdout.
        print
        print "PURGE ALGORITHM RESULTS:"

        die = []
        spawn = []

        print 'ROOT TASK:'
        for itask in self.pool.get_tasks():
            # Find the target task
            if itask.id == id:
                # set it succeeded
                print '  Setting', itask.id, 'succeeded'
                itask.reset_state_succeeded(manual=False)
                # force it to spawn
                print '  Spawning', itask.id
                foo = self.force_spawn( itask )
                if foo:
                    spawn.append( foo )
                # mark it for later removal
                print '  Marking', itask.id, 'for deletion'
                die.append( itask )
                break

        print 'VIRTUAL TRIGGERING'
        # trace out the tree of dependent tasks
        something_triggered = True
        while something_triggered:
            self.negotiate()
            something_triggered = False
            for itask in self.pool.get_tasks():
                if ctime_gt( itask.tag, stop ):
                    continue
                if itask.ready_to_run():
                    something_triggered = True
                    print '  Triggering', itask.id
                    itask.reset_state_succeeded(manual=False)
                    print '  Spawning', itask.id
                    foo = self.force_spawn( itask )
                    if foo:
                        spawn.append( foo )
                    print '  Marking', itask.id, 'for deletion'
                    # remove these later (their outputs may still be needed)
                    die.append( itask )
                elif itask.suicide_prerequisites.count() > 0:
                    if itask.suicide_prerequisites.all_satisfied():
                        print '  Spawning virtually activated suicide task', itask.id
                        self.force_spawn( itask )
                        # remove these now (not setting succeeded; outputs not needed)
                        print '  Suiciding', itask.id, 'now'
                        self.pool.remove( itask, 'purge' )

        # reset any prerequisites "virtually" satisfied during the purge
        print 'RESETTING spawned tasks to unsatisified:'
        for itask in spawn:
            print '  ', itask.id
            itask.prerequisites.set_all_unsatisfied()

        # finally, purge all tasks marked as depending on the target
        print 'REMOVING PURGED TASKS:'
        for itask in die:
            print '  ', itask.id
            self.pool.remove( itask, 'purge' )

        print 'PURGE DONE'

    def waiting_tasks_ready( self ):
        # waiting tasks can become ready for internal reasons:
        # namely clock-triggers or retry-delay timers
        result = False
        for itask in self.pool.get_tasks():
            if itask.ready_to_run():
                result = True
                break
        return result

    def filter_initial_task_list( self, inlist ):
        included_by_rc  = self.config.cfg['scheduling']['special tasks']['include at start-up']
        excluded_by_rc  = self.config.cfg['scheduling']['special tasks']['exclude at start-up']
        outlist = []
        for name in inlist:
            if name in excluded_by_rc:
                continue
            if len( included_by_rc ) > 0:
                if name not in included_by_rc:
                    continue
            outlist.append( name )
        return outlist

<<<<<<< HEAD
    def check_stop_clock( self ):
        if self.stop_clock_time and self.clock.get_datetime() > self.stop_clock_time:
            self.stop_clock_time = None
            msg = "Clock stop time reached: " + self.stop_clock_time.isoformat()
            self.command_set_stop_cleanly( msg )
=======
    def check_clean_stop_conditions( self ):
        stop = False

        if self.stop_clock_time:
            if now() > self.stop_clock_time:
                self.log.info( "Wall clock stop time reached: " + self.stop_clock_time.isoformat() )
                self.stop_clock_time = None
                stop = True
>>>>>>> 89b848a6

    def check_stop_task( self ):
        if self.stop_task:
            name, tag = self.stop_task.split(TaskID.DELIM)
            for itask in self.pool.get_tasks():
                iname, itag = itask.id.split(TaskID.DELIM)
                if itask.name == name and int(itag) == int(tag):
                    # found the stop task
                    if itask.state.is_currently('succeeded'):
                        msg = "Stop task " + self.stop_task + " finished"
                        self.command_set_stop_cleanly( msg )
                    break

    def check_shutdown_now( self ):
        """shutdown if  all cycling tasks have passed the suite stop
        cycle and all async tasks have succeeded."""

        stop = True

        i_cyc = False
        i_asy = False
        i_fut = False
        i_cln = False

        if self.shutting_down and self.no_active_tasks():
            i_cln = True

        else:
            for itask in self.pool.get_tasks():
                if itask.is_cycling:
                    i_cyc = True
                    # don't stop if a cycling task has not passed the stop cycle
                    if self.stop_tag:
                        if ctime_le( itask.c_time, self.stop_tag ):
                            if itask.state.is_currently('succeeded') and itask.has_spawned():
                                # ignore spawned succeeded tasks - their successors matter
                                pass
                            elif itask.id in self.held_future_tasks:
                                # unless held because a future trigger reaches beyond the stop cycle
                                i_fut = True
                                pass
                            else:
                                stop = False
                                break
                    else:
                        # don't stop if there are cycling tasks and no stop cycle set
                        stop = False
                        break
                else:
                    i_asy = True
                    # don't stop if an async task has not succeeded yet
                    if not itask.state.is_currently('succeeded'):
                        stop = False
                        break
        if stop:
            msg = ""
            if i_cln:
                msg = "\n + clean shutdown - all active tasks have finished."
            else:
                if i_fut:
                    msg += "\n  + all future-triggered tasks have run as far as possible toward " + self.stop_tag
                if i_cyc:
                    msg += "\n  + all cycling tasks have spawned past the final cycle " + self.stop_tag
                if i_asy:
                    msg += "\n  + all non-cycling tasks have succeeded"

            self.log.info( "Stopping: " + msg )

            # cease submitting tasks
            self.pool.workers.shutdown( flush=False )
            # wait on event handlers and poll-and-kill commands:
            self.workers.shutdown( flush=True )
            raise SchedulerStop( "Normal shutdown" )


    def _update_profile_info(self, category, amount, amount_format="%s"):
        # Update the 1, 5, 15 minute dt averages for a given category.
        tnow = time.time()
        self._profile_amounts.setdefault(category, [])
        amounts = self._profile_amounts[category]
        amounts.append((tnow, amount))
        self._profile_update_times.setdefault(category, None)
        last_update = self._profile_update_times[category]
        if last_update is not None and tnow < last_update + 60:
            return
        self._profile_update_times[category] = tnow
        averages = {1: [], 5: [], 15: []}
        for then, amount in list(amounts):
            age = (tnow - then) / 60.0
            if age > 15:
                amounts.remove((then, amount))
                continue
            for minute_num in averages.keys():
                if age <= minute_num:
                    averages[minute_num].append(amount)
        output_text = "PROFILE: %s:" % category
        for minute_num, minute_amounts in sorted(averages.items()):
            averages[minute_num] = sum(minute_amounts) / len(minute_amounts)
            output_text += (" %d: " + amount_format) % (
                minute_num, averages[minute_num])
        self.log.info( output_text )

    def _update_cpu_usage(self):
        p = subprocess.Popen(["ps", "-o%cpu= ", str(os.getpid())], stdout=subprocess.PIPE)
        try:
            cpu_frac = float(p.communicate()[0])
        except (TypeError, OSError, IOError, ValueError) as e:
            self.log.warning( "Cannot get CPU % statistics: %s" % e )
            return
        self._update_profile_info("CPU %", cpu_frac, amount_format="%.1f")<|MERGE_RESOLUTION|>--- conflicted
+++ resolved
@@ -55,13 +55,10 @@
 import cylc.rundb
 from Queue import Queue, Empty
 import subprocess
-<<<<<<< HEAD
 from mp_pool import mp_pool
 from exceptions import SchedulerStop, SchedulerError
-=======
 from wallclock import now
 
->>>>>>> 89b848a6
 
 class result:
     """TODO - GET RID OF THIS - ONLY USED BY INFO COMMANDS"""
@@ -1242,12 +1239,7 @@
             self.request_handler.quit = True
             self.request_handler.join()
 
-<<<<<<< HEAD
-        for i in [ self.command_queue, self.clock, self.wireless, self.suite_id, self.suite_state ]:
-=======
-        for i in [ self.command_queue, self.wireless,
-                self.suite_id, self.suite_state ]:
->>>>>>> 89b848a6
+        for i in [ self.command_queue, self.wireless, self.suite_id, self.suite_state ]:
             if i:
                 self.pyro.disconnect( i )
 
@@ -1862,22 +1854,11 @@
             outlist.append( name )
         return outlist
 
-<<<<<<< HEAD
     def check_stop_clock( self ):
-        if self.stop_clock_time and self.clock.get_datetime() > self.stop_clock_time:
+        if self.stop_clock_time and now() > self.stop_clock_time:
             self.stop_clock_time = None
-            msg = "Clock stop time reached: " + self.stop_clock_time.isoformat()
+            msg = "Wall clock stop time reached: " + self.stop_clock_time.isoformat()
             self.command_set_stop_cleanly( msg )
-=======
-    def check_clean_stop_conditions( self ):
-        stop = False
-
-        if self.stop_clock_time:
-            if now() > self.stop_clock_time:
-                self.log.info( "Wall clock stop time reached: " + self.stop_clock_time.isoformat() )
-                self.stop_clock_time = None
-                stop = True
->>>>>>> 89b848a6
 
     def check_stop_task( self ):
         if self.stop_task:
