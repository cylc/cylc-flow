#!/usr/bin/env python

#C: THIS FILE IS PART OF THE CYLC SUITE ENGINE.
#C: Copyright (C) 2008-2014 Hilary Oliver, NIWA
#C:
#C: This program is free software: you can redistribute it and/or modify
#C: it under the terms of the GNU General Public License as published by
#C: the Free Software Foundation, either version 3 of the License, or
#C: (at your option) any later version.
#C:
#C: This program is distributed in the hope that it will be useful,
#C: but WITHOUT ANY WARRANTY; without even the implied warranty of
#C: MERCHANTABILITY or FITNESS FOR A PARTICULAR PURPOSE.  See the
#C: GNU General Public License for more details.
#C:
#C: You should have received a copy of the GNU General Public License
#C: along with this program.  If not, see <http://www.gnu.org/licenses/>.

from cylc_pyro_server import pyro_server
from task_types import task, clocktriggered
from job_submission import jobfile
from suite_host import get_suite_host
from owner import user
from shutil import copy as shcopy
from copy import deepcopy
import datetime, time
import port_scan
import logging
import re, os, sys, shutil, traceback
from state_summary import state_summary
from passphrase import passphrase
from locking.lockserver import lockserver
from locking.suite_lock import suite_lock
from suite_id import identifier
from config import config, SuiteConfigError, TaskNotDefinedError
from cfgspec.site import sitecfg
from port_file import port_file, PortFileExistsError, PortFileError
from regpath import RegPath
from CylcError import TaskNotFoundError, SchedulerError
from RunEventHandler import RunHandler
from LogDiagnosis import LogSpec
from suite_state_dumping import dumper
from suite_logging import suite_log
import threading
from suite_cmd_interface import comqueue
from suite_info_interface import info_interface
from suite_log_interface import log_interface
import TaskID
from task_pool import pool
import flags
import cylc.rundb
from Queue import Queue, Empty
import subprocess
<<<<<<< HEAD
from mp_pool import mp_pool
from exceptions import SchedulerStop, SchedulerError
from wallclock import now
from multiprocessing.pool import CLOSE


class result:
    """TODO - GET RID OF THIS - ONLY USED BY INFO COMMANDS"""
    def __init__( self, success, reason="Action succeeded", value=None ):
        self.success = success
        self.reason = reason
        self.value = value

=======
from wallclock import (
    now, get_current_time_string, get_seconds_as_interval_string)
from cycling.loader import get_point
import isodatetime.data
import isodatetime.parsers


>>>>>>> 73f88cb5
class request_handler( threading.Thread ):

    def __init__( self, pyro ):
        threading.Thread.__init__(self)
        self.pyro = pyro
        self.quit = False
        self.log = logging.getLogger( 'main' )
        self.log.info(  str(self.getName()) + " start (Request Handling)")


    def run( self ):
        while True:
            self.pyro.handleRequests(timeout=1)
            if self.quit:
                break
        self.log.info(  str(self.getName()) + " exit (Request Handling)")


class scheduler(object):

    def __init__( self, is_restart=False ):

        # SUITE OWNER
        self.owner = user

        # SUITE HOST
        self.host= get_suite_host()

        self.lock_acquired = False

        self.is_restart = is_restart

        self.graph_warned = {}

        self.suite_env = {}
        self.suite_task_env = {}
        self.suite_contact_env = {}

        self.do_process_tasks = False
        self.do_update_state_summary = False

        # initialize some items in case of early shutdown
        # (required in the shutdown() method)
        self.suite_id = None
        self.suite_state = None
        self.command_queue = None
        self.pool = None
        self.proc_pool = None
        self.request_handler = None
        self.pyro = None
        self.state_dumper = None

        self._profile_amounts = {}
        self._profile_update_times = {}

        # provide a variable to allow persistance of reference test settings
        # across reloads
        self.reference_test_mode = False
        self.gen_reference_log = False

        self.shutting_down_cleanly = False
        self.shutting_down_quickly = False
        self.shutting_down_now = False

        self.stop_task = None
        self.stop_clock_time = None  # When not None, in Unix time
        self.stop_clock_time_description = None  # Human-readable format.

        self._start_string = None
        self._stop_string = None
        self._cli_start_string = None

        self.parser.add_option( "--until",
                help=("Shut down after all tasks have PASSED " +
                      "this cycle point."),
                metavar="CYCLE_POINT", action="store", dest="stop_string" )

        self.parser.add_option( "--hold", help="Hold (don't run tasks) "
                "immediately on starting.",
                action="store_true", default=False, dest="start_held" )

        self.parser.add_option( "--hold-after",
                help="Hold (don't run tasks) AFTER this cycle point.",
                metavar="CYCLE_POINT", action="store", dest="hold_time" )

        self.parser.add_option( "-m", "--mode",
                help="Run mode: live, simulation, or dummy; default is live.",
                metavar="STRING", action="store", default='live', dest="run_mode" )

        self.parser.add_option( "--reference-log",
                help="Generate a reference log for use in reference tests.",
                action="store_true", default=False, dest="genref" )

        self.parser.add_option( "--reference-test",
                help="Do a test run against a previously generated reference log.",
                action="store_true", default=False, dest="reftest" )

        self.parse_commandline()


    def configure( self ):
        # read-only commands to expose directly to the network
        self.info_commands = {
                'ping suite'        : self.info_ping_suite,
                'ping task'         : self.info_ping_task,
                'suite info'        : self.info_get_suite_info,
                'task list'         : self.info_get_task_list,
                'task info'         : self.info_get_task_info,
                'all families'      : self.info_get_all_families,
                'triggering families' : self.info_get_triggering_families,
                'first-parent ancestors'    : self.info_get_first_parent_ancestors,
                'first-parent descendants'  : self.info_get_first_parent_descendants,
                'do live graph movie'       : self.info_do_live_graph_movie,
                'graph raw'         : self.info_get_graph_raw,
                'task requisites'   : self.info_get_task_requisites,
                }

        # control commands to expose indirectly via a command queue
        self.control_commands = {
                'stop cleanly'          : self.command_set_stop_cleanly,
                'stop quickly'          : self.command_stop_quickly,
                'stop now'              : self.command_stop_now,
                'stop after tag'        : self.command_set_stop_after_tag,
                'stop after clock time' : self.command_set_stop_after_clock_time,
                'stop after task'       : self.command_set_stop_after_task,
                'release suite'         : self.command_release_suite,
                'release task'          : self.command_release_task,
                'remove cycle'          : self.command_remove_cycle,
                'remove task'           : self.command_remove_task,
                'hold suite now'        : self.command_hold_suite,
                'hold task now'         : self.command_hold_task,
                'set runahead'          : self.command_set_runahead,
                'set verbosity'         : self.command_set_verbosity,
                'purge tree'            : self.command_purge_tree,
                'reset task state'      : self.command_reset_task_state,
                'trigger task'          : self.command_trigger_task,
                'nudge suite'           : self.command_nudge,
                'insert task'           : self.command_insert_task,
                'reload suite'          : self.command_reload_suite,
                'add prerequisite'      : self.command_add_prerequisite,
                'poll tasks'            : self.command_poll_tasks,
                'kill tasks'            : self.command_kill_tasks,
                }

        # run dependency negotation etc. after these commands
        self.proc_cmds = [
            'release suite',
            'release task',
            'kill cycle',
            'kill task',
            'set runahead',
            'purge tree',
            'reset task state',
            'trigger task',
            'nudge suite',
            'insert task',
            'reload suite',
            'prerequisite'
            ]
        self.configure_suite()

        # REMOTELY ACCESSIBLE SUITE IDENTIFIER
        self.suite_id = identifier( self.suite, self.owner )
        self.pyro.connect( self.suite_id, 'cylcid', qualified = False )

        reqmode = self.config.cfg['cylc']['required run mode']
        if reqmode:
            if reqmode != self.run_mode:
                raise SchedulerError, 'ERROR: this suite requires the ' + reqmode + ' run mode'

        # TODO - self.config.fdir can be used instead of self.suite_dir
        self.reflogfile = os.path.join(self.config.fdir,'reference.log')

        if self.gen_reference_log or self.reference_test_mode:
            self.configure_reftest()

        # Note that the following lines must be present at the top of
        # the suite log file for use in reference test runs:
        self.log.info( 'Suite starting at ' + get_current_time_string() )
        if self.run_mode == 'live':
            self.log.info( 'Log event clock: real time' )
        else:
            self.log.info( 'Log event clock: accelerated' )
        self.log.info( 'Run mode: ' + self.run_mode )
        self.log.info( 'Start tag: ' + str(self.start_point) )
        self.log.info( 'Stop tag: ' + str(self.stop_point) )

<<<<<<< HEAD
        self.pool = pool(
                self.suite, self.config, self.wireless, self.pyro,
                self.log, self.run_mode, self.proc_pool )
=======
        self.pool = pool( self.suite, self.db, self.stop_point, self.config,
                          self.pyro, self.log, self.run_mode )
>>>>>>> 73f88cb5
        self.state_dumper.pool = self.pool
        self.request_handler = request_handler( self.pyro )
        self.request_handler.start()

        # LOAD TASK POOL ACCORDING TO STARTUP METHOD
        self.old_user_at_host_set = set()
        self.load_tasks()

        # REMOTELY ACCESSIBLE SUITE STATE SUMMARY
        self.suite_state = state_summary( self.config, self.run_mode, str(self.pool.get_min_ctime()) )
        self.pyro.connect( self.suite_state, 'state_summary')

        self.state_dumper.set_cts( self.start_point, self.stop_point )
        self.configure_suite_environment()

        # Write suite contact environment variables.
        # 1) local file (os.path.expandvars is called automatically for local)
        suite_run_dir = sitecfg.get_derived_host_item(self.suite, 'suite run directory')
        env_file_path = os.path.join(suite_run_dir, "cylc-suite-env")
        f = open(env_file_path, 'wb')
        for key, value in self.suite_contact_env.items():
            f.write("%s=%s\n" % (key, value))
        f.close()
        # 2) restart only: copy to other accounts with still-running tasks
        r_suite_run_dir = os.path.expandvars(
                sitecfg.get_derived_host_item(self.suite, 'suite run directory'))
        for user_at_host in self.old_user_at_host_set:
            # Reinstate suite contact file to each old job's user@host
            if '@' in user_at_host:
                owner, host = user_at_host.split('@', 1)
            else:
                owner, host = None, user_at_host
            if (owner, host) in [(None, 'localhost'), (user, 'localhost')]:
                continue
            r_suite_run_dir = sitecfg.get_derived_host_item(
                                self.suite,
                                'suite run directory',
                                host,
                                owner)
            r_env_file_path = '%s:%s/cylc-suite-env' % (
                                user_at_host,
                                r_suite_run_dir)
            self.log.info('Installing %s' % r_env_file_path)
            cmd1 = (['ssh'] + task.task.SUITE_CONTACT_ENV_SSH_OPTS +
                    [user_at_host, 'mkdir', '-p', r_suite_run_dir])
            cmd2 = (['scp'] + task.task.SUITE_CONTACT_ENV_SSH_OPTS +
                    [env_file_path, r_env_file_path])
            for cmd in [cmd1, cmd2]:
                subprocess.check_call(cmd)
            task.task.suite_contact_env_hosts.append( user_at_host )

        self.already_timed_out = False
        if self.config.cfg['cylc']['event hooks']['timeout']:
            self.set_suite_timer()

        self.nudge_timer_start = None
        self.nudge_timer_on = False
        self.auto_nudge_interval = 5 # seconds


    def process_command_queue( self ):
        queue = self.command_queue.get_queue()
        n = queue.qsize()
        if n > 0:
            print 'Processing ' + str(n) + ' queued command(s)'
        else:
            return

        while True:
            try:
                name, args = queue.get(False)
            except Empty:
                break
            print '  +', name
            cmdstr = name + '(' + ','.join( [ str(a) for a in args ]) + ')'
            try:
                self.control_commands[ name ]( *args )
            except SchedulerStop:
                self.log.info( 'Command succeeded: ' + cmdstr )
                raise
            except Exception, x:
                # don't let a bad command bring the suite down
                self.log.warning( traceback.format_exc() )
                self.log.warning( str(x) )
                self.log.warning( 'Command failed: ' +  cmdstr )
            else:
                self.log.info( 'Command succeeded: ' + cmdstr )
                self.do_update_state_summary = True
                if name in self.proc_cmds:
                    self.do_process_tasks = True
            queue.task_done()


    def _task_type_exists( self, name_or_id ):
        # does a task name or id match a known task type in this suite?
        name = name_or_id
        if TaskID.DELIM in name_or_id:
            name, tag = TaskID.split(name_or_id)
        if name in self.config.get_task_name_list():
            return True
        else:
            return False


    #_________INFO_COMMANDS_____________________________________________

    def info_ping_suite( self ):
        return True


    def info_ping_task( self, task_id ):
        return self.pool.ping_task( task_id )


    def info_get_suite_info( self ):
        return [ self.config.cfg['title'], user ]


    def info_get_task_list( self, logit=True ):
        return self.config.get_task_name_list()


    def info_get_task_info( self, task_names ):
        info = {}
        for name in task_names:
            if self._task_type_exists( name ):
                info[ name ] = self.config.get_task_class( name ).describe()
            else:
                info[ name ] = ['ERROR: no such task type']
        return info


    def info_get_all_families( self, exclude_root=False ):
        fams = self.config.get_first_parent_descendants().keys()
        if exclude_root:
            return fams[:-1]
        else:
            return fams


    def info_get_triggering_families( self ):
        return self.config.triggering_families


    def info_get_first_parent_descendants( self ):
        # families for single-inheritance hierarchy based on first parents
        return deepcopy(self.config.get_first_parent_descendants())


    def info_do_live_graph_movie( self ):
        return ( self.config.cfg['visualization']['enable live graph movie'], self.suite_dir )


    def info_get_first_parent_ancestors( self, pruned=False ):
        # single-inheritance hierarchy based on first parents
        return deepcopy(self.config.get_first_parent_ancestors(pruned) )


    def info_get_graph_raw( self, cto, ctn, raw, group_nodes, ungroup_nodes,
            ungroup_recursive, group_all, ungroup_all ):
        return self.config.get_graph_raw( cto, ctn, raw, group_nodes,
                ungroup_nodes, ungroup_recursive, group_all, ungroup_all), \
                        self.config.suite_polling_tasks, \
                        self.config.leaves, self.config.feet


    def info_get_task_requisites( self, in_ids ):
        ids = []
        for id in in_ids:
            if not self._task_type_exists( id ):
                continue
            ids.append( id )
        return self.pool.get_task_requisites( ids )


    def kill_active_tasks( self ):
        for itask in self.pool.get_tasks():
            if itask.state.is_currently( 'submitted', 'running' ):
                itask.kill()

<<<<<<< HEAD
    def command_set_stop_cleanly( self, kill_active=False, reason=None ):
        """Cease submitting tasks then shut down after active tasks and
        their event handlers and poll and kill commands have finished."""
        if reason:
            self.log.info( "Stopping: " + reason )
        if kill_active:
            self.kill_active_tasks()
        self.proc_pool.cease_job_submission()
        self.proc_pool.close()
        self.shutting_down_cleanly = True
=======
    def command_stop_cleanly( self, kill_first=False ):
        self.pool.worker.request_stop( empty_before_exit=False )
        if kill_first:
            self.pool.kill_all_tasks()
        self.do_shutdown = 'clean'
        self.threads_stopped = False
>>>>>>> 73f88cb5


    def command_stop_quickly( self ):
        """Cease submitting tasks then shut down without waiting for
        active tasks to finish, but do wait for current event handlers
        and job poll and kill commands to finish."""
        self.proc_pool.cease_job_submission()
        self.proc_pool.close()
        self.shutting_down_quickly = True


    def command_stop_now( self ):
        """Shutdown immediately."""
        print "NOW"
        self.proc_pool.terminate()
        self.proc_pool.join()
        raise SchedulerStop( "Stopping NOW" )


    def command_set_stop_after_tag( self, tag ):
        self.set_stop_ctime( tag )


    def command_set_stop_after_clock_time( self, arg ):
        # format: ISO 8601 compatible or YYYY/MM/DD-HH:mm (backwards comp.)
        parser = isodatetime.parsers.TimePointParser()
        try:
            stop_point = parser.parse(arg)
        except ValueError as exc:
            try:
                stop_point = parser.strptime("%Y/%m/%d-%H:%M")
            except ValueError:
                raise exc  # Raise the first (prob. more relevant) ValueError.
        stop_time_in_epoch_seconds = int(stop_point.get(
            "seconds_since_unix_epoch"))
        self.set_stop_clock( stop_time_in_epoch_seconds, str(stop_point) )


    def command_set_stop_after_task( self, tid ):
        if TaskID.is_valid_id(tid):
            self.set_stop_task( tid )


    def command_release_task( self, name, tag, is_family ):
        matches = self.get_matching_tasks( name, is_family )
        if not matches:
            raise TaskNotFoundError, "No matching tasks found: " + name
        task_ids = [ TaskID.get(i,tag) for i in matches ]
        self.pool.release_tasks( task_ids )


    def command_poll_tasks( self, name, tag, is_family ):
        matches = self.get_matching_tasks( name, is_family )
        if not matches:
            raise TaskNotFoundError, "No matching tasks found: " + name
        task_ids = [ TaskID.get(i,tag) for i in matches ]
        self.pool.poll_tasks( task_ids )


    def command_kill_tasks( self, name, tag, is_family ):
        matches = self.get_matching_tasks( name, is_family )
        if not matches:
            raise TaskNotFoundError, "No matching tasks found: " + name
        task_ids = [ TaskID.get(i,tag) for i in matches ]
        self.pool.kill_tasks( task_ids )


    def command_release_suite( self ):
        self.release_suite()


    def command_hold_task( self, name, tag, is_family ):
        matches = self.get_matching_tasks( name, is_family )
        if not matches:
            raise TaskNotFoundError, "No matching tasks found: " + name
        task_ids = [ TaskID.get(i,tag) for i in matches ]
        self.pool.hold_tasks( task_ids )


    def command_hold_suite( self ):
        self.hold_suite()


    def command_hold_after_tag( self, tag ):
        """TODO - not currently used, add to the cylc hold command"""
        # TODO ISO - USE VAR NAMES TO MAKE CLEAR STRING CTIME VS POINT
        self.hold_suite( tag )
        self.log.info( "The suite will pause when all tasks have passed " + tag )


    def command_set_verbosity( self, level ):
        # change logging verbosity:
        if level == 'debug':
            new_level = logging.DEBUG
        elif level == 'info':
            new_level = logging.INFO
        elif level == 'warning':
            new_level = logging.WARNING
        elif level == 'error':
            new_level = logging.ERROR
        elif level == 'critical':
            new_level = logging.CRITICAL
        else:
            self.log.warning( "Illegal logging level: " + level )
            return False, "Illegal logging level: " + level

        self.log.setLevel( new_level )

        flags.debug = ( level == 'debug' )
        return True, 'OK'


    def command_remove_cycle( self, tag, spawn ):
        self.pool.remove_entire_cycle( tag,spawn )


    def command_remove_task( self, name, tag, is_family, spawn ):
        matches = self.get_matching_tasks( name, is_family )
        if not matches:
            raise TaskNotFoundError, "No matching tasks found: " + name
        task_ids = [ TaskID.get(i,tag) for i in matches ]
        self.pool.remove_tasks( task_ids, spawn )


    def command_insert_task( self, name, tag, is_family, stop_string ):
        matches = self.get_matching_tasks( name, is_family )
        if not matches:
            raise TaskNotFoundError, "No matching tasks found: " + name
        task_ids = [ TaskID.get(i,tag) for i in matches ]

        point = get_point(tag)
        if stop_string is None:
            stop_point = None
        else:
            stop_point = get_point(stop_string)

        for task_id in task_ids:
            name, tag = TaskID.split( task_id )
            # TODO - insertion of start-up tasks? (startup=False is assumed here)
            new_task = self.config.get_task_proxy( name, point, 'waiting', stop_point, startup=False, submit_num=self.db.get_task_current_submit_num(name, tag), exists=self.db.get_task_state_exists(name, tag))
            if new_task:
                self.pool.add_to_runahead_pool( new_task )


    def command_nudge( self ):
        # just to cause the task processing loop to be invoked
        pass


    def command_reload_suite( self ):
        self.reconfigure()

<<<<<<< HEAD
=======

    def command_set_runahead( self, *args  ):
        self.pool.set_runahead(*args)

    #___________________________________________________________________

>>>>>>> 73f88cb5
    def set_suite_timer( self, reset=False ):
        self.suite_timer_timeout = time.time() + (       
            self.config.cfg['cylc']['event hooks']['timeout']
        )
        if flags.verbose:
            print "%s suite timer starts NOW: %s" % (
                get_seconds_as_interval_string(
                    self.config.cfg['cylc']['event hooks']['timeout']),
                get_current_time_string()
            )


    def reconfigure( self ):
        print "RELOADING the suite definition"
        self.configure_suite( reconfigure=True )

        self.pool.reconfigure( self.config, self.stop_point )

        self.suite_state.config = self.config
        self.configure_suite_environment()

        if self.gen_reference_log or self.reference_test_mode:
            self.configure_reftest(recon=True)

        # update state dumper state
        self.state_dumper.set_cts( self.start_point, self.stop_point )


    def parse_commandline( self ):
        self.run_mode = self.options.run_mode

        # LOGGING LEVEL
        if flags.debug:
            self.logging_level = logging.DEBUG
        else:
            self.logging_level = logging.INFO

        if self.options.reftest:
            self.reference_test_mode = self.options.reftest

        if self.options.genref:
            self.gen_reference_log = self.options.genref


    def configure_pyro( self ):
        # CONFIGURE SUITE PYRO SERVER
        self.pyro = pyro_server( self.suite, self.suite_dir,
                sitecfg.get( ['pyro','base port'] ),
                sitecfg.get( ['pyro','maximum number of ports'] ) )
        self.port = self.pyro.get_port()

        try:
            self.port_file = port_file( self.suite, self.port )
        except PortFileExistsError,x:
            print >> sys.stderr, x
            raise SchedulerError( 'Suite already running? (if not, delete the port file)' )
        except PortFileError,x:
            raise SchedulerError( str(x) )


    def configure_suite( self, reconfigure=False ):
        # LOAD SUITE CONFIG FILE

        if self.is_restart:
            self._cli_start_string = self.get_state_start_string()
            self.do_process_tasks = True

        self.config = config(
            self.suite, self.suiterc,
            self.options.templatevars,
            self.options.templatevars_file, run_mode=self.run_mode,
            cli_start_string=(self._start_string or
                              self._cli_start_string),
            is_restart=self.is_restart, is_reload=reconfigure
        )

        # Initial and final cycle times - command line takes precedence
        self.start_point = get_point(
            self._start_string or self._cli_start_string or
            self.config.cfg['scheduling']['initial cycle point']
        )
        self.stop_point = get_point(
            self.options.stop_string or
            self.config.cfg['scheduling']['final cycle point']
        )
        if (not self.start_point and not self.is_restart and
            self.config.cycling_tasks):
            print >> sys.stderr, 'WARNING: No initial cycle point provided - no cycling tasks will be loaded.'

        if self.run_mode != self.config.run_mode:
            self.run_mode = self.config.run_mode

        if not reconfigure:
            self.state_dumper = dumper( self.suite, self.run_mode,
                                        self.start_point, self.stop_point )

            run_dir = sitecfg.get_derived_host_item( self.suite, 'suite run directory' )
            if not self.is_restart:     # create new suite_db file (and dir) if needed
                self.db = cylc.rundb.CylcRuntimeDAO(suite_dir=run_dir, new_mode=True)
            else:
                self.db = cylc.rundb.CylcRuntimeDAO(suite_dir=run_dir)

            self.hold_suite_now = False
            self.hold_time = None
            if self.options.hold_time:
                self.hold_time = get_point( self.options.hold_time )

        # USE LOCKSERVER?
        self.use_lockserver = self.config.cfg['cylc']['lockserver']['enable']
        self.lockserver_port = None
        if self.use_lockserver:
            # check that user is running a lockserver
            # DO THIS BEFORE CONFIGURING PYRO FOR THE SUITE
            # (else scan etc. will hang on the partially started suite).
            # raises port_scan.SuiteNotFound error:
            self.lockserver_port = lockserver( self.host ).get_port()

        # ALLOW MULTIPLE SIMULTANEOUS INSTANCES?
        self.exclusive_suite_lock = not self.config.cfg['cylc']['lockserver']['simultaneous instances']

        # Running in UTC time? (else just use the system clock)
        flags.utc = self.config.cfg['cylc']['UTC mode']

        # Capture cycling mode
        flags.cycling_mode = self.config.cfg['scheduling']['cycling mode']

        if not reconfigure:
            slog = suite_log( self.suite )
            self.suite_log_dir = slog.get_dir()
            slog.pimp( self.logging_level )
            self.log = slog.get_log()
            self.logfile = slog.get_path()

            self.command_queue = comqueue( self.control_commands.keys() )
            self.pyro.connect( self.command_queue, 'command-interface' )

<<<<<<< HEAD
            self.proc_pool = mp_pool()
            task.task.proc_pool = self.proc_pool
=======
            self.event_queue = Queue()
            task.task.event_queue = self.event_queue
            self.eventq_worker = event_batcher(
                    'Event Handlers', self.event_queue,
                    self.config.cfg['cylc']['event handler submission']['batch size'],
                    self.config.cfg['cylc']['event handler submission']['delay between batches'],
                    self.suite
            )
            self.eventq_worker.start()

            self.poll_and_kill_queue = Queue()
            task.task.poll_and_kill_queue = self.poll_and_kill_queue
            self.pollkq_worker = poll_and_kill_batcher(
                    'Poll & Kill Commands', self.poll_and_kill_queue,
                    self.config.cfg['cylc']['poll and kill command submission']['batch size'],
                    self.config.cfg['cylc']['poll and kill command submission']['delay between batches'],
                    self.suite
            )
            self.pollkq_worker.start()
>>>>>>> 73f88cb5

            self.info_interface = info_interface( self.info_commands )
            self.pyro.connect( self.info_interface, 'suite-info' )

            self.log_interface = log_interface( slog )
            self.pyro.connect( self.log_interface, 'log' )

            self.log.info( "port:" +  str( self.port ))


    def configure_suite_environment( self ):

        # static cylc and suite-specific variables:
        self.suite_env = {
                'CYLC_UTC'               : str(flags.utc),
                'CYLC_CYCLING_MODE'      : str(flags.cycling_mode),
                'CYLC_MODE'              : 'scheduler',
                'CYLC_DEBUG'             : str( flags.debug ),
                'CYLC_VERBOSE'           : str( flags.verbose ),
                'CYLC_USE_LOCKSERVER'    : str( self.use_lockserver ),
                'CYLC_LOCKSERVER_PORT'   : str( self.lockserver_port ), # "None" if not using lockserver
                'CYLC_DIR_ON_SUITE_HOST' : os.environ[ 'CYLC_DIR' ],
                'CYLC_SUITE_NAME'        : self.suite,
                'CYLC_SUITE_REG_NAME'    : self.suite, # DEPRECATED
                'CYLC_SUITE_HOST'        : str( self.host ),
                'CYLC_SUITE_OWNER'       : self.owner,
                'CYLC_SUITE_PORT'        :  str( self.pyro.get_port()),
                'CYLC_SUITE_REG_PATH'    : RegPath( self.suite ).get_fpath(), # DEPRECATED
                'CYLC_SUITE_DEF_PATH_ON_SUITE_HOST' : self.suite_dir,
                'CYLC_SUITE_INITIAL_CYCLE_POINT' : str( self.start_point ), # may be "None"
                'CYLC_SUITE_FINAL_CYCLE_POINT'   : str( self.stop_point ), # may be "None"
                'CYLC_SUITE_INITIAL_CYCLE_TIME' : str( self.start_point ), # may be "None"
                'CYLC_SUITE_FINAL_CYCLE_TIME'   : str( self.stop_point ), # may be "None"
                'CYLC_SUITE_LOG_DIR'     : self.suite_log_dir # needed by the test battery
                }

        # Contact details for remote tasks, written to file on task
        # hosts because the details can change on restarting a suite.
        self.suite_contact_env = {
                'CYLC_SUITE_NAME'        : self.suite_env['CYLC_SUITE_NAME' ],
                'CYLC_SUITE_HOST'        : self.suite_env['CYLC_SUITE_HOST' ],
                'CYLC_SUITE_OWNER'       : self.suite_env['CYLC_SUITE_OWNER'],
                'CYLC_SUITE_PORT'        : self.suite_env['CYLC_SUITE_PORT' ],
                }

        # Set local values of variables that are potenitally task-specific
        # due to different directory paths on different task hosts. These
        # are overridden by tasks prior to job submission, but in
        # principle they could be needed locally by event handlers:
        self.suite_task_env = {
                'CYLC_SUITE_RUN_DIR'    : sitecfg.get_derived_host_item( self.suite, 'suite run directory' ),
                'CYLC_SUITE_WORK_DIR'   : sitecfg.get_derived_host_item( self.suite, 'suite work directory' ),
                'CYLC_SUITE_SHARE_DIR'  : sitecfg.get_derived_host_item( self.suite, 'suite share directory' ),
                'CYLC_SUITE_SHARE_PATH' : '$CYLC_SUITE_SHARE_DIR', # DEPRECATED
                'CYLC_SUITE_DEF_PATH'   : self.suite_dir
                }
        # (note global config automatically expands environment variables in local paths)

        # Pass these to the job script generation code.
        jobfile.jobfile.suite_env = self.suite_env
        jobfile.jobfile.suite_task_env = self.suite_task_env
        # And pass contact env to the task module
        task.task.suite_contact_env = self.suite_contact_env

        # make suite vars available to [cylc][environment]:
        for var, val in self.suite_env.items():
            os.environ[var] = val
        for var, val in self.suite_task_env.items():
            os.environ[var] = val
        cenv = self.config.cfg['cylc']['environment']
        for var, val in cenv.items():
            cenv[var] = os.path.expandvars(val)
        # path to suite bin directory for suite and task event handlers
        cenv['PATH'] = self.suite_dir + '/bin:' + os.environ['PATH']

        # make [cylc][environment] available to task event handlers in worker processes
        task.task.event_handler_env = cenv
        # make [cylc][environment] available to suite event handlers in this process
        for var, val in cenv.items():
            os.environ[var] = val


    def configure_reftest( self, recon=False ):
        if self.gen_reference_log:
            self.config.cfg['cylc']['log resolved dependencies'] = True

        elif self.reference_test_mode:
            req = self.config.cfg['cylc']['reference test']['required run mode']
            if req and req != self.run_mode:
                raise SchedulerError, 'ERROR: this suite allows only ' + req + ' mode reference tests'
            handlers = self.config.cfg['cylc']['event hooks']['shutdown handler']
            if handlers:
                print >> sys.stderr, 'WARNING: replacing shutdown event handlers for reference test run'
            self.config.cfg['cylc']['event hooks']['shutdown handler'] = [ self.config.cfg['cylc']['reference test']['suite shutdown event handler'] ]
            self.config.cfg['cylc']['log resolved dependencies'] = True
            self.config.cfg['cylc']['event hooks']['abort if shutdown handler fails'] = True
            if not recon:
                spec = LogSpec( self.reflogfile )
                self.start_point = get_point( spec.get_start_string() )
                self.stop_point = get_point( spec.get_stop_string() )
            self.ref_test_allowed_failures = self.config.cfg['cylc']['reference test']['expected task failures']
            if not self.config.cfg['cylc']['reference test']['allow task failures'] and len( self.ref_test_allowed_failures ) == 0:
                self.config.cfg['cylc']['abort if any task fails'] = True
            self.config.cfg['cylc']['event hooks']['abort on timeout'] = True
            timeout = self.config.cfg['cylc']['reference test'][ self.run_mode + ' mode suite timeout' ]
            if not timeout:
                raise SchedulerError, 'ERROR: suite timeout not defined for ' + self.run_mode + ' mode reference test'
            self.config.cfg['cylc']['event hooks']['timeout'] = timeout
            self.config.cfg['cylc']['event hooks']['reset timer'] = False


    def run_event_handlers( self, name, fg, msg ):
        if self.run_mode != 'live' or \
                ( self.run_mode == 'simulation' and \
                        self.config.cfg['cylc']['simulation mode']['disable suite event hooks'] ) or \
                ( self.run_mode == 'dummy' and \
                        self.config.cfg['cylc']['dummy mode']['disable suite event hooks'] ):
            return
 
        handlers = self.config.cfg['cylc']['event hooks'][name + ' handler']
        if handlers:
            for handler in handlers:
                try:
                    RunHandler( name, handler, self.suite, msg=msg, fg=fg )
                except Exception, x:
                    # Note: test suites depends on this message:
                    print >> sys.stderr, '\nERROR: ' + name + ' EVENT HANDLER FAILED'
                    raise SchedulerError, x
                    if name == 'shutdown' and self.reference_test_mode:
                            sys.exit( '\nERROR: SUITE REFERENCE TEST FAILED' )
                else:
                    if name == 'shutdown' and self.reference_test_mode:
                        # TODO - this isn't true, it just means the
                        # shutdown handler run successfully:
                        print '\nSUITE REFERENCE TEST PASSED'


    def run( self ):

        if self.use_lockserver:
            # request suite access from the lock server
            if suite_lock( self.suite, self.suite_dir, self.host, self.lockserver_port, 'scheduler' ).request_suite_access( self.exclusive_suite_lock ):
               self.lock_acquired = True
            else:
               raise SchedulerError( "Failed to acquire a suite lock" )

        if self.hold_time:
            # TODO - HANDLE STOP AND PAUSE TIMES THE SAME WAY?
            self.hold_suite( self.hold_time )

        if self.options.start_held:
            self.log.info( "Held on start-up (no tasks will be submitted)")
            self.hold_suite()

        abort = self.config.cfg['cylc']['event hooks']['abort if startup handler fails']
        self.run_event_handlers( 'startup', abort, 'suite starting' )

        while True: # MAIN LOOP
            # PROCESS ALL TASKS whenever something has changed that might
            # require renegotiation of dependencies, etc.

            if self.shutting_down_now:
                self.process_command_queue()
                if self.proc_pool.pool._state == CLOSE:
                    # bide our time to allow use of terminate command
                    time.sleep(1)
                    continue
                else:
                    raise SchedulerStop("Finished")

            t0 = time.time()

            if self.pool.reconfiguring:
                # suite definition reload still in progress
                self.pool.reload_taskdefs()

            self.pool.release_runahead_tasks()

            self.proc_pool.handle_results_async()

            if self.process_tasks():
                if flags.debug:
                    self.log.debug( "BEGIN TASK PROCESSING" )
                    main_loop_start_time = time.time()

                self.pool.match_dependencies()

                ready = self.pool.process()
                self.process_resolved( ready )

                self.pool.spawn_tasks()

                self.pool.remove_spent_tasks()

                self.state_dumper.dump()

                self.do_update_state_summary = True

                self.pool.wireless.expire( self.pool.get_min_ctime() )

                if flags.debug:
                    seconds = time.time() - main_loop_start_time
                    self.log.debug( "END TASK PROCESSING (took " + str( seconds ) + " sec)" )

            self.pool.process_queued_task_messages()

            self.process_command_queue()

            #print '<Pyro'
            if flags.iflag or self.do_update_state_summary:
                flags.iflag = False
                self.do_update_state_summary = False
                self.update_state_summary()

            if self.config.cfg['cylc']['event hooks']['timeout']:
                self.check_suite_timer()

            if self.config.cfg['cylc']['abort if any task fails']:
                if self.pool.any_task_failed():
                    raise SchedulerError( 'One or more tasks failed and "abort if any task fails" is set' )

            # the run is a reference test, and unexpected failures occured
            if self.reference_test_mode:
                if len( self.ref_test_allowed_failures ) > 0:
                    for itask in self.pool.get_failed_tasks():
                        if itask.id not in self.ref_test_allowed_failures:
                            print >> sys.stderr, itask.id
                            raise SchedulerError( 'A task failed unexpectedly: not in allowed failures list' )

            # check submission and execution timeout and polling timers
            if self.run_mode != 'simulation':
                self.pool.check_task_timers()

<<<<<<< HEAD
            self.check_stop_clock()
            self.check_stop_task()
            self.check_shutdown_now()
=======
            if not self.do_shutdown:
                # check if the suite should shut down automatically now
                if self.check_stop_clock() or self.check_stop_task() or self.pool.check_stop():
                    self.command_stop_cleanly()

            if self.do_shutdown:
                # Tell the non job-submission command threads to stop
                # now or when their queues are empty, according to the
                # type of shutdown. The job submission thread has been
                # stopped already by the stop commands. Note that the
                # threads_stopped flag is reset by the stop commands so
                # that 'stop --now' can override other stops in progress.
                if not self.threads_stopped and self.do_shutdown == 'now':
                    self.threads_stopped = True
                    self.eventq_worker.request_stop( empty_before_exit=False )
                    self.pollkq_worker.request_stop( empty_before_exit=False )
                elif not self.threads_stopped and \
                        ( self.do_shutdown == 'quick' or \
                        self.do_shutdown == 'clean' and self.pool.no_active_tasks() ):
                    self.threads_stopped = True
                    # In a clean shutdown we don't stop the threads
                    # while there are still active tasks, because they
                    # could exit early if their queues temporarily empty
                    # while the final tasks are running.
                    self.eventq_worker.request_stop( empty_before_exit=True )
                    self.pollkq_worker.request_stop( empty_before_exit=True )

            if self.do_shutdown and \
                    not self.pool.worker.is_alive() and \
                    not self.eventq_worker.is_alive() and \
                    not self.pollkq_worker.is_alive():
                break
>>>>>>> 73f88cb5

            if self.options.profile_mode:
                t1 = time.time()
                self._update_profile_info("scheduler loop dt (s)", t1 - t0,
                                          amount_format="%.3f")
                self._update_cpu_usage()
                self._update_profile_info("jobqueue.qsize", float(self.pool.jobqueue.qsize()),
                                          amount_format="%.1f")

            time.sleep(1)

        # END MAIN LOOP

<<<<<<< HEAD
    def update_state_summary( self ):
        self.suite_state.update( self.pool.get_tasks(), 
                self.get_oldest_c_time(), self.get_newest_c_time(),
                self.get_newest_c_time(True), self.paused(),
                self.will_pause_at(), self.shutting_down_cleanly,
                self.will_stop_at(), self.runahead_limit,
=======
        if self.gen_reference_log:
            print '\nCOPYING REFERENCE LOG to suite definition directory'
            shcopy( self.logfile, self.reflogfile)


    def update_state_summary( self ):
        self.suite_state.update( self.pool.get_tasks(), 
                self.pool.get_min_ctime(), self.pool.get_max_ctime(),
                self.paused(),
                self.will_pause_at(), self.do_shutdown is not None,
                self.will_stop_at(),  self.pool.runahead_limit,
>>>>>>> 73f88cb5
                self.config.ns_defn_order )


    def process_resolved( self, tasks ):
        # process resolved dependencies (what actually triggers off what
        # at run time). Note 'triggered off' means 'prerequisites
        # satisfied by', but necessarily 'started running' too.
        for itask in tasks:
            if self.config.cfg['cylc']['log resolved dependencies']:
                itask.log( 'NORMAL', 'triggered off ' + str( itask.get_resolved_dependencies()) )


    def check_suite_timer( self ):
        if self.already_timed_out:
            return
        if time.time() > self.suite_timer_timeout:
            self.already_timed_out = True
            message = 'suite timed out after %s' % (
                get_seconds_as_interval_string(
                    self.config.cfg['cylc']['event hooks']['timeout'])
            )
            self.log.warning( message )
            abort = self.config.cfg['cylc']['event hooks']['abort if timeout handler fails']
            self.run_event_handlers( 'timeout', abort, message )
            if self.config.cfg['cylc']['event hooks']['abort on timeout']:
                raise SchedulerError, 'Abort on suite timeout is set'


    def process_tasks( self ):
        # do we need to do a pass through the main task processing loop?
        process = False

        if self.do_process_tasks:
            # this flag is turned on by commands that change task state
            process = True
            self.do_process_tasks = False # reset

        if flags.pflag:
            process = True
            flags.pflag = False # reset
            # a task changing state indicates new suite activity
            # so reset the suite timer.
            if self.config.cfg['cylc']['event hooks']['timeout'] and self.config.cfg['cylc']['event hooks']['reset timer']:
                self.set_suite_timer()

        elif self.pool.waiting_tasks_ready():
            process = True

        elif self.run_mode == 'simulation':
            process = self.pool.sim_time_check()

        ##if not process:
        ##    # If we neglect to set flags.pflag on some event that
        ##    # makes re-negotiation of dependencies necessary then if
        ##    # that event ever happens in isolation the suite could stall
        ##    # unless manually nudged ("cylc nudge SUITE").  If this
        ##    # happens turn on debug logging to see what happens
        ##    # immediately before the stall, then set flags.pflag = True in
        ##    # the corresponding code section. Alternatively,
        ##    # for an undiagnosed stall you can uncomment this section to
        ##    # stimulate task processing every few seconds even during
        ##    # lulls in activity.  THIS SHOULD NOT BE NECESSARY, HOWEVER.
        ##    if not self.nudge_timer_on:
        ##        self.nudge_timer_start = now()
        ##        self.nudge_timer_on = True
        ##    else:
        ##        timeout = self.nudge_timer_start + \
        ##              datetime.timedelta( seconds=self.auto_nudge_interval )
        ##      if now() > timeout:
        ##          process = True
        ##          self.nudge_timer_on = False

        return process


    def shutdown( self, reason='' ):
        msg = "Suite shutting down at " + get_current_time_string()

        # The getattr() calls below are used in case the suite is not
        # fully configured before the shutdown is called.

        if reason:
            msg += ' (' + reason + ')'
        print msg

        if getattr(self, "log", None) is not None:
            self.log.info( msg )

        if self.gen_reference_log:
            print '\nCOPYING REFERENCE LOG to suite definition directory'
            shcopy( self.logfile, self.reflogfile)

        if self.pool:
<<<<<<< HEAD
            # disconnect task message queues
            for itask in self.pool.get_tasks():
                if itask.message_queue:
                    self.pyro.disconnect( itask.message_queue )
=======
            self.pool.shutdown()
>>>>>>> 73f88cb5
            if self.state_dumper:
                try:
                    self.state_dumper.dump()
                except (OSError, IOError) as exc:
                    # (see comments in the state dumping module)
                    # ignore errors here in order to shut down cleanly
                    self.log.warning( 'Final state dump failed: ' + str(exc) )
                    pass

        if self.request_handler:
            self.request_handler.quit = True
            self.request_handler.join()

<<<<<<< HEAD
        for i in [ self.command_queue, self.wireless, self.suite_id, self.suite_state ]:
=======
        for i in [ self.command_queue, self.suite_id, self.suite_state ]:
>>>>>>> 73f88cb5
            if i:
                self.pyro.disconnect( i )

        if self.pyro:
            self.pyro.shutdown()

        if getattr(self, "use_lockserver", None):
            if self.lock_acquired:
                lock = suite_lock( self.suite, self.suite_dir, self.host, self.lockserver_port, 'scheduler' )
                try:
                    if not lock.release_suite_access():
                        print >> sys.stderr, 'WARNING failed to release suite lock!'
                except port_scan.SuiteIdentificationError, x:
                    print >> sys.stderr, x
                    print >> sys.stderr, 'WARNING failed to release suite lock!'

        try:
            self.port_file.unlink()
        except PortFileError, x:
            # port file may have been deleted
            print >> sys.stderr, x

        # disconnect from suite-db, stop db queue
        if getattr(self, "db", None) is not None:
            self.db.close()

        if getattr(self, "config", None) is not None:
            # run shutdown handlers
            abort = self.config.cfg['cylc']['event hooks']['abort if shutdown handler fails']
            self.run_event_handlers( 'shutdown', abort, reason )

        print "DONE" # main thread exit


    def set_stop_ctime( self, stop_string ):
        self.log.info( "Setting stop cycle point: " + stop_string )
        self.stop_point = get_point(stop_string)
        self.pool.set_stop_point(self.stop_point)


    def set_stop_clock( self, unix_time, date_time_string ):
        self.log.info( "Setting stop clock time: " + date_time_string +
                       " (unix time: " + str(unix_time) + ")")
        self.stop_clock_time = unix_time
        self.stop_clock_time_string = date_time_string


    def set_stop_task( self, taskid ):
        name, tag = TaskID.split(taskid)
        if name in self.config.get_task_name_list():
            self.log.info( "Setting stop task: " + taskid )
            self.stop_task = taskid
        else:
            self.log.warning( "Requested stop task name does not exist: " + name )


    def hold_suite( self, ctime = None ):
        if ctime:
            self.log.info( "Setting suite hold cycle point: " + ctime )
            self.hold_time = ctime
        else:
            self.hold_suite_now = True
            self.pool.hold_all_tasks()


    def release_suite( self ):
        if self.hold_suite_now:
            self.log.info( "RELEASE: new tasks will be queued when ready")
            self.hold_suite_now = False
            self.hold_time = None
        self.pool.release_all_tasks()


    def will_stop_at( self ):
        if self.stop_point:
            return str(self.stop_point)
        elif self.stop_clock_time is not None:
            return self.stop_clock_time_description
        elif self.stop_task:
            return self.stop_task
        else:
            return None


    def clear_stop_times( self ):
        self.stop_point = None
        self.stop_clock_time = None
        self.stop_clock_time_description = None
        self.stop_task = None


    def paused( self ):
        return self.hold_suite_now


    def stopping( self ):
        if self.stop_point is not None or self.stop_clock_time is not None:
            return True
        else:
            return False


    def will_pause_at( self ):
        return self.hold_time


    def command_trigger_task( self, name, tag, is_family ):
        matches = self.get_matching_tasks( name, is_family )
        if not matches:
            raise TaskNotFoundError, "No matching tasks found: " + name
        task_ids = [ TaskID.get(i,tag) for i in matches ]
        self.pool.trigger_tasks( task_ids )


    def get_matching_tasks( self, name, is_family=False ):
        """name can be a task or family name, or a regex to match
        multiple tasks or families."""

        matches = []
        tasks = self.config.get_task_name_list()

        if is_family:
            families = self.config.runtime['first-parent descendants']
            try:
                # exact
                f_matches = families[name]
            except KeyError:
                # regex match
                for fam, mems in families.items():
                    if re.match( name, fam ):
                        f_matches += mems
            matches = []
            for m in f_matches:
                if m in tasks:
                    matches.append(m)

        else:
            if name in tasks:
                # exact
                matches.append(name)
            else:
                # regex match
                for task in tasks:
                    if re.match( name, task ):
                        matches.append(task)

        return matches


    def command_reset_task_state( self, name, tag, state, is_family ):
        matches = self.get_matching_tasks( name, is_family )
        if not matches:
            raise TaskNotFoundError, "No matching tasks found: " + name
        task_ids = [ TaskID.get(i,tag) for i in matches ]
        self.pool.reset_task_states( task_ids, state )


    def command_add_prerequisite( self, task_id, message ):
        self.pool.add_prereq_to_task( task_id, message )


    def command_purge_tree( self, id, stop ):
        self.pool.purge_tree( id, get_point(stop) )


    def filter_initial_task_list( self, inlist ):
        included_by_rc  = self.config.cfg['scheduling']['special tasks']['include at start-up']
        excluded_by_rc  = self.config.cfg['scheduling']['special tasks']['exclude at start-up']
        outlist = []
        for name in inlist:
            if name in excluded_by_rc:
                continue
            if len( included_by_rc ) > 0:
                if name not in included_by_rc:
                    continue
            outlist.append( name )
        return outlist

<<<<<<< HEAD
    def check_stop_clock( self ):
        if self.stop_clock_time and now() > self.stop_clock_time:
            self.stop_clock_time = None
            msg = "Wall clock stop time reached: " + self.stop_clock_time.isoformat()
            self.command_set_stop_cleanly( msg )

    def check_stop_task( self ):
        if self.stop_task:
            name, tag = self.stop_task.split(TaskID.DELIM)
            for itask in self.pool.get_tasks():
                iname, itag = itask.id.split(TaskID.DELIM)
                if itask.name == name and int(itag) == int(tag):
                    # found the stop task
                    if itask.state.is_currently('succeeded'):
                        msg = "Stop task " + self.stop_task + " finished"
                        self.command_set_stop_cleanly( msg )
                    break

    def check_shutdown_now( self ):
        """shutdown if  all cycling tasks have passed the suite stop
        cycle and all async tasks have succeeded."""

        stop = True

        i_cyc = False
        i_asy = False
        i_fut = False
        i_cln = False
        i_qik = False

        if self.shutting_down_cleanly and self.no_active_tasks():
            i_cln = True
        elif self.shutting_down_quickly:
            i_qik = True
        else:
            for itask in self.pool.get_tasks():
                if itask.is_cycling:
                    i_cyc = True
                    # don't stop if a cycling task has not passed the stop cycle
                    if self.stop_tag:
                        if ctime_le( itask.c_time, self.stop_tag ):
                            if itask.state.is_currently('succeeded') and itask.has_spawned():
                                # ignore spawned succeeded tasks - their successors matter
                                pass
                            elif itask.id in self.held_future_tasks:
                                # unless held because a future trigger reaches beyond the stop cycle
                                i_fut = True
                                pass
                            else:
                                stop = False
                                break
                    else:
                        # don't stop if there are cycling tasks and no stop cycle set
                        stop = False
                        break
                else:
                    i_asy = True
                    # don't stop if an async task has not succeeded yet
                    if not itask.state.is_currently('succeeded'):
                        stop = False
                        break

        if stop:
            msg = ""
            if i_cln:
                msg = "\n + clean shutdown - no active tasks left"
            elif i_qik:
                msg = "\n + quick shutdown"
            else:
                if i_fut:
                    msg += "\n  + all future-triggered tasks have run as far as possible toward " + self.stop_tag
                if i_cyc:
                    msg += "\n  + all cycling tasks have spawned past the final cycle " + self.stop_tag
                if i_asy:
                    msg += "\n  + all non-cycling tasks have succeeded"

            msg = "Stopping: " + msg
            self.log.info( msg )
            print msg

            self.proc_pool.close()
            self.shutting_down_now = True
=======

    def check_stop_clock( self ):
        if (self.stop_clock_time is not None and
                time.time() > self.stop_clock_time):
            time_point = (
                isodatetime.data.get_timepoint_from_seconds_since_unix_epoch(
                    self.stop_clock_time
                )
            )
                
            self.log.info( "Wall clock stop time reached: " + str(time_point))
            self.stop_clock_time = None
            self.stop_clock_time_description = None
            return True
        else:
            return False


    def check_stop_task( self ):
        if self.stop_task:
            return self.pool.has_stop_task_succeeded( self.stop_task )
        else:
            return False
>>>>>>> 73f88cb5


    def _update_profile_info(self, category, amount, amount_format="%s"):
        # Update the 1, 5, 15 minute dt averages for a given category.
        tnow = time.time()
        self._profile_amounts.setdefault(category, [])
        amounts = self._profile_amounts[category]
        amounts.append((tnow, amount))
        self._profile_update_times.setdefault(category, None)
        last_update = self._profile_update_times[category]
        if last_update is not None and tnow < last_update + 60:
            return
        self._profile_update_times[category] = tnow
        averages = {1: [], 5: [], 15: []}
        for then, amount in list(amounts):
            age = (tnow - then) / 60.0
            if age > 15:
                amounts.remove((then, amount))
                continue
            for minute_num in averages.keys():
                if age <= minute_num:
                    averages[minute_num].append(amount)
        output_text = "PROFILE: %s:" % category
        for minute_num, minute_amounts in sorted(averages.items()):
            averages[minute_num] = sum(minute_amounts) / len(minute_amounts)
            output_text += (" %d: " + amount_format) % (
                minute_num, averages[minute_num])
        self.log.info( output_text )


    def _update_cpu_usage(self):
        p = subprocess.Popen(["ps", "-o%cpu= ", str(os.getpid())], stdout=subprocess.PIPE)
        try:
            cpu_frac = float(p.communicate()[0])
        except (TypeError, OSError, IOError, ValueError) as e:
            self.log.warning( "Cannot get CPU % statistics: %s" % e )
            return
        self._update_profile_info("CPU %", cpu_frac, amount_format="%.1f")
<|MERGE_RESOLUTION|>--- conflicted
+++ resolved
@@ -51,21 +51,10 @@
 import cylc.rundb
 from Queue import Queue, Empty
 import subprocess
-<<<<<<< HEAD
 from mp_pool import mp_pool
+# TODO - put this in an mp_pool function:
+from multiprocessing.pool import CLOSE
 from exceptions import SchedulerStop, SchedulerError
-from wallclock import now
-from multiprocessing.pool import CLOSE
-
-
-class result:
-    """TODO - GET RID OF THIS - ONLY USED BY INFO COMMANDS"""
-    def __init__( self, success, reason="Action succeeded", value=None ):
-        self.success = success
-        self.reason = reason
-        self.value = value
-
-=======
 from wallclock import (
     now, get_current_time_string, get_seconds_as_interval_string)
 from cycling.loader import get_point
@@ -73,7 +62,6 @@
 import isodatetime.parsers
 
 
->>>>>>> 73f88cb5
 class request_handler( threading.Thread ):
 
     def __init__( self, pyro ):
@@ -138,7 +126,9 @@
         self.shutting_down_quickly = False
         self.shutting_down_now = False
 
+        # TODO - stop task should be held by the task pool.
         self.stop_task = None
+
         self.stop_clock_time = None  # When not None, in Unix time
         self.stop_clock_time_description = None  # Human-readable format.
 
@@ -261,14 +251,8 @@
         self.log.info( 'Start tag: ' + str(self.start_point) )
         self.log.info( 'Stop tag: ' + str(self.stop_point) )
 
-<<<<<<< HEAD
-        self.pool = pool(
-                self.suite, self.config, self.wireless, self.pyro,
-                self.log, self.run_mode, self.proc_pool )
-=======
         self.pool = pool( self.suite, self.db, self.stop_point, self.config,
-                          self.pyro, self.log, self.run_mode )
->>>>>>> 73f88cb5
+                          self.pyro, self.log, self.run_mode, self.proc_pool )
         self.state_dumper.pool = self.pool
         self.request_handler = request_handler( self.pyro )
         self.request_handler.start()
@@ -443,32 +427,16 @@
             ids.append( id )
         return self.pool.get_task_requisites( ids )
 
-
-    def kill_active_tasks( self ):
-        for itask in self.pool.get_tasks():
-            if itask.state.is_currently( 'submitted', 'running' ):
-                itask.kill()
-
-<<<<<<< HEAD
     def command_set_stop_cleanly( self, kill_active=False, reason=None ):
         """Cease submitting tasks then shut down after active tasks and
         their event handlers and poll and kill commands have finished."""
         if reason:
             self.log.info( "Stopping: " + reason )
         if kill_active:
-            self.kill_active_tasks()
+            self.pool.kill_active_tasks()
         self.proc_pool.cease_job_submission()
         self.proc_pool.close()
         self.shutting_down_cleanly = True
-=======
-    def command_stop_cleanly( self, kill_first=False ):
-        self.pool.worker.request_stop( empty_before_exit=False )
-        if kill_first:
-            self.pool.kill_all_tasks()
-        self.do_shutdown = 'clean'
-        self.threads_stopped = False
->>>>>>> 73f88cb5
-
 
     def command_stop_quickly( self ):
         """Cease submitting tasks then shut down without waiting for
@@ -620,15 +588,9 @@
     def command_reload_suite( self ):
         self.reconfigure()
 
-<<<<<<< HEAD
-=======
-
     def command_set_runahead( self, *args  ):
         self.pool.set_runahead(*args)
 
-    #___________________________________________________________________
-
->>>>>>> 73f88cb5
     def set_suite_timer( self, reset=False ):
         self.suite_timer_timeout = time.time() + (       
             self.config.cfg['cylc']['event hooks']['timeout']
@@ -765,30 +727,8 @@
             self.command_queue = comqueue( self.control_commands.keys() )
             self.pyro.connect( self.command_queue, 'command-interface' )
 
-<<<<<<< HEAD
             self.proc_pool = mp_pool()
             task.task.proc_pool = self.proc_pool
-=======
-            self.event_queue = Queue()
-            task.task.event_queue = self.event_queue
-            self.eventq_worker = event_batcher(
-                    'Event Handlers', self.event_queue,
-                    self.config.cfg['cylc']['event handler submission']['batch size'],
-                    self.config.cfg['cylc']['event handler submission']['delay between batches'],
-                    self.suite
-            )
-            self.eventq_worker.start()
-
-            self.poll_and_kill_queue = Queue()
-            task.task.poll_and_kill_queue = self.poll_and_kill_queue
-            self.pollkq_worker = poll_and_kill_batcher(
-                    'Poll & Kill Commands', self.poll_and_kill_queue,
-                    self.config.cfg['cylc']['poll and kill command submission']['batch size'],
-                    self.config.cfg['cylc']['poll and kill command submission']['delay between batches'],
-                    self.suite
-            )
-            self.pollkq_worker.start()
->>>>>>> 73f88cb5
 
             self.info_interface = info_interface( self.info_commands )
             self.pyro.connect( self.info_interface, 'suite-info' )
@@ -1022,44 +962,11 @@
             if self.run_mode != 'simulation':
                 self.pool.check_task_timers()
 
-<<<<<<< HEAD
-            self.check_stop_clock()
-            self.check_stop_task()
-            self.check_shutdown_now()
-=======
-            if not self.do_shutdown:
-                # check if the suite should shut down automatically now
-                if self.check_stop_clock() or self.check_stop_task() or self.pool.check_stop():
-                    self.command_stop_cleanly()
-
-            if self.do_shutdown:
-                # Tell the non job-submission command threads to stop
-                # now or when their queues are empty, according to the
-                # type of shutdown. The job submission thread has been
-                # stopped already by the stop commands. Note that the
-                # threads_stopped flag is reset by the stop commands so
-                # that 'stop --now' can override other stops in progress.
-                if not self.threads_stopped and self.do_shutdown == 'now':
-                    self.threads_stopped = True
-                    self.eventq_worker.request_stop( empty_before_exit=False )
-                    self.pollkq_worker.request_stop( empty_before_exit=False )
-                elif not self.threads_stopped and \
-                        ( self.do_shutdown == 'quick' or \
-                        self.do_shutdown == 'clean' and self.pool.no_active_tasks() ):
-                    self.threads_stopped = True
-                    # In a clean shutdown we don't stop the threads
-                    # while there are still active tasks, because they
-                    # could exit early if their queues temporarily empty
-                    # while the final tasks are running.
-                    self.eventq_worker.request_stop( empty_before_exit=True )
-                    self.pollkq_worker.request_stop( empty_before_exit=True )
-
-            if self.do_shutdown and \
-                    not self.pool.worker.is_alive() and \
-                    not self.eventq_worker.is_alive() and \
-                    not self.pollkq_worker.is_alive():
-                break
->>>>>>> 73f88cb5
+            if (self.check_stop_clock() or
+                    self.check_stop_task() or
+                    self.pool.check_stop()):
+                self.proc_pool.close()
+                self.shutting_down_now = True
 
             if self.options.profile_mode:
                 t1 = time.time()
@@ -1073,28 +980,14 @@
 
         # END MAIN LOOP
 
-<<<<<<< HEAD
-    def update_state_summary( self ):
-        self.suite_state.update( self.pool.get_tasks(), 
-                self.get_oldest_c_time(), self.get_newest_c_time(),
-                self.get_newest_c_time(True), self.paused(),
-                self.will_pause_at(), self.shutting_down_cleanly,
-                self.will_stop_at(), self.runahead_limit,
-=======
-        if self.gen_reference_log:
-            print '\nCOPYING REFERENCE LOG to suite definition directory'
-            shcopy( self.logfile, self.reflogfile)
-
-
-    def update_state_summary( self ):
-        self.suite_state.update( self.pool.get_tasks(), 
+    def update_state_summary(self):
+        self.suite_state.update(
+                self.pool.get_tasks(), 
                 self.pool.get_min_ctime(), self.pool.get_max_ctime(),
                 self.paused(),
-                self.will_pause_at(), self.do_shutdown is not None,
-                self.will_stop_at(),  self.pool.runahead_limit,
->>>>>>> 73f88cb5
-                self.config.ns_defn_order )
-
+                self.will_pause_at(), self.shutting_down_cleanly,
+                self.will_stop_at(), self.pool.runahead_limit,
+                self.config.ns_defn_order)
 
     def process_resolved( self, tasks ):
         # process resolved dependencies (what actually triggers off what
@@ -1186,14 +1079,7 @@
             shcopy( self.logfile, self.reflogfile)
 
         if self.pool:
-<<<<<<< HEAD
-            # disconnect task message queues
-            for itask in self.pool.get_tasks():
-                if itask.message_queue:
-                    self.pyro.disconnect( itask.message_queue )
-=======
             self.pool.shutdown()
->>>>>>> 73f88cb5
             if self.state_dumper:
                 try:
                     self.state_dumper.dump()
@@ -1207,11 +1093,7 @@
             self.request_handler.quit = True
             self.request_handler.join()
 
-<<<<<<< HEAD
-        for i in [ self.command_queue, self.wireless, self.suite_id, self.suite_state ]:
-=======
         for i in [ self.command_queue, self.suite_id, self.suite_state ]:
->>>>>>> 73f88cb5
             if i:
                 self.pyro.disconnect( i )
 
@@ -1258,15 +1140,21 @@
         self.stop_clock_time = unix_time
         self.stop_clock_time_string = date_time_string
 
-
-    def set_stop_task( self, taskid ):
+    def set_stop_task(self, taskid):
         name, tag = TaskID.split(taskid)
         if name in self.config.get_task_name_list():
-            self.log.info( "Setting stop task: " + taskid )
+            self.log.info("Setting stop task: " + taskid)
             self.stop_task = taskid
         else:
-            self.log.warning( "Requested stop task name does not exist: " + name )
-
+            self.log.warning("Requested stop task name does not exist: " + name)
+
+    def check_stop_task(self):
+        """Return True if stop task has succeeded."""
+        id = self.stop_task
+        if (id is None or not self.task_succeeded(id)):
+            return False
+        self.log.info("Stop task " + id + " finished")
+        return True
 
     def hold_suite( self, ctime = None ):
         if ctime:
@@ -1390,92 +1278,7 @@
             outlist.append( name )
         return outlist
 
-<<<<<<< HEAD
-    def check_stop_clock( self ):
-        if self.stop_clock_time and now() > self.stop_clock_time:
-            self.stop_clock_time = None
-            msg = "Wall clock stop time reached: " + self.stop_clock_time.isoformat()
-            self.command_set_stop_cleanly( msg )
-
-    def check_stop_task( self ):
-        if self.stop_task:
-            name, tag = self.stop_task.split(TaskID.DELIM)
-            for itask in self.pool.get_tasks():
-                iname, itag = itask.id.split(TaskID.DELIM)
-                if itask.name == name and int(itag) == int(tag):
-                    # found the stop task
-                    if itask.state.is_currently('succeeded'):
-                        msg = "Stop task " + self.stop_task + " finished"
-                        self.command_set_stop_cleanly( msg )
-                    break
-
-    def check_shutdown_now( self ):
-        """shutdown if  all cycling tasks have passed the suite stop
-        cycle and all async tasks have succeeded."""
-
-        stop = True
-
-        i_cyc = False
-        i_asy = False
-        i_fut = False
-        i_cln = False
-        i_qik = False
-
-        if self.shutting_down_cleanly and self.no_active_tasks():
-            i_cln = True
-        elif self.shutting_down_quickly:
-            i_qik = True
-        else:
-            for itask in self.pool.get_tasks():
-                if itask.is_cycling:
-                    i_cyc = True
-                    # don't stop if a cycling task has not passed the stop cycle
-                    if self.stop_tag:
-                        if ctime_le( itask.c_time, self.stop_tag ):
-                            if itask.state.is_currently('succeeded') and itask.has_spawned():
-                                # ignore spawned succeeded tasks - their successors matter
-                                pass
-                            elif itask.id in self.held_future_tasks:
-                                # unless held because a future trigger reaches beyond the stop cycle
-                                i_fut = True
-                                pass
-                            else:
-                                stop = False
-                                break
-                    else:
-                        # don't stop if there are cycling tasks and no stop cycle set
-                        stop = False
-                        break
-                else:
-                    i_asy = True
-                    # don't stop if an async task has not succeeded yet
-                    if not itask.state.is_currently('succeeded'):
-                        stop = False
-                        break
-
-        if stop:
-            msg = ""
-            if i_cln:
-                msg = "\n + clean shutdown - no active tasks left"
-            elif i_qik:
-                msg = "\n + quick shutdown"
-            else:
-                if i_fut:
-                    msg += "\n  + all future-triggered tasks have run as far as possible toward " + self.stop_tag
-                if i_cyc:
-                    msg += "\n  + all cycling tasks have spawned past the final cycle " + self.stop_tag
-                if i_asy:
-                    msg += "\n  + all non-cycling tasks have succeeded"
-
-            msg = "Stopping: " + msg
-            self.log.info( msg )
-            print msg
-
-            self.proc_pool.close()
-            self.shutting_down_now = True
-=======
-
-    def check_stop_clock( self ):
+    def check_stop_clock(self):
         if (self.stop_clock_time is not None and
                 time.time() > self.stop_clock_time):
             time_point = (
@@ -1483,22 +1286,12 @@
                     self.stop_clock_time
                 )
             )
-                
-            self.log.info( "Wall clock stop time reached: " + str(time_point))
+            self.log.info("Wall clock stop time reached: " + str(time_point))
             self.stop_clock_time = None
             self.stop_clock_time_description = None
             return True
         else:
             return False
-
-
-    def check_stop_task( self ):
-        if self.stop_task:
-            return self.pool.has_stop_task_succeeded( self.stop_task )
-        else:
-            return False
->>>>>>> 73f88cb5
-
 
     def _update_profile_info(self, category, amount, amount_format="%s"):
         # Update the 1, 5, 15 minute dt averages for a given category.
