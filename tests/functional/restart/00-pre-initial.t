#!/usr/bin/env bash
# THIS FILE IS PART OF THE CYLC SUITE ENGINE.
# Copyright (C) NIWA & British Crown (Met Office) & Contributors.
# 
# This program is free software: you can redistribute it and/or modify
# it under the terms of the GNU General Public License as published by
# the Free Software Foundation, either version 3 of the License, or
# (at your option) any later version.
#
# This program is distributed in the hope that it will be useful,
# but WITHOUT ANY WARRANTY; without even the implied warranty of
# MERCHANTABILITY or FITNESS FOR A PARTICULAR PURPOSE.  See the
# GNU General Public License for more details.
#
# You should have received a copy of the GNU General Public License
# along with this program.  If not, see <http://www.gnu.org/licenses/>.
#-------------------------------------------------------------------------------
# Test restarting a suite with pre-initial cycle dependencies
. "$(dirname "$0")/test_header"
set_test_number 5
install_suite "${TEST_NAME_BASE}" "${TEST_NAME_BASE}"
RUND="$(cylc get-global-config --print-run-dir)"

run_ok "${TEST_NAME_BASE}-validate" cylc validate "${SUITE_NAME}"

suite_run_ok "${TEST_NAME_BASE}-run" cylc run --debug --no-detach "${SUITE_NAME}"
sqlite3 "${RUND}/${SUITE_NAME}/log/db" \
    'SELECT name, cycle, status FROM task_pool ORDER BY name, cycle' \
    >'mid-state'
cmp_ok 'mid-state' <<"__OUT__"
p1|20100808T0000Z|running
__OUT__

<<<<<<< HEAD
RUND="$RUN_DIR"
=======
suite_run_ok "${TEST_NAME_BASE}-restart" cylc restart --debug --no-detach "${SUITE_NAME}"
>>>>>>> 5179d19e
sqlite3 "${RUND}/${SUITE_NAME}/log/db" \
    'SELECT name, cycle, status FROM task_states ORDER BY name, cycle' \
    >'final-state'
contains_ok 'final-state' "${TEST_SOURCE_DIR}/${TEST_NAME_BASE}/ref-state"

purge_suite "${SUITE_NAME}"
exit<|MERGE_RESOLUTION|>--- conflicted
+++ resolved
@@ -19,24 +19,19 @@
 . "$(dirname "$0")/test_header"
 set_test_number 5
 install_suite "${TEST_NAME_BASE}" "${TEST_NAME_BASE}"
-RUND="$(cylc get-global-config --print-run-dir)"
 
 run_ok "${TEST_NAME_BASE}-validate" cylc validate "${SUITE_NAME}"
 
 suite_run_ok "${TEST_NAME_BASE}-run" cylc run --debug --no-detach "${SUITE_NAME}"
-sqlite3 "${RUND}/${SUITE_NAME}/log/db" \
+sqlite3 "${RUN_DIR}/${SUITE_NAME}/log/db" \
     'SELECT name, cycle, status FROM task_pool ORDER BY name, cycle' \
     >'mid-state'
 cmp_ok 'mid-state' <<"__OUT__"
 p1|20100808T0000Z|running
 __OUT__
 
-<<<<<<< HEAD
-RUND="$RUN_DIR"
-=======
 suite_run_ok "${TEST_NAME_BASE}-restart" cylc restart --debug --no-detach "${SUITE_NAME}"
->>>>>>> 5179d19e
-sqlite3 "${RUND}/${SUITE_NAME}/log/db" \
+sqlite3 "${RUN_DIR}/${SUITE_NAME}/log/db" \
     'SELECT name, cycle, status FROM task_states ORDER BY name, cycle' \
     >'final-state'
 contains_ok 'final-state' "${TEST_SOURCE_DIR}/${TEST_NAME_BASE}/ref-state"
