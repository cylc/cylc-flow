--- conflicted
+++ resolved
@@ -1,7 +1,3 @@
-2017-07-19T14:54:42+01 INFO - Initial point: 1
-2017-07-19T14:54:42+01 INFO - Final point: 1
-<<<<<<< HEAD
-2017-07-19T14:54:43+01 INFO - [1/t3] -triggered off ['1/t1']
-=======
-2017-07-19T14:54:43+01 DEBUG - t3.1 -triggered off ['t1.1']
->>>>>>> 0b5543f8
+Initial point: 1
+Final point: 1
+1/t3 -triggered off ['1/t1']