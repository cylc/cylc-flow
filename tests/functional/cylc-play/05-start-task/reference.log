--- conflicted
+++ resolved
@@ -1,14 +1,7 @@
 Start task: ['3/bar', '3/war']
 Initial point: 1
 Final point: 3
-<<<<<<< HEAD
-[3/bar] -triggered off []
-[3/war] -triggered off []
-[3/baz] -triggered off ['3/bar']
-[3/waz] -triggered off ['3/war']
-=======
-bar.3 -triggered off []
-war.3 -triggered off []
-baz.3 -triggered off ['bar.3']
-waz.3 -triggered off ['war.3']
->>>>>>> 0b5543f8
+3/bar -triggered off []
+3/war -triggered off []
+3/baz -triggered off ['3/bar']
+3/waz -triggered off ['3/war']