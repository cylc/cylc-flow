#!/usr/bin/env bash
# THIS FILE IS PART OF THE CYLC SUITE ENGINE.
# Copyright (C) NIWA & British Crown (Met Office) & Contributors.
#
# This program is free software: you can redistribute it and/or modify
# it under the terms of the GNU General Public License as published by
# the Free Software Foundation, either version 3 of the License, or
# (at your option) any later version.
#
# This program is distributed in the hope that it will be useful,
# but WITHOUT ANY WARRANTY; without even the implied warranty of
# MERCHANTABILITY or FITNESS FOR A PARTICULAR PURPOSE.  See the
# GNU General Public License for more details.
#
# You should have received a copy of the GNU General Public License
# along with this program.  If not, see <http://www.gnu.org/licenses/>.
#-------------------------------------------------------------------------------
# Test the correct intervals are used
. "$(dirname "${0}")/test_header"
#-------------------------------------------------------------------------------
set_test_number 6
install_suite "${TEST_NAME_BASE}" "${TEST_NAME_BASE}"
#-------------------------------------------------------------------------------
run_ok "${TEST_NAME_BASE}-validate" cylc validate "${SUITE_NAME}"
<<<<<<< HEAD
create_test_global_config '
[hosts]
=======
create_test_globalrc '
[platforms]
>>>>>>> e611eee6
   [[localhost]]
        submission polling intervals = PT2S,6*PT10S
        execution polling intervals = 2*PT1S,10*PT6S'

suite_run_ok "${TEST_NAME_BASE}-run" \
    cylc run --reference-test --debug --no-detach "${SUITE_NAME}"
#-------------------------------------------------------------------------------
LOG_FILE="${SUITE_RUN_DIR}/log/suite/log"

PRE_MSG='-health check settings:'
for INDEX in 1 2; do
    for STAGE in 'submission' 'execution'; do
        POLL_INT='PT2S,6\*PT10S,'
        if [[ "${STAGE}" == 'execution' ]]; then
            POLL_INT='2\*PT1S,10\*PT6S,'
        fi
        POST_MSG=".*, polling intervals=${POLL_INT}..."
        grep_ok "\[t${INDEX}\.1\] ${PRE_MSG} ${STAGE}${POST_MSG}" "${LOG_FILE}"
    done
done
#-------------------------------------------------------------------------------
purge_suite "${SUITE_NAME}"
exit<|MERGE_RESOLUTION|>--- conflicted
+++ resolved
@@ -22,13 +22,8 @@
 install_suite "${TEST_NAME_BASE}" "${TEST_NAME_BASE}"
 #-------------------------------------------------------------------------------
 run_ok "${TEST_NAME_BASE}-validate" cylc validate "${SUITE_NAME}"
-<<<<<<< HEAD
 create_test_global_config '
-[hosts]
-=======
-create_test_globalrc '
 [platforms]
->>>>>>> e611eee6
    [[localhost]]
         submission polling intervals = PT2S,6*PT10S
         execution polling intervals = 2*PT1S,10*PT6S'
