--- conflicted
+++ resolved
@@ -17,20 +17,10 @@
         script = false
     [[cleaner]]
         script = """
-<<<<<<< HEAD
 cylc__job__poll_grep_workflow_log -E '1/b/01.* failed'
 # Remove the unhandled failed task
 cylc remove "$CYLC_WORKFLOW_ID//1/b"
 # Remove waiting 1/c
 # (not auto-removed because parent 1/b, an unhandled fail, is not finished.)
 cylc remove "$CYLC_WORKFLOW_ID//1/c:waiting"
-"""
-=======
-            cylc__job__poll_grep_workflow_log -E '1/b/01:running.* \(received\)failed'
-            # Remove the unhandled failed task
-            cylc remove "$CYLC_WORKFLOW_ID//1/b"
-            # Remove waiting 1/c
-            # (not auto-removed because parent 1/b, an unhandled fail, is not finished.)
-            cylc remove "$CYLC_WORKFLOW_ID//1/c:waiting"
-        """
->>>>>>> c8db7d18
+"""