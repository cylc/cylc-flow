--- conflicted
+++ resolved
@@ -1,7 +1,3 @@
-2015-03-12T12:00:09Z INFO - Initial point: 20100101T0300Z
-2015-03-12T12:00:09Z INFO - Final point: None
-<<<<<<< HEAD
-2015-03-12T12:00:09Z INFO - [20100101T0600Z/foo] -triggered off []
-=======
-2015-03-12T12:00:09Z DEBUG - foo.20100101T0600Z -triggered off []
->>>>>>> 0b5543f8
+Initial point: 20100101T0300Z
+Final point: None
+20100101T0600Z/foo -triggered off []