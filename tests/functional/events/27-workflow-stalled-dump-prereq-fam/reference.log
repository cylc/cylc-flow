--- conflicted
+++ resolved
@@ -1,9 +1,4 @@
-INFO - Initial point: 1
-INFO - Final point: 1
-<<<<<<< HEAD
-INFO - [1/foo] -triggered off []
-INFO - [1/goo] -triggered off []
-=======
-DEBUG - foo.1 -triggered off []
-DEBUG - goo.1 -triggered off []
->>>>>>> 0b5543f8
+Initial point: 1
+Final point: 1
+1/foo -triggered off []
+1/goo -triggered off []