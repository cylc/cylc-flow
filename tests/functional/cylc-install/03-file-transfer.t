--- conflicted
+++ resolved
@@ -52,7 +52,6 @@
 touch .git/file1 .svn/file1 dir1/file1 dir2/file1 file1 file2
 run_ok "${TEST_NAME}" cylc install "${RND_SUITE_NAME}" --no-run-name
 
-<<<<<<< HEAD
 # If rose-cylc plugin is installed add install files to tree.
 export ROSE_FILES=''
 if python -c "import cylc.rose" > /dev/null 2>&1; then
@@ -67,9 +66,7 @@
 fi
 
 tree -a -v -I '*.log|03-file-transfer*' --charset UTF8 --noreport "${RND_SUITE_RUNDIR}/" > 'basic-tree.out'
-=======
-tree -a -v -I '*.log|03-file-transfer*' --charset=UTF8 "${RND_SUITE_RUNDIR}/" > 'basic-tree.out'
->>>>>>> d6a09baa
+
 cmp_ok 'basic-tree.out'  <<__OUT__
 ${RND_SUITE_RUNDIR}/
 ├── .service
@@ -106,11 +103,8 @@
 
 run_ok "${TEST_NAME}" cylc install "${RND_SUITE_NAME}" --no-run-name
 
-<<<<<<< HEAD
 tree -a -v -I '*.log|03-file-transfer*' --charset UTF8 --noreport "${RND_SUITE_RUNDIR}/" > 'cylc-ignore-tree.out'
-=======
-tree -a -v -I '*.log|03-file-transfer*' --charset=UTF8 "${RND_SUITE_RUNDIR}/" > 'cylc-ignore-tree.out'
->>>>>>> d6a09baa
+
 cmp_ok 'cylc-ignore-tree.out'  <<__OUT__
 ${RND_SUITE_RUNDIR}/
 ├── .service
