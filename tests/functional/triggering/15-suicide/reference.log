--- conflicted
+++ resolved
@@ -1,11 +1,5 @@
-2014/01/08 10:04:17 INFO - Initial point: 1
-2014/01/08 10:04:17 INFO - Final point: 1
-<<<<<<< HEAD
-2014/01/08 10:04:17 INFO - [1/hello] -triggered off []
-2014/01/08 10:04:30 INFO - [1/goodbye] -triggered off ['1/hello']
-2014/01/08 10:04:44 INFO - [1/really_goodbye] -triggered off ['1/goodbye']
-=======
-2014/01/08 10:04:17 DEBUG - hello.1 -triggered off []
-2014/01/08 10:04:30 DEBUG - goodbye.1 -triggered off ['hello.1']
-2014/01/08 10:04:44 DEBUG - really_goodbye.1 -triggered off ['goodbye.1']
->>>>>>> 0b5543f8
+Initial point: 1
+Final point: 1
+1/hello -triggered off []
+1/goodbye -triggered off ['1/hello']
+1/really_goodbye -triggered off ['1/goodbye']