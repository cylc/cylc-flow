2013/11/05 15:57:18 INFO - Initial point: 1
2013/11/05 15:57:18 INFO - Final point: 1
<<<<<<< HEAD
2013/11/05 15:57:18 INFO - [1/a] -triggered off []
2013/11/05 15:57:18 INFO - [1/c] -triggered off []
2013/11/05 15:57:18 INFO - [1/b] -triggered off []
2013/11/05 15:57:22 INFO - [1/foo] -triggered off ['1/b']
2013/11/05 15:57:22 INFO - [1/handled] -triggered off ['1/a', '1/c']
=======
2013/11/05 15:57:18 DEBUG - a.1 -triggered off []
2013/11/05 15:57:18 DEBUG - c.1 -triggered off []
2013/11/05 15:57:18 DEBUG - b.1 -triggered off []
2013/11/05 15:57:22 DEBUG - foo.1 -triggered off ['b.1']
2013/11/05 15:57:22 DEBUG - handled.1 -triggered off ['a.1', 'c.1']
>>>>>>> 0b5543f8
<|MERGE_RESOLUTION|>--- conflicted
+++ resolved
@@ -1,15 +1,7 @@
-2013/11/05 15:57:18 INFO - Initial point: 1
-2013/11/05 15:57:18 INFO - Final point: 1
-<<<<<<< HEAD
-2013/11/05 15:57:18 INFO - [1/a] -triggered off []
-2013/11/05 15:57:18 INFO - [1/c] -triggered off []
-2013/11/05 15:57:18 INFO - [1/b] -triggered off []
-2013/11/05 15:57:22 INFO - [1/foo] -triggered off ['1/b']
-2013/11/05 15:57:22 INFO - [1/handled] -triggered off ['1/a', '1/c']
-=======
-2013/11/05 15:57:18 DEBUG - a.1 -triggered off []
-2013/11/05 15:57:18 DEBUG - c.1 -triggered off []
-2013/11/05 15:57:18 DEBUG - b.1 -triggered off []
-2013/11/05 15:57:22 DEBUG - foo.1 -triggered off ['b.1']
-2013/11/05 15:57:22 DEBUG - handled.1 -triggered off ['a.1', 'c.1']
->>>>>>> 0b5543f8
+Initial point: 1
+Final point: 1
+1/a -triggered off []
+1/c -triggered off []
+1/b -triggered off []
+1/foo -triggered off ['1/b']
+1/handled -triggered off ['1/a', '1/c']