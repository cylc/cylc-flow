--- conflicted
+++ resolved
@@ -42,11 +42,7 @@
     [[reload]]
         script = """
             # wait for "broken" to fail
-<<<<<<< HEAD
-            cylc__job__poll_grep_workflow_log -E '1/broken/01.* failed/ERR'
-=======
             cylc__job__poll_grep_workflow_log -E '1/broken.*failed/ERR'
->>>>>>> 0b26abd5
             # fix "broken" to allow it to pass
             sed -i 's/false/true/' "${CYLC_WORKFLOW_RUN_DIR}/flow.cylc"
             # reload the workflow
