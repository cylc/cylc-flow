2013/11/05 11:00:11 INFO - Initial point: 1
2013/11/05 11:00:11 INFO - Final point: 1
<<<<<<< HEAD
2013/11/05 11:00:11 INFO - [1/reloader] -triggered off []
2013/11/05 11:00:20 INFO - [1/inheritor] -triggered off ['1/reloader']
=======
2013/11/05 11:00:11 DEBUG - reloader.1 -triggered off []
2013/11/05 11:00:20 DEBUG - inheritor.1 -triggered off ['reloader.1']
>>>>>>> 0b5543f8
<|MERGE_RESOLUTION|>--- conflicted
+++ resolved
@@ -1,9 +1,4 @@
-2013/11/05 11:00:11 INFO - Initial point: 1
-2013/11/05 11:00:11 INFO - Final point: 1
-<<<<<<< HEAD
-2013/11/05 11:00:11 INFO - [1/reloader] -triggered off []
-2013/11/05 11:00:20 INFO - [1/inheritor] -triggered off ['1/reloader']
-=======
-2013/11/05 11:00:11 DEBUG - reloader.1 -triggered off []
-2013/11/05 11:00:20 DEBUG - inheritor.1 -triggered off ['reloader.1']
->>>>>>> 0b5543f8
+Initial point: 1
+Final point: 1
+1/reloader -triggered off []
+1/inheritor -triggered off ['1/reloader']