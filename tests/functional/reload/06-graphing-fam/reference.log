--- conflicted
+++ resolved
@@ -1,25 +1,12 @@
-2013/11/05 10:58:59 INFO - Initial point: 1
-2013/11/05 10:58:59 INFO - Final point: 1
-<<<<<<< HEAD
-2013/11/05 10:58:59 INFO - [1/reloader] -triggered off []
-2013/11/05 10:58:59 INFO - [1/inter] -triggered off ['1/reloader']
-2013/11/05 10:59:08 INFO - [1/a] -triggered off ['1/inter']
-2013/11/05 10:59:08 INFO - [1/c] -triggered off ['1/inter']
-2013/11/05 10:59:08 INFO - [1/b] -triggered off ['1/inter']
-2013/11/05 10:59:08 INFO - [1/d] -triggered off ['1/inter']
-2013/11/05 10:59:16 INFO - [1/e] -triggered off ['1/a', '1/b', '1/c', '1/d']
-2013/11/05 10:59:16 INFO - [1/g] -triggered off ['1/a', '1/b', '1/c', '1/d']
-2013/11/05 10:59:16 INFO - [1/f] -triggered off ['1/a', '1/b', '1/c', '1/d']
-2013/11/05 10:59:16 INFO - [1/h] -triggered off ['1/a', '1/b', '1/c', '1/d']
-=======
-2013/11/05 10:58:59 DEBUG - reloader.1 -triggered off []
-2013/11/05 10:58:59 DEBUG - inter.1 -triggered off ['reloader.1']
-2013/11/05 10:59:08 DEBUG - a.1 -triggered off ['inter.1']
-2013/11/05 10:59:08 DEBUG - c.1 -triggered off ['inter.1']
-2013/11/05 10:59:08 DEBUG - b.1 -triggered off ['inter.1']
-2013/11/05 10:59:08 DEBUG - d.1 -triggered off ['inter.1']
-2013/11/05 10:59:16 DEBUG - e.1 -triggered off ['a.1', 'b.1', 'c.1', 'd.1']
-2013/11/05 10:59:16 DEBUG - g.1 -triggered off ['a.1', 'b.1', 'c.1', 'd.1']
-2013/11/05 10:59:16 DEBUG - f.1 -triggered off ['a.1', 'b.1', 'c.1', 'd.1']
-2013/11/05 10:59:16 DEBUG - h.1 -triggered off ['a.1', 'b.1', 'c.1', 'd.1']
->>>>>>> 0b5543f8
+Initial point: 1
+Final point: 1
+1/reloader -triggered off []
+1/inter -triggered off ['1/reloader']
+1/a -triggered off ['1/inter']
+1/c -triggered off ['1/inter']
+1/b -triggered off ['1/inter']
+1/d -triggered off ['1/inter']
+1/e -triggered off ['1/a', '1/b', '1/c', '1/d']
+1/g -triggered off ['1/a', '1/b', '1/c', '1/d']
+1/f -triggered off ['1/a', '1/b', '1/c', '1/d']
+1/h -triggered off ['1/a', '1/b', '1/c', '1/d']