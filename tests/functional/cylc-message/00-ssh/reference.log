--- conflicted
+++ resolved
@@ -1,9 +1,3 @@
-2015-08-26T10:10:10Z INFO - Initial point: 1
-2015-08-26T10:10:10Z INFO - Final point: 1
-<<<<<<< HEAD
-2015-08-26T10:10:10Z INFO - [1/t0] -triggered off []
-2015-08-26T10:10:10Z INFO - [1/t1] -triggered off ['1/t0']
-=======
-2015-08-26T10:10:10Z DEBUG - t0.1 -triggered off []
-2015-08-26T10:10:10Z DEBUG - t1.1 -triggered off ['t0.1']
->>>>>>> 0b5543f8
+Final point: 1
+1/t0 -triggered off []
+1/t1 -triggered off ['1/t0']