--- conflicted
+++ resolved
@@ -106,12 +106,8 @@
 
 @pytest.fixture(scope='session')
 def port_range():
-<<<<<<< HEAD
-    return glbl_cfg().get(['scheduler', 'run hosts', 'ports'])
-=======
     return glbl_cfg().get(['scheduler', 'run hosts', 'ports'])
 
 
 def pytest_addhooks(pluginmanager):
-    pluginmanager.unregister('tornado')
->>>>>>> 517c6af8
+    pluginmanager.unregister('tornado')