--- conflicted
+++ resolved
@@ -19,15 +19,8 @@
 import tempfile
 import unittest
 
-<<<<<<< HEAD
-from types import SimpleNamespace
-
-
 from cylc.flow import __version__ as cylc_version
-from cylc.flow.exceptions import PluginError
-=======
 from cylc.flow.rundb import CylcWorkflowDAO
->>>>>>> 8c855b46
 from cylc.flow.templatevars import (
     get_template_vars_from_db,
     load_template_vars
@@ -120,47 +113,15 @@
     tmp_path: Path = tmp_path_factory.mktemp('test_get_old_tvars')
     logfolder = tmp_path / WorkflowFiles.LogDir.DIRNAME
     logfolder.mkdir()
-<<<<<<< HEAD
-    db_path = logfolder / 'db'
-    conn = sqlite3.connect(db_path)
-    conn.execute(
-        r'''
-            CREATE TABLE workflow_template_vars (
-                key,
-                value
-            )
-        '''
-    )
-    conn.execute(
-        r'''
-            CREATE TABLE workflow_params (
-                key,
-                value
-            )
-        '''
-    )
-    conn.execute(
-        rf'''
-            INSERT INTO workflow_params
-            VALUES
-                ("cylc_version", "{cylc_version}")
-        '''
-    )
-    conn.execute(
-        r'''
-            INSERT INTO workflow_template_vars
-            VALUES
-                ("FOO", "42"),
-                ("BAR", "'hello world'"),
-                ("BAZ", "'foo', 'bar', 48"),
-                ("QUX", "['foo', 'bar', 21]")
-        '''
-    )
-    conn.commit()
-    conn.close()
-=======
     db_path = logfolder / WorkflowFiles.LogDir.DB
     with CylcWorkflowDAO(db_path, create_tables=True) as dao:
+        dao.connect().execute(
+            rf'''
+                INSERT INTO workflow_params
+                VALUES
+                    ("cylc_version", "{cylc_version}")
+            '''
+        )
         dao.connect().execute(
             r'''
                 INSERT INTO workflow_template_vars
@@ -172,7 +133,6 @@
             '''
         )
         dao.connect().commit()
->>>>>>> 8c855b46
     yield get_template_vars_from_db(tmp_path)
 
 
