--- conflicted
+++ resolved
@@ -24,11 +24,7 @@
 
 from cylc.flow.exceptions import PluginError
 from cylc.flow.templatevars import (
-<<<<<<< HEAD
-    OldTemplateVars,
-=======
     get_template_vars_from_db,
->>>>>>> db050a83
     get_template_vars,
     load_template_vars
 )
@@ -141,11 +137,7 @@
     )
     conn.commit()
     conn.close()
-<<<<<<< HEAD
-    yield OldTemplateVars(tmp_path)
-=======
     yield get_template_vars_from_db(tmp_path)
->>>>>>> db050a83
 
 
 @pytest.mark.parametrize(
@@ -157,14 +149,7 @@
         ('QUX', ['foo', 'bar', 21])
     )
 )
-<<<<<<< HEAD
-def test_OldTemplateVars(key, expect, _setup_db):
-    """It can extract a variety of items from a workflow database.
-    """
-    assert _setup_db.template_vars[key] == expect
-=======
 def test_get_old_tvars(key, expect, _setup_db):
     """It can extract a variety of items from a workflow database.
     """
-    assert _setup_db[key] == expect
->>>>>>> db050a83
+    assert _setup_db[key] == expect