# THIS FILE IS PART OF THE CYLC WORKFLOW ENGINE.
# Copyright (C) NIWA & British Crown (Met Office) & Contributors.
#
# This program is free software: you can redistribute it and/or modify
# it under the terms of the GNU General Public License as published by
# the Free Software Foundation, either version 3 of the License, or
# (at your option) any later version.
#
# This program is distributed in the hope that it will be useful,
# but WITHOUT ANY WARRANTY; without even the implied warranty of
# MERCHANTABILITY or FITNESS FOR A PARTICULAR PURPOSE.  See the
# GNU General Public License for more details.
#
# You should have received a copy of the GNU General Public License
# along with this program.  If not, see <http://www.gnu.org/licenses/>.

import logging
import tempfile
import unittest
import pytest

from pytest import param
from unittest import mock

from cylc.flow import LOG
from cylc.flow.loggingutil import (
    TimestampRotatingFileHandler, CylcLogFormatter)


class TestLoggingutil(unittest.TestCase):

    @mock.patch("cylc.flow.loggingutil.glbl_cfg")
    def test_value_error_raises_system_exit(
        self,
        mocked_glbl_cfg,
    ):
        """Test that a ValueError when writing to a log stream won't result
        in multiple exceptions (what could lead to infinite loop in some
        occasions. Instead, it **must** raise a SystemExit"""
        with tempfile.NamedTemporaryFile() as tf:
            # mock objects used when creating the file handler
            mocked = mock.MagicMock()
            mocked_glbl_cfg.return_value = mocked
            mocked.get.return_value = 100
            file_handler = TimestampRotatingFileHandler(tf.name, False)
            # next line is important as pytest can have a "Bad file descriptor"
            # due to a FileHandler with default "a" (pytest tries to r/w).
            file_handler.mode = "a+"

            # enable the logger
            LOG.setLevel(logging.INFO)
            LOG.addHandler(file_handler)

            # Disable raising uncaught exceptions in logging, due to file
            # handler using stdin.fileno. See the following links for more.
            # https://github.com/pytest-dev/pytest/issues/2276 &
            # https://github.com/pytest-dev/pytest/issues/1585
            logging.raiseExceptions = False

            # first message will initialize the stream and the handler
            LOG.info("What could go")

            # here we change the stream of the handler
            old_stream = file_handler.stream
            file_handler.stream = mock.MagicMock()
            file_handler.stream.seek = mock.MagicMock()
            # in case where
            file_handler.stream.seek.side_effect = ValueError

            try:
                # next call will call the emit method and use the mocked stream
                LOG.info("wrong?!")
                self.fail("Exception SystemError was not raised")
            except SystemExit:
                pass
            finally:
                # clean up
                file_handler.stream = old_stream
                # for log_handler in LOG.handlers:
                #     log_handler.close()
                file_handler.close()
                LOG.removeHandler(file_handler)
<<<<<<< HEAD
                logging.raiseExceptions = True
=======
                logging.raiseExceptions = True


if __name__ == '__main__':
    unittest.main()


@pytest.mark.parametrize(
    'dev_info, expect',
    [
        param(
            True,
            (
                '%(asctime)s %(levelname)-2s - [%(module)s:%(lineno)d] - '
                '%(message)s'
            ),
            id='dev_info=True'
        ),
        param(
            False,
            '%(asctime)s %(levelname)-2s - %(message)s',
            id='dev_info=False'
        )
    ]
)
def test_CylcLogFormatter__init__dev_info(dev_info, expect):
    """dev_info switch changes the logging format string."""
    formatter = CylcLogFormatter(dev_info=dev_info)
    assert formatter._fmt == expect
>>>>>>> 8032b25a
<|MERGE_RESOLUTION|>--- conflicted
+++ resolved
@@ -16,7 +16,6 @@
 
 import logging
 import tempfile
-import unittest
 import pytest
 
 from pytest import param
@@ -27,67 +26,57 @@
     TimestampRotatingFileHandler, CylcLogFormatter)
 
 
-class TestLoggingutil(unittest.TestCase):
+@mock.patch("cylc.flow.loggingutil.glbl_cfg")
+def test_value_error_raises_system_exit(
+    mocked_glbl_cfg,
+):
+    """Test that a ValueError when writing to a log stream won't result
+    in multiple exceptions (what could lead to infinite loop in some
+    occasions. Instead, it **must** raise a SystemExit"""
+    with tempfile.NamedTemporaryFile() as tf:
+        # mock objects used when creating the file handler
+        mocked = mock.MagicMock()
+        mocked_glbl_cfg.return_value = mocked
+        mocked.get.return_value = 100
+        file_handler = TimestampRotatingFileHandler(tf.name, False)
+        # next line is important as pytest can have a "Bad file descriptor"
+        # due to a FileHandler with default "a" (pytest tries to r/w).
+        file_handler.mode = "a+"
 
-    @mock.patch("cylc.flow.loggingutil.glbl_cfg")
-    def test_value_error_raises_system_exit(
-        self,
-        mocked_glbl_cfg,
-    ):
-        """Test that a ValueError when writing to a log stream won't result
-        in multiple exceptions (what could lead to infinite loop in some
-        occasions. Instead, it **must** raise a SystemExit"""
-        with tempfile.NamedTemporaryFile() as tf:
-            # mock objects used when creating the file handler
-            mocked = mock.MagicMock()
-            mocked_glbl_cfg.return_value = mocked
-            mocked.get.return_value = 100
-            file_handler = TimestampRotatingFileHandler(tf.name, False)
-            # next line is important as pytest can have a "Bad file descriptor"
-            # due to a FileHandler with default "a" (pytest tries to r/w).
-            file_handler.mode = "a+"
+        # enable the logger
+        LOG.setLevel(logging.INFO)
+        LOG.addHandler(file_handler)
 
-            # enable the logger
-            LOG.setLevel(logging.INFO)
-            LOG.addHandler(file_handler)
+        # Disable raising uncaught exceptions in logging, due to file
+        # handler using stdin.fileno. See the following links for more.
+        # https://github.com/pytest-dev/pytest/issues/2276 &
+        # https://github.com/pytest-dev/pytest/issues/1585
+        logging.raiseExceptions = False
 
-            # Disable raising uncaught exceptions in logging, due to file
-            # handler using stdin.fileno. See the following links for more.
-            # https://github.com/pytest-dev/pytest/issues/2276 &
-            # https://github.com/pytest-dev/pytest/issues/1585
-            logging.raiseExceptions = False
+        # first message will initialize the stream and the handler
+        LOG.info("What could go")
 
-            # first message will initialize the stream and the handler
-            LOG.info("What could go")
+        # here we change the stream of the handler
+        old_stream = file_handler.stream
+        file_handler.stream = mock.MagicMock()
+        file_handler.stream.seek = mock.MagicMock()
+        # in case where
+        file_handler.stream.seek.side_effect = ValueError
 
-            # here we change the stream of the handler
-            old_stream = file_handler.stream
-            file_handler.stream = mock.MagicMock()
-            file_handler.stream.seek = mock.MagicMock()
-            # in case where
-            file_handler.stream.seek.side_effect = ValueError
-
-            try:
-                # next call will call the emit method and use the mocked stream
-                LOG.info("wrong?!")
-                self.fail("Exception SystemError was not raised")
-            except SystemExit:
-                pass
-            finally:
-                # clean up
-                file_handler.stream = old_stream
-                # for log_handler in LOG.handlers:
-                #     log_handler.close()
-                file_handler.close()
-                LOG.removeHandler(file_handler)
-<<<<<<< HEAD
-                logging.raiseExceptions = True
-=======
-                logging.raiseExceptions = True
-
-
-if __name__ == '__main__':
-    unittest.main()
+        try:
+            # next call will call the emit method and use the mocked stream
+            LOG.info("wrong?!")
+            raise Exception("Exception SystemError was not raised")
+        except SystemExit:
+            pass
+        finally:
+            # clean up
+            file_handler.stream = old_stream
+            # for log_handler in LOG.handlers:
+            #     log_handler.close()
+            file_handler.close()
+            LOG.removeHandler(file_handler)
+            logging.raiseExceptions = True
 
 
 @pytest.mark.parametrize(
@@ -111,5 +100,4 @@
 def test_CylcLogFormatter__init__dev_info(dev_info, expect):
     """dev_info switch changes the logging format string."""
     formatter = CylcLogFormatter(dev_info=dev_info)
-    assert formatter._fmt == expect
->>>>>>> 8032b25a
+    assert formatter._fmt == expect