--- conflicted
+++ resolved
@@ -195,13 +195,9 @@
     [[baz]]
         run mode = skip
         platform = `no backticks`
-<<<<<<< HEAD
         [[[skip]]]
             outputs = succeeded, failed
-""" + (
-=======
 ''' + (
->>>>>>> 354c7d58
     '\nscript = the quick brown fox jumps over the lazy dog until it becomes '
     'clear that this line is longer than the default 130 character limit.'
 )
