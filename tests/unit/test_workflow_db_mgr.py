# THIS FILE IS PART OF THE CYLC WORKFLOW ENGINE.
# Copyright (C) NIWA & British Crown (Met Office) & Contributors.
#
# This program is free software: you can redistribute it and/or modify
# it under the terms of the GNU General Public License as published by
# the Free Software Foundation, either version 3 of the License, or
# (at your option) any later version.
#
# This program is distributed in the hope that it will be useful,
# but WITHOUT ANY WARRANTY; without even the implied warranty of
# MERCHANTABILITY or FITNESS FOR A PARTICULAR PURPOSE.  See the
# GNU General Public License for more details.
#
# You should have received a copy of the GNU General Public License
# along with this program.  If not, see <http://www.gnu.org/licenses/>.

"""
Tests for worklfow_db_manager
"""

import pytest
import sqlite3

from cylc.flow.exceptions import CylcError, ServiceFileError
from cylc.flow.workflow_db_mgr import (
    CylcWorkflowDAO,
    WorkflowDatabaseManager,
)


@pytest.fixture
def _setup_db(tmp_path):
<<<<<<< HEAD
    def _inner(values, db_file_name='sql.db'):
        db_file = tmp_path / db_file_name
        db_file.parent.mkdir(parents=True, exist_ok=True)
=======
    """Fixture to create old DB."""
    def _inner(values):
        db_file = tmp_path / 'sql.db'
        # Note: cannot use CylcWorkflowDAO here as creating outdated DB
>>>>>>> 8c855b46
        conn = sqlite3.connect(str(db_file))
        conn.execute((
            r'CREATE TABLE task_states(name TEXT, cycle TEXT, flow_nums TEXT,'
            r' time_created TEXT, time_updated TEXT, submit_num INTEGER,'
            r' status TEXT, flow_wait INTEGER, is_manual_submit INTEGER,'
            r' PRIMARY KEY(name, cycle, flow_nums));')
        )
        conn.execute((
            r'CREATE TABLE task_jobs(cycle TEXT, name TEXT,'
            r' submit_num INTEGER, is_manual_submit INTEGER,'
            r' try_num INTEGER, time_submit TEXT, time_submit_exit TEXT,'
            r' submit_status INTEGER, time_run TEXT, time_run_exit TEXT,'
            r' run_signal TEXT, run_status INTEGER, platform_name TEXT,'
            r' job_runner_name TEXT, job_id TEXT,'
            r' PRIMARY KEY(cycle, name, submit_num));'
        ))
        for value in values:
            conn.execute(value)
        conn.execute((
            r"INSERT INTO task_jobs VALUES"
            r"    ('10090101T0000Z', 'foo', 1, 0, 1, '2022-12-05T14:46:06Z',"
            r" '2022-12-05T14:46:07Z', 0, '2022-12-05T14:46:10Z',"
            r" '2022-12-05T14:46:39Z', '', 0, 'localhost', 'background',"
            r" 4377)"
        ))
        conn.commit()
        conn.close()
        return db_file
    return _inner


def test_upgrade_pre_810_fails_on_multiple_flows(_setup_db):
    values = [(
        r'INSERT INTO task_states VALUES'
        r"    ('foo', '10050101T0000Z', '[1, 3]',"
        r" '2022-12-05T14:46:33Z',"
        r" '2022-12-05T14:46:40Z', 1, 'succeeded', 0, 0)"
    ),]
    db_file_name = _setup_db(values)
    with CylcWorkflowDAO(db_file_name) as dao, pytest.raises(
        CylcError,
        match='^Cannot .* 8.0.x to 8.1.0 .* used.$'
    ):
        WorkflowDatabaseManager.upgrade_pre_810(dao)


def test_upgrade_pre_810_pass_on_single_flow(_setup_db):
    values = [(
        r'INSERT INTO task_states VALUES'
        r"    ('foo', '10050101T0000Z', '[1]',"
        r" '2022-12-05T14:46:33Z',"
        r" '2022-12-05T14:46:40Z', 1, 'succeeded', 0, 0)"
    ),]
    db_file_name = _setup_db(values)
<<<<<<< HEAD
    pri_dao = CylcWorkflowDAO(db_file_name)
    WorkflowDatabaseManager.upgrade_pre_810(pri_dao)
    conn = sqlite3.connect(db_file_name)
    result = conn.execute(
        'SELECT DISTINCT flow_nums FROM task_jobs;').fetchall()[0][0]
    assert result == '[1]'


def test_check_workflow_db_compat(_setup_db, capsys):
    """method can pick private or public db to check.
    """
    # Create public and private databases with different cylc versions:
    create = r'CREATE TABLE workflow_params(key TEXT, value TEXT)'
    insert = (
        r'INSERT INTO workflow_params VALUES'
        r'("cylc_version", "{}")'
    )
    pri_path = _setup_db(
        [create, insert.format('7.99.99')], db_file_name='private/db')
    pub_path = _setup_db(
        [create, insert.format('7.99.98')], db_file_name='public/db')

    # Setup workflow DB manager:
    db_mgr = WorkflowDatabaseManager(
        pub_d=str(pub_path.parent), pri_d=str(pri_path.parent))

    with pytest.raises(ServiceFileError, match='99.98'):
        db_mgr.check_workflow_db_compatibility(use_pri_dao=False)

    with pytest.raises(ServiceFileError, match='99.99'):
        db_mgr.check_workflow_db_compatibility()
=======
    with CylcWorkflowDAO(db_file_name) as dao:
        WorkflowDatabaseManager.upgrade_pre_810(dao)
        result = dao.connect().execute(
            'SELECT DISTINCT flow_nums FROM task_jobs;'
        ).fetchall()[0][0]
    assert result == '[1]'
>>>>>>> 8c855b46
<|MERGE_RESOLUTION|>--- conflicted
+++ resolved
@@ -30,16 +30,11 @@
 
 @pytest.fixture
 def _setup_db(tmp_path):
-<<<<<<< HEAD
+    """Fixture to create old DB."""
     def _inner(values, db_file_name='sql.db'):
         db_file = tmp_path / db_file_name
         db_file.parent.mkdir(parents=True, exist_ok=True)
-=======
-    """Fixture to create old DB."""
-    def _inner(values):
-        db_file = tmp_path / 'sql.db'
         # Note: cannot use CylcWorkflowDAO here as creating outdated DB
->>>>>>> 8c855b46
         conn = sqlite3.connect(str(db_file))
         conn.execute((
             r'CREATE TABLE task_states(name TEXT, cycle TEXT, flow_nums TEXT,'
@@ -77,7 +72,7 @@
         r"    ('foo', '10050101T0000Z', '[1, 3]',"
         r" '2022-12-05T14:46:33Z',"
         r" '2022-12-05T14:46:40Z', 1, 'succeeded', 0, 0)"
-    ),]
+    )]
     db_file_name = _setup_db(values)
     with CylcWorkflowDAO(db_file_name) as dao, pytest.raises(
         CylcError,
@@ -92,14 +87,13 @@
         r"    ('foo', '10050101T0000Z', '[1]',"
         r" '2022-12-05T14:46:33Z',"
         r" '2022-12-05T14:46:40Z', 1, 'succeeded', 0, 0)"
-    ),]
+    )]
     db_file_name = _setup_db(values)
-<<<<<<< HEAD
-    pri_dao = CylcWorkflowDAO(db_file_name)
-    WorkflowDatabaseManager.upgrade_pre_810(pri_dao)
-    conn = sqlite3.connect(db_file_name)
-    result = conn.execute(
-        'SELECT DISTINCT flow_nums FROM task_jobs;').fetchall()[0][0]
+    with CylcWorkflowDAO(db_file_name) as dao:
+        WorkflowDatabaseManager.upgrade_pre_810(dao)
+        result = dao.connect().execute(
+            'SELECT DISTINCT flow_nums FROM task_jobs;'
+        ).fetchall()[0][0]
     assert result == '[1]'
 
 
@@ -117,20 +111,8 @@
     pub_path = _setup_db(
         [create, insert.format('7.99.98')], db_file_name='public/db')
 
-    # Setup workflow DB manager:
-    db_mgr = WorkflowDatabaseManager(
-        pub_d=str(pub_path.parent), pri_d=str(pri_path.parent))
-
     with pytest.raises(ServiceFileError, match='99.98'):
-        db_mgr.check_workflow_db_compatibility(use_pri_dao=False)
+        WorkflowDatabaseManager.check_db_compatibility(pub_path)
 
     with pytest.raises(ServiceFileError, match='99.99'):
-        db_mgr.check_workflow_db_compatibility()
-=======
-    with CylcWorkflowDAO(db_file_name) as dao:
-        WorkflowDatabaseManager.upgrade_pre_810(dao)
-        result = dao.connect().execute(
-            'SELECT DISTINCT flow_nums FROM task_jobs;'
-        ).fetchall()[0][0]
-    assert result == '[1]'
->>>>>>> 8c855b46
+        WorkflowDatabaseManager.check_db_compatibility(pri_path)