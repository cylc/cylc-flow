# THIS FILE IS PART OF THE CYLC WORKFLOW ENGINE.
# Copyright (C) NIWA & British Crown (Met Office) & Contributors.
#
# This program is free software: you can redistribute it and/or modify
# it under the terms of the GNU General Public License as published by
# the Free Software Foundation, either version 3 of the License, or
# (at your option) any later version.
#
# This program is distributed in the hope that it will be useful,
# but WITHOUT ANY WARRANTY; without even the implied warranty of
# MERCHANTABILITY or FITNESS FOR A PARTICULAR PURPOSE.  See the
# GNU General Public License for more details.
#
# You should have received a copy of the GNU General Public License
# along with this program.  If not, see <http://www.gnu.org/licenses/>.

from unittest.mock import MagicMock
import pytest
from types import SimpleNamespace

from cylc.flow.prerequisite import Prerequisite
from cylc.flow.taskdef import TaskDef
from cylc.flow.cycling.integer import IntegerSequence, IntegerPoint
from cylc.flow.run_modes import RunMode, disable_task_event_handlers
from cylc.flow.task_trigger import Dependency, TaskTrigger
from cylc.flow.task_state import (
    TaskState,
    TASK_STATUS_PREPARING,
    TASK_STATUS_SUBMIT_FAILED,
    TASK_STATUS_SUBMITTED,
    TASK_STATUS_SUCCEEDED,
    TASK_STATUS_WAITING,
    TASK_STATUS_RUNNING,
)


@pytest.mark.parametrize(
    'state,is_held',
    [
        (TASK_STATUS_WAITING, True),
        (TASK_STATUS_SUCCEEDED, False)
    ]
)
def test_state_comparison(state, is_held):
    """Test the __call__ method."""
    tdef = TaskDef('foo', {}, '123', '123')
    tstate = TaskState(tdef, '123', state, is_held)

    assert tstate(state, is_held=is_held)
    assert tstate(state)
    assert tstate(is_held=is_held)
    assert tstate(state, 'of', 'flux')
    assert tstate(state, 'of', 'flux', is_held=is_held)

    assert not tstate(state + 'x', is_held=not is_held)
    assert not tstate(state, is_held=not is_held)
    assert not tstate(state + 'x', is_held=is_held)
    assert not tstate(state + 'x')
    assert not tstate(is_held=not is_held)
    assert not tstate(state + 'x', 'of', 'flux')


@pytest.mark.parametrize(
    'state,is_held,should_reset',
    [
        (None, None, False),
        (TASK_STATUS_WAITING, None, False),
        (None, True, False),
        (TASK_STATUS_WAITING, True, False),
        (TASK_STATUS_SUCCEEDED, None, True),
        (None, False, True),
        (TASK_STATUS_WAITING, False, True),
    ]
)
def test_reset(state, is_held, should_reset):
    """Test that tasks do or don't have their state changed."""
    tdef = TaskDef('foo', {}, '123', '123')
    # create task state:
    #   * status: waiting
    #   * is_held: true
    tstate = TaskState(tdef, '123', TASK_STATUS_WAITING, True)
    assert tstate.reset(state, is_held) == should_reset
    if is_held is not None:
        assert tstate.is_held == is_held
    if state is not None:
        assert tstate.status == state


def test_task_prereq_duplicates(set_cycling_type):
    """Test prerequisite duplicates from multiple recurrences are discarded."""

    set_cycling_type()

    seq1 = IntegerSequence('R1', "1")
    seq2 = IntegerSequence('R/1/P1', "1")

    trig = TaskTrigger('a', "1", 'succeeded', None, None, None, None)

    dep = Dependency([trig], [trig], False)

    tdef = TaskDef('foo', {}, IntegerPoint("1"), IntegerPoint("1"))
    tdef.add_dependency(dep, seq1)
    tdef.add_dependency(dep, seq2)  # duplicate!

    tstate = TaskState(tdef, IntegerPoint("1"), TASK_STATUS_WAITING, False)

    prereqs = [p._satisfied for p in tstate.prerequisites]

    assert prereqs == [{("1", "a", "succeeded"): False}]


def test_task_state_order():
    """Test is_gt and is_gte methods."""

    tdef = TaskDef('foo', {}, IntegerPoint("1"), IntegerPoint("1"))
    tstate = TaskState(tdef, IntegerPoint("1"), TASK_STATUS_SUBMITTED, False)

    assert tstate.is_gt(TASK_STATUS_WAITING)
    assert tstate.is_gt(TASK_STATUS_PREPARING)
    assert tstate.is_gt(TASK_STATUS_SUBMIT_FAILED)
    assert not tstate.is_gt(TASK_STATUS_SUBMITTED)
    assert tstate.is_gte(TASK_STATUS_SUBMITTED)
    assert not tstate.is_gt(TASK_STATUS_RUNNING)
    assert not tstate.is_gte(TASK_STATUS_RUNNING)


<<<<<<< HEAD
@pytest.mark.parametrize(
    'itask_run_mode, disable_handlers, expect',
    (
        ('live', True, False),
        ('live', False, False),
        ('dummy', True, False),
        ('dummy', False, False),
        ('simulation', True, True),
        ('simulation', False, True),
        ('skip', True, True),
        ('skip', False, False),
    )
)
def test_disable_task_event_handlers(itask_run_mode, disable_handlers, expect):
    """Conditions under which task event handlers should not be used.
    """
    # Construct a fake itask object:
    itask = SimpleNamespace(
        run_mode=RunMode(itask_run_mode),
        platform={'disable task event handlers': disable_handlers},
        tdef=SimpleNamespace(
            rtconfig={
                'skip': {'disable task event handlers': disable_handlers}})
    )
    # Check method:
    assert disable_task_event_handlers(itask) is expect
=======
def test_get_resolved_dependencies():
    prereq1 = Prerequisite(IntegerPoint('2'))
    prereq1[('1', 'a', 'x')] = True
    prereq1[('1', 'b', 'x')] = False
    prereq1[('1', 'c', 'x')] = 'satisfied from database'
    prereq1[('1', 'd', 'x')] = 'force satisfied'
    prereq2 = Prerequisite(IntegerPoint('2'))
    prereq2[('1', 'e', 'succeeded')] = False
    prereq2[('1', 'e', 'failed')] = True
    task_state = TaskState(
        MagicMock(), IntegerPoint('2'), TASK_STATUS_WAITING, False
    )
    task_state.prerequisites = [prereq1, prereq2]
    assert task_state.get_resolved_dependencies() == [
        '1/a',
        '1/c',
        '1/d',
        '1/e',
    ]
>>>>>>> 9ff50f82
<|MERGE_RESOLUTION|>--- conflicted
+++ resolved
@@ -124,7 +124,27 @@
     assert not tstate.is_gte(TASK_STATUS_RUNNING)
 
 
-<<<<<<< HEAD
+def test_get_resolved_dependencies():
+    prereq1 = Prerequisite(IntegerPoint('2'))
+    prereq1[('1', 'a', 'x')] = True
+    prereq1[('1', 'b', 'x')] = False
+    prereq1[('1', 'c', 'x')] = 'satisfied from database'
+    prereq1[('1', 'd', 'x')] = 'force satisfied'
+    prereq2 = Prerequisite(IntegerPoint('2'))
+    prereq2[('1', 'e', 'succeeded')] = False
+    prereq2[('1', 'e', 'failed')] = True
+    task_state = TaskState(
+        MagicMock(), IntegerPoint('2'), TASK_STATUS_WAITING, False
+    )
+    task_state.prerequisites = [prereq1, prereq2]
+    assert task_state.get_resolved_dependencies() == [
+        '1/a',
+        '1/c',
+        '1/d',
+        '1/e',
+    ]
+
+
 @pytest.mark.parametrize(
     'itask_run_mode, disable_handlers, expect',
     (
@@ -150,25 +170,4 @@
                 'skip': {'disable task event handlers': disable_handlers}})
     )
     # Check method:
-    assert disable_task_event_handlers(itask) is expect
-=======
-def test_get_resolved_dependencies():
-    prereq1 = Prerequisite(IntegerPoint('2'))
-    prereq1[('1', 'a', 'x')] = True
-    prereq1[('1', 'b', 'x')] = False
-    prereq1[('1', 'c', 'x')] = 'satisfied from database'
-    prereq1[('1', 'd', 'x')] = 'force satisfied'
-    prereq2 = Prerequisite(IntegerPoint('2'))
-    prereq2[('1', 'e', 'succeeded')] = False
-    prereq2[('1', 'e', 'failed')] = True
-    task_state = TaskState(
-        MagicMock(), IntegerPoint('2'), TASK_STATUS_WAITING, False
-    )
-    task_state.prerequisites = [prereq1, prereq2]
-    assert task_state.get_resolved_dependencies() == [
-        '1/a',
-        '1/c',
-        '1/d',
-        '1/e',
-    ]
->>>>>>> 9ff50f82
+    assert disable_task_event_handlers(itask) is expect