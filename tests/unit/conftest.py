# THIS FILE IS PART OF THE CYLC WORKFLOW ENGINE.
# Copyright (C) NIWA & British Crown (Met Office) & Contributors.
#
# This program is free software: you can redistribute it and/or modify
# it under the terms of the GNU General Public License as published by
# the Free Software Foundation, either version 3 of the License, or
# (at your option) any later version.
#
# This program is distributed in the hope that it will be useful,
# but WITHOUT ANY WARRANTY; without even the implied warranty of
# MERCHANTABILITY or FITNESS FOR A PARTICULAR PURPOSE.  See the
# GNU General Public License for more details.
#
# You should have received a copy of the GNU General Public License
# along with this program.  If not, see <http://www.gnu.org/licenses/>.

"""Standard pytest fixtures for unit tests."""

from pathlib import Path
from typing import Any, Callable, Optional
from unittest.mock import create_autospec, Mock

import pytest

from cylc.flow.cycling.iso8601 import init as iso8601_init
from cylc.flow.cycling.loader import (
    ISO8601_CYCLING_TYPE,
    INTEGER_CYCLING_TYPE
)
from cylc.flow.data_store_mgr import DataStoreMgr
from cylc.flow.scheduler import Scheduler
from cylc.flow.workflow_files import WorkflowFiles
from cylc.flow.xtrigger_mgr import XtriggerManager


# Type alias for monkeymock()
MonkeyMock = Callable[..., Mock]


@pytest.fixture
def monkeymock(monkeypatch: pytest.MonkeyPatch):
    """Fixture that patches a function/attr with a Mock and returns that Mock.

    Args:
        pypath: The Python-style import path to be patched.
        **kwargs: Any kwargs to set on the Mock.

    Example:
        mock_clean = monkeymock('cylc.flow.workflow_files.clean')
        something()  # calls workflow_files.clean
        assert mock_clean.called is True
    """
    def inner(pypath: str, **kwargs: Any) -> Mock:
        _mock = Mock(**kwargs)
        monkeypatch.setattr(pypath, _mock)
        return _mock
    return inner


def tmp_run_dir(
    tmp_path: Path, monkeypatch: pytest.MonkeyPatch
) -> Callable[[Optional[str]], Path]:
    """Fixture that patches the cylc-run dir to the tests's
    {tmp_path}/cylc-run, and optionally creates a workflow run dir inside.

    (Actually the fixture is below, this is the re-usable meat of it.)

    Args:
        reg: Workflow name.
<<<<<<< HEAD

    Example:
        run_dir = tmp_run_dir('foo')
        # Or:
        cylc_run_dir = tmp_run_dir()
=======
        installed: If True, make it look like the workflow was installed
            using cylc install (creates _cylc-install dir).
        named: If True and installed is True, the _cylc-install dir will
            be created in the parent to make it look like this is a
            named run.
>>>>>>> acf5fdb5
    """
    def _tmp_run_dir(
        reg: Optional[str] = None,
        installed: bool = False,
        named: bool = False
    ) -> Path:
        cylc_run_dir = tmp_path / 'cylc-run'
        cylc_run_dir.mkdir(exist_ok=True)
        monkeypatch.setattr('cylc.flow.pathutil._CYLC_RUN_DIR', cylc_run_dir)
        if reg:
            run_dir = cylc_run_dir.joinpath(reg)
            run_dir.mkdir(parents=True, exist_ok=True)
            (run_dir / WorkflowFiles.FLOW_FILE).touch(exist_ok=True)
            (run_dir / WorkflowFiles.Service.DIRNAME).mkdir(exist_ok=True)
            if installed:
                if named:
                    if len(Path(reg).parts) < 2:
                        raise ValueError("Named run requires two-level reg")
                    (run_dir.parent / WorkflowFiles.Install.DIRNAME).mkdir(
                        exist_ok=True)
                else:
                    (run_dir / WorkflowFiles.Install.DIRNAME).mkdir(
                        exist_ok=True)

            return run_dir
        return cylc_run_dir
    return _tmp_run_dir


@pytest.fixture(name='tmp_run_dir')
def tmp_run_dir_fixture(tmp_path: Path, monkeypatch: pytest.MonkeyPatch):
    # This is the actual tmp_run_dir fixture
    return tmp_run_dir(tmp_path, monkeypatch)


@pytest.fixture(scope='module')
def mod_tmp_run_dir(tmp_path_factory: pytest.TempPathFactory):
    """Module-scoped version of tmp_run_dir()"""
    tmp_path = tmp_path_factory.getbasetemp()
    with pytest.MonkeyPatch.context() as mp:
        return tmp_run_dir(tmp_path, mp)


@pytest.fixture
def set_cycling_type(monkeypatch: pytest.MonkeyPatch):
    """Initialize the Cylc cycling type.

    Args:
        ctype: The cycling type (integer or iso8601).
        time_zone: If using ISO8601/datetime cycling type, you can specify a
            custom time zone to use.
    """
    def _set_cycling_type(
        ctype: str = INTEGER_CYCLING_TYPE, time_zone: Optional[str] = None
    ) -> None:
        class _DefaultCycler:
            TYPE = ctype
        monkeypatch.setattr(
            'cylc.flow.cycling.loader.DefaultCycler', _DefaultCycler)
        if ctype == ISO8601_CYCLING_TYPE:
            iso8601_init(time_zone=time_zone)
    return _set_cycling_type


@pytest.fixture
def xtrigger_mgr() -> XtriggerManager:
    """A fixture to build an XtriggerManager which uses a mocked proc_pool,
    and uses a mocked broadcast_mgr."""
    return XtriggerManager(
        workflow="sample_workflow",
        user="john-foo",
        proc_pool=Mock(put_command=lambda *a, **k: True),
        broadcast_mgr=Mock(put_broadcast=lambda *a, **k: True),
        data_store_mgr=DataStoreMgr(create_autospec(Scheduler))
    )<|MERGE_RESOLUTION|>--- conflicted
+++ resolved
@@ -67,19 +67,16 @@
 
     Args:
         reg: Workflow name.
-<<<<<<< HEAD
+        installed: If True, make it look like the workflow was installed
+            using cylc install (creates _cylc-install dir).
+        named: If True and installed is True, the _cylc-install dir will
+            be created in the parent to make it look like this is a
+            named run.
 
     Example:
         run_dir = tmp_run_dir('foo')
         # Or:
         cylc_run_dir = tmp_run_dir()
-=======
-        installed: If True, make it look like the workflow was installed
-            using cylc install (creates _cylc-install dir).
-        named: If True and installed is True, the _cylc-install dir will
-            be created in the parent to make it look like this is a
-            named run.
->>>>>>> acf5fdb5
     """
     def _tmp_run_dir(
         reg: Optional[str] = None,
