<<<<<<< HEAD
2015-02-06T10:41:15Z INFO - Initial point: 1
2015-02-06T10:41:15Z INFO - Final point: 1
2015-02-06T10:41:15Z INFO - [1/sleeper] -triggered off []
2015-02-06T10:41:17Z INFO - [1/killer] -triggered off ['1/sleeper']
2015-02-06T10:41:22Z INFO - [1/sleeper] -triggered off []
=======
Initial point: 1
Final point: 1
sleeper.1 -triggered off []
killer.1 -triggered off ['sleeper.1']
sleeper.1 -triggered off []
>>>>>>> 0b5543f8
<|MERGE_RESOLUTION|>--- conflicted
+++ resolved
@@ -1,13 +1,5 @@
-<<<<<<< HEAD
-2015-02-06T10:41:15Z INFO - Initial point: 1
-2015-02-06T10:41:15Z INFO - Final point: 1
-2015-02-06T10:41:15Z INFO - [1/sleeper] -triggered off []
-2015-02-06T10:41:17Z INFO - [1/killer] -triggered off ['1/sleeper']
-2015-02-06T10:41:22Z INFO - [1/sleeper] -triggered off []
-=======
 Initial point: 1
 Final point: 1
-sleeper.1 -triggered off []
-killer.1 -triggered off ['sleeper.1']
-sleeper.1 -triggered off []
->>>>>>> 0b5543f8
+1/sleeper -triggered off []
+1/killer -triggered off ['1/sleeper']
+1/sleeper -triggered off []