--- conflicted
+++ resolved
@@ -89,14 +89,6 @@
     """Ensure that task job data is added to the database correctly
     for each run mode.
     """
-<<<<<<< HEAD
-    schd = scheduler(flow({
-        'scheduling': {'graph': {
-            'R1': '&'.join(KGO)}},
-        'runtime': {
-            mode: {'run mode': mode} for mode in KGO}
-    }), run_mode='live')
-=======
     schd: Scheduler = scheduler(
         flow({
             'scheduling': {
@@ -110,7 +102,6 @@
         }),
         run_mode='live'
     )
->>>>>>> 7f62e50b
     async with start(schd):
         # Reference all task proxies so we can examine them
         # at the end of the test:
