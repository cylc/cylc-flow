# THIS FILE IS PART OF THE CYLC WORKFLOW ENGINE.
# Copyright (C) NIWA & British Crown (Met Office) & Contributors.
#
# This program is free software: you can redistribute it and/or modify
# it under the terms of the GNU General Public License as published by
# the Free Software Foundation, either version 3 of the License, or
# (at your option) any later version.
#
# This program is distributed in the hope that it will be useful,
# but WITHOUT ANY WARRANTY; without even the implied warranty of
# MERCHANTABILITY or FITNESS FOR A PARTICULAR PURPOSE.  See the
# GNU General Public License for more details.
#
# You should have received a copy of the GNU General Public License
# along with this program.  If not, see <http://www.gnu.org/licenses/>.

"""Test "cylc set" functionality.

Note: see also functional tests
"""

from secrets import token_hex
from typing import Callable

import pytest

from cylc.flow.commands import (
    run_cmd,
    set_prereqs_and_outputs,
)
from cylc.flow.cycling.integer import IntegerPoint
<<<<<<< HEAD
from cylc.flow.data_messages_pb2 import (
    PbJob,
    PbTaskProxy,
)
from cylc.flow.data_store_mgr import (
    JOBS,
    TASK_PROXIES,
)
=======
from cylc.flow.data_messages_pb2 import PbTaskProxy
from cylc.flow.data_store_mgr import TASK_PROXIES
from cylc.flow.id import TaskTokens
>>>>>>> 5207ef49
from cylc.flow.scheduler import Scheduler
from cylc.flow.task_outputs import (
    TASK_OUTPUT_FAILED,
    TASK_OUTPUT_STARTED,
    TASK_OUTPUT_SUBMITTED,
    TASK_OUTPUT_SUCCEEDED,
)
from cylc.flow.task_proxy import TaskProxy
from cylc.flow.task_state import (
    TASK_STATUS_FAILED,
    TASK_STATUS_SUCCEEDED,
    TASK_STATUS_WAITING,
)


def outputs_section(*names: str) -> dict:
    """Create outputs section with random messages for the given output names.
    """
    return {
        'outputs': {
            name: token_hex() for name in names
        }
    }


async def test_set_parentless_spawning(
    flow,
    scheduler,
    run,
    complete,
):
    """Ensure that setting outputs does not interfere with parentless spawning.

    Setting outputs manually causes the logic to follow a different code
    pathway to "natural" output satisfaction. If we're not careful this could
    lead to "premature shutdown" (i.e. the scheduler thinks it's finished when
    it isn't), this test makes sure that's not the case.
    """
    id_ = flow({
        'scheduling': {
            'initial cycle point': '1',
            'cycling mode': 'integer',
            'runahead limit': 'P0',
            'graph': {'P1': 'a => z'},
        },
    })
    schd: Scheduler = scheduler(id_, paused_start=False)
    async with run(schd):
        # mark cycle 1 as succeeded
        schd.pool.set_prereqs_and_outputs(
            {TaskTokens('1', 'a'), TaskTokens('1', 'z')},
            ['succeeded'],
            [],
            ['1'],
        )

        # the parentless task "a" should be spawned out to the runahead limit
        assert schd.pool.get_task_ids() == {'2/a', '3/a'}

        # the workflow should run on to the next cycle
        await complete(schd, '2/a', timeout=5)


async def test_rerun_incomplete(
    flow,
    scheduler,
    run,
    complete,
    reflog,
):
    """Incomplete tasks should be re-run."""
    id_ = flow({
        'scheduling': {
            'graph': {'R1': 'a => z'},
        },
        'runtime': {
            # register a custom output
            'a': {'outputs': {'x': 'xyz'}},
        },
    })
    schd = scheduler(id_, paused_start=False)
    async with run(schd):
        # generate 1/a:x but do not complete 1/a
        schd.pool.set_prereqs_and_outputs(
            {TaskTokens('1', 'a')}, ['x'], [], ['1']
        )
        triggers = reflog(schd)
        await complete(schd)

    assert triggers == {
        # the task 1/a should have been run despite the earlier
        # setting of the "x" output
        ('1/a', None),
        ('1/z', ('1/a',)),
    }


async def test_data_store(
    flow,
    scheduler,
    start,
):
    """Test that manually set prereqs/outputs are applied to the data store."""
    id_ = flow({
        'scheduling': {
            'graph': {'R1': 'a => z'},
        },
        'runtime': {
            # register a custom output
            'a': {'outputs': {'x': 'xyz'}},
        },
    })
    schd: Scheduler = scheduler(id_)
    async with start(schd):
        await schd.update_data_structure()
        data = schd.data_store_mgr.data[schd.tokens.id]
        task_a: PbTaskProxy = data[TASK_PROXIES][
            schd.pool.get_task(IntegerPoint('1'), 'a').tokens.id
        ]

        # set the 1/a:succeeded prereq of 1/z
        schd.pool.set_prereqs_and_outputs(
            {TaskTokens('1', 'z')}, [], ['1/a:succeeded'], ['1'])
        task_z = data[TASK_PROXIES][
            schd.pool.get_task(IntegerPoint('1'), 'z').tokens.id
        ]
        await schd.update_data_structure()
        assert task_z.prerequisites[0].satisfied is True

        # set 1/a:x the task should be waiting with output x satisfied
        schd.pool.set_prereqs_and_outputs(
            {TaskTokens('1', 'a')}, ['x'], [], ['1']
        )
        await schd.update_data_structure()
        assert task_a.state == TASK_STATUS_WAITING
        assert task_a.outputs['x'].satisfied is True
        assert task_a.outputs['succeeded'].satisfied is False

        # set 1/a:succeeded the task should be succeeded with output x sat
        schd.pool.set_prereqs_and_outputs(
            {TaskTokens('1', 'a')}, ['succeeded'], [], ['1']
        )
        await schd.update_data_structure()
        assert task_a.state == TASK_STATUS_SUCCEEDED
        assert task_a.outputs['x'].satisfied is True
        assert task_a.outputs['succeeded'].satisfied is True


async def test_incomplete_detection(
    one_conf,
    flow,
    scheduler,
    start,
    log_filter,
):
    """It should detect and log finished tasks left with incomplete outputs."""
    schd = scheduler(flow(one_conf))
    async with start(schd):
        schd.pool.set_prereqs_and_outputs(
            {TaskTokens('1', 'one')}, ['failed'], [], ['1']
        )
    assert log_filter(contains='1/one did not complete')


async def test_pre_all(flow, scheduler, run):
    """Ensure that --pre=all is interpreted as a special case
    and _not_ tokenized.
    """
    id_ = flow({'scheduling': {'graph': {'R1': 'a => z'}}})
    schd = scheduler(id_, paused_start=False)
    async with run(schd) as log:
        schd.pool.set_prereqs_and_outputs(
            {TaskTokens('1', 'z')}, [], ['all'], []
        )
        warn_or_higher = [i for i in log.records if i.levelno > 30]
        assert warn_or_higher == []


async def test_bad_prereq(
    flow: 'Callable',
    scheduler: 'Callable',
    run: 'Callable',
    complete: 'Callable',
    caplog: 'pytest.LogCaptureFixture'
):
    """Attempting to set an invalid prerequisite should not leave a trace in
    the DB that prevents the target task from spawning. later on.
    """
    id_ = flow({
        'scheduling': {
            'graph': {'R1': 'a => b => c'},
        },
    })
    schd = scheduler(id_, paused_start=False)
    async with run(schd):
        schd.pool.set_prereqs_and_outputs(
            {TaskTokens('1', 'c')}, [], ['1/a'], []
        )
        assert schd.pool.get_task_ids() == {'1/a'}
        assert '1/c does not depend on "1/a:succeeded"' in caplog.text

        schd.workflow_db_mgr.process_queued_ops()

        # This will fail if the previous set left 1/c in the DB:
        schd.pool.set_prereqs_and_outputs(
            {TaskTokens('1', 'c')}, [], ['1/b'], []
        )
        assert schd.pool.get_task_ids() == {'1/a', '1/c'}
        await complete(schd, '1/c', timeout=5)


async def test_no_outputs_given(flow, scheduler, start):
    """Test `cylc set` without providing any outputs.

    It should set the "success pathway" outputs.
    """
    schd: Scheduler = scheduler(
        flow({
            'scheduling': {
                'graph': {
                    'R1': r"""
                        foo? => alpha
                        foo:submitted? => bravo
                        foo:started? => charlie
                        foo:x => xray
                        # Optional custom outputs not emitted:
                        foo:y? => yankee
                        # Non-success-pathway outputs not emitted:
                        foo:submit-failed? => delta
                    """,
                },
            },
            'runtime': {
                'foo': outputs_section('x', 'y'),
            },
        })
    )
    async with start(schd):
        foo = schd.pool.get_tasks()[0]
        await run_cmd(
            set_prereqs_and_outputs(schd, {foo.tokens}, [])
        )
        assert set(foo.state.outputs.get_completed_outputs()) == {
            TASK_OUTPUT_SUBMITTED,
            TASK_OUTPUT_STARTED,
            TASK_OUTPUT_SUCCEEDED,
            'x'
        }
        assert schd.pool.get_task_ids() == {
            '1/alpha',
            '1/bravo',
            '1/charlie',
            '1/xray',
        }


async def test_completion_expr(flow, scheduler, start):
    """Test `cylc set` without providing any outputs on a task that has a
    custom completion expression."""
    conf = {
        'scheduling': {
            'graph': {
                'R1': 'foo? | foo:x? => bar'
            },
        },
        'runtime': {
            'foo': {
                **outputs_section('x'),
                'completion': '(succeeded or x) or failed'
            },
        },
    }
    schd: Scheduler = scheduler(flow(conf))
    async with start(schd):
        foo = schd.pool.get_tasks()[0]
        await run_cmd(
            set_prereqs_and_outputs(schd, {foo.tokens}, [])
        )
        assert set(foo.state.outputs.get_completed_outputs()) == {
            TASK_OUTPUT_SUBMITTED,
            TASK_OUTPUT_STARTED,
            TASK_OUTPUT_SUCCEEDED,
        }


async def test_set_submitted(flow, scheduler, start):
    """`cylc set --out submitted` should spawn children that depend on the
    output, but not affect the task's state."""
    schd: Scheduler = scheduler(flow('foo:submitted? => bar'))
    async with start(schd):
        foo = schd.pool.get_tasks()[0]
        await run_cmd(
            set_prereqs_and_outputs(
                schd, [foo.identity], [], ['submitted']
            )
        )
        assert set(foo.state.outputs.get_completed_outputs()) == {
            TASK_OUTPUT_SUBMITTED,
        }
        assert schd.pool.get_task_ids() == {'1/foo', '1/bar'}
        assert foo.state(TASK_STATUS_WAITING)


async def test_job_state(flow, scheduler, start, db_select):
    """Test that setting outputs does not change the job state."""
    schd: Scheduler = scheduler(flow('foo => bar'))
    fail_time = '1950-01-01T00:00:00Z'

    def db_task_states(itask: TaskProxy):
        return db_select(
            schd, True, 'task_states', 'status', name=itask.tdef.name
        )

    def assert_job_failed(itask: TaskProxy):
        """...in the DB and data store."""
        assert db_select(
            schd,
            True,
            'task_jobs',
            'run_status',
            'time_run_exit',
            name=itask.tdef.name,
        ) == [(1, fail_time)]
        pb_job: PbJob = schd.data_store_mgr.data[schd.tokens.id][JOBS][
            itask.job_tokens.id
        ]
        assert pb_job.state == TASK_STATUS_FAILED
        assert pb_job.finished_time == fail_time

    async with start(schd):
        foo = schd.pool.get_tasks()[0]
        schd.submit_task_jobs([foo])
        schd.task_events_mgr.process_message(
            foo, 'INFO', TASK_OUTPUT_FAILED, event_time=fail_time
        )
        await schd.update_data_structure()
        assert foo.state(TASK_STATUS_FAILED)
        assert db_task_states(foo) == [(TASK_STATUS_FAILED,)]
        assert_job_failed(foo)

        await run_cmd(
            set_prereqs_and_outputs(schd, [foo.identity], [])
        )
        await schd.update_data_structure()
        # Task is now succeeded:
        assert foo.state(TASK_STATUS_SUCCEEDED)
        assert db_task_states(foo) == [(TASK_STATUS_SUCCEEDED,)]
        # But job is still failed:
        assert_job_failed(foo)


async def test_set_already_succeeded(
    flow, scheduler, run, complete, db_select
):
    """Doing `cylc set` on a task that has already succeeded should not
    change anything."""
    schd: Scheduler = scheduler(
        flow('foo => bar'),
        paused_start=False,
    )

    def db_task_states(itask: TaskProxy):
        return db_select(
            schd,
            True,
            'task_states',
            'submit_num',
            'status',
            'time_updated',
            name=itask.tdef.name,
        )

    def data_store_task_state(itask: TaskProxy):
        return schd.data_store_mgr.data[schd.tokens.id][TASK_PROXIES][
            itask.tokens.id
        ].state

    async with run(schd):
        foo = schd.pool.get_tasks()[0]
        await complete(schd, foo.identity)
        time_updated = db_task_states(foo)[0][2]
        expected = [(1, TASK_STATUS_SUCCEEDED, time_updated)]
        assert db_task_states(foo) == expected
        assert data_store_task_state(foo) == TASK_STATUS_SUCCEEDED

        await run_cmd(
            set_prereqs_and_outputs(schd, [foo.identity], [])
        )
        assert foo.state(TASK_STATUS_SUCCEEDED)
        await schd.update_data_structure()
        assert db_task_states(foo) == expected
        assert data_store_task_state(foo) == TASK_STATUS_SUCCEEDED<|MERGE_RESOLUTION|>--- conflicted
+++ resolved
@@ -29,7 +29,6 @@
     set_prereqs_and_outputs,
 )
 from cylc.flow.cycling.integer import IntegerPoint
-<<<<<<< HEAD
 from cylc.flow.data_messages_pb2 import (
     PbJob,
     PbTaskProxy,
@@ -38,11 +37,7 @@
     JOBS,
     TASK_PROXIES,
 )
-=======
-from cylc.flow.data_messages_pb2 import PbTaskProxy
-from cylc.flow.data_store_mgr import TASK_PROXIES
 from cylc.flow.id import TaskTokens
->>>>>>> 5207ef49
 from cylc.flow.scheduler import Scheduler
 from cylc.flow.task_outputs import (
     TASK_OUTPUT_FAILED,
