--- conflicted
+++ resolved
@@ -216,10 +216,7 @@
         '\n       P1Y, graph'
         '\n   ([scheduling][dependencies]graph moves to [scheduling][graph]R1)'
     )
-<<<<<<< HEAD
     assert log_filter(caplog, contains=expect)
-=======
-    assert expect in caplog.messages[0]
 
 
 def test_undefined_parent(flow, validate):
@@ -252,5 +249,4 @@
     })
     validate(id_)
     assert log_filter(caplog, contains='First parent(s) demoted to secondary')
-    assert log_filter(caplog, contains="FOO as parent of 'foo'")
->>>>>>> 01bbca59
+    assert log_filter(caplog, contains="FOO as parent of 'foo'")