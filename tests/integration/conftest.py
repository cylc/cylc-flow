--- conflicted
+++ resolved
@@ -479,9 +479,6 @@
     yield _inner
 
 
-@pytest.fixture
-<<<<<<< HEAD
-=======
 def reflog():
     """Integration test version of the --reflog CLI option.
 
@@ -538,8 +535,6 @@
     return _reflog
 
 
-@pytest.fixture
->>>>>>> 3df8835d
 def complete():
     """Wait for the workflow, or tasks within it to complete.
 
@@ -616,9 +611,6 @@
         # restore regular shutdown logic
         schd._set_stop = set_stop
 
-<<<<<<< HEAD
-    return _complete
-=======
     return _complete
 
 
@@ -638,5 +630,4 @@
 
         return triggers
 
-    return _reftest
->>>>>>> 3df8835d
+    return _reftest