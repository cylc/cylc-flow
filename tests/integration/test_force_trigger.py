--- conflicted
+++ resolved
@@ -628,7 +628,6 @@
         }
 
 
-<<<<<<< HEAD
 async def test_replay_outputs(flow, scheduler, start, complete, log_filter):
     """Triggered group start tasks re-emit (kind of) earlier outputs.
 
@@ -702,7 +701,8 @@
         # But not for the off-group task offg:
         assert not log_filter(
             contains=msg_prereq.format('offg', 'k:custom message'))
-=======
+
+
 async def test_trigger_with_sequential_task(flow, scheduler, run, log_filter):
     """It should trigger a failed sequential task.
 
@@ -751,5 +751,4 @@
             while True:
                 if log_filter(contains='[2/foo/02:running] (received)failed'):
                     break
-                await asyncio.sleep(0)
->>>>>>> 6578e3e8
+                await asyncio.sleep(0)