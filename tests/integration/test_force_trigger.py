--- conflicted
+++ resolved
@@ -39,14 +39,11 @@
 from cylc.flow.cycling.integer import IntegerPoint
 from cylc.flow.scheduler import Scheduler
 from cylc.flow.task_state import (
-<<<<<<< HEAD
     TASK_STATUS_PREPARING,
-=======
     TASK_STATUS_FAILED,
     TASK_STATUS_RUNNING,
     TASK_STATUS_SUBMITTED,
     TASK_STATUS_SUCCEEDED,
->>>>>>> 9b51b5c4
     TASK_STATUS_WAITING,
 )
 
@@ -762,7 +759,6 @@
                 await asyncio.sleep(0)
 
 
-<<<<<<< HEAD
 async def test_trigger_whilst_paused_preparing(flow, scheduler, run, complete):
     """It should run "preparing" tasks even if the workflow is paused.
 
@@ -788,7 +784,8 @@
 
         # 1/a should run even though the workflow is paused.
         await complete(schd, '1/a', allow_paused=True, timeout=1)
-=======
+
+
 async def test_trigger_with_task_selector(flow, scheduler, start, monkeypatch):
     """Test task matching with the trigger command.
 
@@ -835,5 +832,4 @@
 
         await run_cmd(force_trigger_tasks(schd, ['*:failed'], []))
         assert trigger_calls == [{'1/d'}]
-        trigger_calls.clear()
->>>>>>> 9b51b5c4
+        trigger_calls.clear()