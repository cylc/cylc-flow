# THIS FILE IS PART OF THE CYLC WORKFLOW ENGINE.
# Copyright (C) NIWA & British Crown (Met Office) & Contributors.
#
# This program is free software: you can redistribute it and/or modify
# it under the terms of the GNU General Public License as published by
# the Free Software Foundation, either version 3 of the License, or
# (at your option) any later version.
#
# This program is distributed in the hope that it will be useful,
# but WITHOUT ANY WARRANTY; without even the implied warranty of
# MERCHANTABILITY or FITNESS FOR A PARTICULAR PURPOSE.  See the
# GNU General Public License for more details.
#
# You should have received a copy of the GNU General Public License
# along with this program.  If not, see <http://www.gnu.org/licenses/>.

import asyncio
import logging
from pathlib import Path
import pytest
import re
from typing import Any, Callable

from cylc.flow.exceptions import CylcError
from cylc.flow.parsec.exceptions import ParsecError
from cylc.flow.scheduler import Scheduler, SchedulerStop
from cylc.flow.task_outputs import TASK_OUTPUT_SUCCEEDED
from cylc.flow.task_state import (
    TASK_STATUS_WAITING,
    TASK_STATUS_SUBMIT_FAILED,
    TASK_STATUS_SUBMITTED,
    TASK_STATUS_RUNNING,
    TASK_STATUS_FAILED
)

from cylc.flow.workflow_status import AutoRestartMode


Fixture = Any


TRACEBACK_MSG = "Traceback (most recent call last):"


async def test_is_paused_after_stop(
        one_conf: Fixture, flow: Fixture, scheduler: Fixture, run: Fixture,
        db_select: Fixture):
    """Test the paused status is unset on normal shutdown."""
    id_: str = flow(one_conf)
    schd: 'Scheduler' = scheduler(id_, paused_start=True)
    # Run
    async with run(schd):
        assert not schd.is_restart
        assert schd.is_paused
    # Stopped
    assert ('is_paused', '1') not in db_select(schd, False, 'workflow_params')
    # Restart
    schd = scheduler(id_, paused_start=None)
    async with run(schd):
        assert schd.is_restart
        assert not schd.is_paused


async def test_is_paused_after_crash(
        one_conf: Fixture, flow: Fixture, scheduler: Fixture, run: Fixture,
        db_select: Fixture):
    """Test the paused status is not unset for an interrupted workflow."""
    id_: str = flow(one_conf)
    schd: 'Scheduler' = scheduler(id_, paused_start=True)

    def ctrl_c():
        raise asyncio.CancelledError("Mock keyboard interrupt")
    # Patch this part of the main loop
    _schd_workflow_shutdown = schd.workflow_shutdown
    setattr(schd, 'workflow_shutdown', ctrl_c)

    # Run
    with pytest.raises(asyncio.CancelledError):
        async with run(schd):
            assert not schd.is_restart
            assert schd.is_paused
    # Stopped
    assert ('is_paused', '1') in db_select(schd, False, 'workflow_params')
    # Reset patched method
    setattr(schd, 'workflow_shutdown', _schd_workflow_shutdown)
    # Restart
    schd = scheduler(id_, paused_start=None)
    async with run(schd):
        assert schd.is_restart
        assert schd.is_paused


async def test_shutdown_CylcError_log(one: Scheduler, run: Callable):
    """Test that if a CylcError occurs during shutdown, it is
    logged in one line."""
    schd = one

    # patch the shutdown to raise an error
    async def mock_shutdown(*a, **k):
        raise CylcError("Error on shutdown")
    setattr(schd, '_shutdown', mock_shutdown)

    # run the workflow
    log: pytest.LogCaptureFixture
    with pytest.raises(CylcError) as exc:
        async with run(schd) as log:
            pass

    # check the log records after attempted shutdown
    assert str(exc.value) == "Error on shutdown"
    last_record = log.records[-1]
    assert last_record.message == "CylcError: Error on shutdown"
    assert last_record.levelno == logging.ERROR

    # shut down the scheduler properly
    await Scheduler._shutdown(schd, SchedulerStop('because I said so'))


async def test_shutdown_general_exception_log(one: Scheduler, run: Callable):
    """Test that if a non-CylcError occurs during shutdown, it is
    logged with traceback (but not excessive)."""
    schd = one

    # patch the shutdown to raise an error
    async def mock_shutdown(*a, **k):
        raise ValueError("Error on shutdown")
    setattr(schd, '_shutdown', mock_shutdown)

    # run the workflow
    log: pytest.LogCaptureFixture
    with pytest.raises(ValueError) as exc:
        async with run(schd) as log:
            pass

    # check the log records after attempted shutdown
    assert str(exc.value) == "Error on shutdown"
    last_record = log.records[-1]
    assert last_record.message == "Error on shutdown"
    assert last_record.levelno == logging.ERROR
    assert last_record.exc_text is not None
    assert last_record.exc_text.startswith(TRACEBACK_MSG)
    assert ("During handling of the above exception, "
            "another exception occurred") not in last_record.exc_text

    # shut down the scheduler properly
    await Scheduler._shutdown(schd, SchedulerStop('because I said so'))


async def test_holding_tasks_whilst_scheduler_paused(
    capture_submission,
    flow,
    one_conf,
    start,
    scheduler,
):
    """It should hold tasks irrespective of workflow state.

    See https://github.com/cylc/cylc-flow/issues/4278
    """
    id_ = flow(one_conf)
    one = scheduler(id_, paused_start=True)

    # run the workflow
    async with start(one):
        # capture any job submissions
        submitted_tasks = capture_submission(one)
        assert submitted_tasks == set()

        # release runahead/queued tasks
        # (nothing should happen because the scheduler is paused)
        one.pool.release_runahead_tasks()
        one.release_queued_tasks()
        assert submitted_tasks == set()

        # hold all tasks & resume the workflow
        one.command_hold(['*/*'])
        one.resume_workflow()

        # release queued tasks
        # (there should be no change because the task is still held)
        one.release_queued_tasks()
        assert submitted_tasks == set()

        # release all tasks
        one.command_release(['*/*'])

        # release queued tasks
        # (the task should be submitted)
        one.release_queued_tasks()
        assert len(submitted_tasks) == 1


async def test_no_poll_waiting_tasks(
    capture_polling,
    flow,
    one_conf,
    start,
    scheduler,
):
    """Waiting tasks shouldn't be polled.

    If a waiting task previously it will have the submit number of its previous
    job, and polling would erroneously return the state of that job.

    See https://github.com/cylc/cylc-flow/issues/4658
    """
    id_: str = flow(one_conf)
    # start the scheduler in live mode in order to activate regular polling
    # logic
    one: Scheduler = scheduler(id_, run_mode='live')

    log: pytest.LogCaptureFixture
    async with start(one) as log:
        # Test assumes start up with a waiting task.
        task = (one.pool.get_all_tasks())[0]
        assert task.state.status == TASK_STATUS_WAITING

        polled_tasks = capture_polling(one)

        # Waiting tasks should not be polled.
        one.command_poll_tasks(['*/*'])
        assert polled_tasks == set()

        # Even if they have a submit number.
        task.submit_num = 1
        one.command_poll_tasks(['*/*'])
        assert len(polled_tasks) == 0

        # But these states should be:
        for state in [
            TASK_STATUS_SUBMIT_FAILED,
            TASK_STATUS_FAILED,
            TASK_STATUS_SUBMITTED,
            TASK_STATUS_RUNNING
        ]:
            task.state.status = state
            one.command_poll_tasks(['*/*'])
            assert len(polled_tasks) == 1
            polled_tasks.clear()

        # Shut down with a running task.
        task.state.status = TASK_STATUS_RUNNING

    # For good measure, check the faked running task is reported at shutdown.
    assert "Orphaned tasks:\n* 1/one (running)" in log.messages


async def test_unexpected_ParsecError(
    one: Scheduler,
    start: Callable,
    log_filter: Callable,
    monkeypatch: pytest.MonkeyPatch
):
    """Test that ParsecErrors - that occur at any time other than config load
    when running a workflow - are displayed with traceback, because they are
    not expected."""
    log: pytest.LogCaptureFixture

    def raise_ParsecError(*a, **k):
        raise ParsecError("Mock error")

    monkeypatch.setattr(one, '_configure_contact', raise_ParsecError)

    with pytest.raises(ParsecError):
        async with start(one) as log:
            pass

    assert log_filter(
        log, level=logging.CRITICAL,
        exact_match="Workflow shutting down - Mock error"
    )
    assert TRACEBACK_MSG in log.text


async def test_error_during_auto_restart(
    one: Scheduler,
    run: Callable,
    log_filter: Callable,
    monkeypatch: pytest.MonkeyPatch,
):
    """Test that an error during auto-restart does not get swallowed"""
    log: pytest.LogCaptureFixture
    err_msg = "Mock error: sugar in water"

    def mock_auto_restart(*a, **k):
        raise RuntimeError(err_msg)

    monkeypatch.setattr(one, 'workflow_auto_restart', mock_auto_restart)
    monkeypatch.setattr(
        one, 'auto_restart_mode', AutoRestartMode.RESTART_NORMAL
    )

    with pytest.raises(RuntimeError, match=err_msg):
        async with run(one) as log:
            pass

    assert log_filter(log, level=logging.ERROR, contains=err_msg)
    assert TRACEBACK_MSG in log.text


<<<<<<< HEAD
async def test_uuid_unchanged_on_restart(
    one: Scheduler,
    scheduler: Callable,
    start: Callable,
):
    """Restart gets UUID from Database:

    See https://github.com/cylc/cylc-flow/issues/5615

    Process:
       * Create a scheduler then shut it down.
       * Create a new scheduler for the same workflow and check that it has
         retrieved the UUID from the Daatabase.
    """
    uuid_re = re.compile('CYLC_WORKFLOW_UUID=(.*)')
    contact_file = Path(one.workflow_run_dir) / '.service/contact'

    async with start(one):
        pass

    schd = scheduler(one.workflow_name, paused_start=True)
    async with start(schd):
        # UUID in contact file should be the same as that set in the database
        # and the scheduler.
        cf_uuid = uuid_re.findall(contact_file.read_text())[0]
        assert schd.uuid_str == cf_uuid
=======
async def test_restart_timeout(
    flow,
    one_conf,
    scheduler,
    start,
    run,
    log_filter
):
    """It should wait for user input if there are no tasks in the pool.

    When restarting a completed workflow there are no tasks in the pool so
    the scheduler is inclined to shutdown before the user has had the chance
    to trigger tasks in order to allow the workflow to continue.

    In order to make this easier, the scheduler should enter the paused state
    and wait around for a configured period before shutting itself down.

    See: https://github.com/cylc/cylc-flow/issues/5078
    """
    id_ = flow(one_conf)

    # run the workflow to completion
    schd = scheduler(id_)
    async with start(schd):
        for itask in schd.pool.get_all_tasks():
            itask.state_reset(TASK_OUTPUT_SUCCEEDED)
            schd.pool.spawn_on_output(itask, TASK_OUTPUT_SUCCEEDED)

    # restart the completed workflow
    schd = scheduler(id_)
    async with run(schd) as log:
        # it should detect that the workflow has completed and alert the user
        assert log_filter(
            log,
            contains='This workflow already ran to completion.'
        )

        # it should activate a timeout
        assert log_filter(log, contains='restart timer starts NOW')

        # when we trigger tasks the timeout should be cleared
        schd.pool.force_trigger_tasks(['1/one'], {1})
        await asyncio.sleep(0)  # yield control to the main loop
        assert log_filter(log, contains='restart timer stopped')
>>>>>>> 4a6b447f
<|MERGE_RESOLUTION|>--- conflicted
+++ resolved
@@ -298,7 +298,6 @@
     assert TRACEBACK_MSG in log.text
 
 
-<<<<<<< HEAD
 async def test_uuid_unchanged_on_restart(
     one: Scheduler,
     scheduler: Callable,
@@ -325,7 +324,8 @@
         # and the scheduler.
         cf_uuid = uuid_re.findall(contact_file.read_text())[0]
         assert schd.uuid_str == cf_uuid
-=======
+
+        
 async def test_restart_timeout(
     flow,
     one_conf,
@@ -369,5 +369,4 @@
         # when we trigger tasks the timeout should be cleared
         schd.pool.force_trigger_tasks(['1/one'], {1})
         await asyncio.sleep(0)  # yield control to the main loop
-        assert log_filter(log, contains='restart timer stopped')
->>>>>>> 4a6b447f
+        assert log_filter(log, contains='restart timer stopped')