# THIS FILE IS PART OF THE CYLC WORKFLOW ENGINE.
# Copyright (C) NIWA & British Crown (Met Office) & Contributors.
#
# This program is free software: you can redistribute it and/or modify
# it under the terms of the GNU General Public License as published by
# the Free Software Foundation, either version 3 of the License, or
# (at your option) any later version.
#
# This program is distributed in the hope that it will be useful,
# but WITHOUT ANY WARRANTY; without even the implied warranty of
# MERCHANTABILITY or FITNESS FOR A PARTICULAR PURPOSE.  See the
# GNU General Public License for more details.
#
# You should have received a copy of the GNU General Public License
# along with this program.  If not, see <http://www.gnu.org/licenses/>.

[metadata]
name = cylc-flow
version = attr: cylc.flow.__version__
author = Hilary Oliver
url=https://cylc.org/
description = A workflow engine for cycling systems
long_description=file: README.md
long_description_content_type=text/markdown
project_urls =
    Documentation = https://cylc.github.io/cylc-doc/latest/html/index.html
    Source = https://github.com/cylc/cylc-flow
    Tracker = https://github.com/cylc/cylc-flow/issues
keywords =
    cycling-workflows
    hpc
    job-scheduler
    metascheduler
    workflow-automation
    workflow-engine
    workflow-management
    scheduling
license = GPL
license_file = COPYING
platforms = any
classifiers =
    Environment :: Console
    Environment :: Web Environment
    Intended Audience :: Developers
    Intended Audience :: System Administrators
    Intended Audience :: Science/Research
    License :: OSI Approved :: GNU General Public License v3 (GPLv3)
    Operating System :: POSIX :: Linux
    Programming Language :: Python
    Programming Language :: Python :: 3.7
    Programming Language :: Python :: 3.8
    Programming Language :: Python :: 3.9
    Programming Language :: Python :: 3 :: Only
    Programming Language :: Python :: Implementation :: CPython
    Topic :: Scientific/Engineering :: Atmospheric Science

[options]
packages = find_namespace:
include_package_data = True
python_requires = >=3.7
install_requires =
    aiofiles==0.7.*
    ansimarkup>=1.0.0
    async-timeout>=3.0.0
    colorama>=0.4,<=1
    graphene>=2.1,<3
    jinja2==2.11.*
<<<<<<< HEAD
    metomi-isodatetime>=1!2.0.2, <1!2.1.0
    # Constrain protobuf version for compatible Scheduler-UIS comms across hosts
=======
    metomi-isodatetime==1!3.0.*
>>>>>>> e246b3c3
    protobuf==3.19.*
    psutil>=5.6.0
    pyuv==1.4.*
    pyzmq==22.*
    setuptools>=49
    urwid==2.*
    # unpinned transient dependencies used for type checking
    rx
    promise

    # https://github.com/pallets/jinja/issues/1585 (remove when upgrading
    # jinja2 to >= 3.0):
    markupsafe<2.1

[options.packages.find]
include = cylc*

[options.extras_require]
empy =
    EmPy==3.3.*
graph =
    pillow
main_loop-log_data_store =
    pympler
    matplotlib
main_loop-log_main_loop =
    matplotlib
main_loop-log_memory =
    pympler
    matplotlib
main_loop-log_db =
    sqlparse
report-timings =
    pandas==1.*
    matplotlib
tests =
    async_generator
    bandit>=1.7.0
    coverage>=5.0.0
    flake8-broken-line>=0.3.0
    flake8-bugbear>=21.0.0
    flake8-builtins>=1.5.0
    flake8-comprehensions>=3.5.0
    flake8-debugger>=4.0.0
    flake8-mutable>=1.2.0
    flake8-simplify>=0.14.0
    flake8>=3.0.0
    mypy>=0.910
    pytest-asyncio>=0.17
    pytest-cov>=2.8.0
    pytest-xdist>=2
    pytest-env>=0.6.2
    pytest-mock>=3.6.1
    pytest>=6
    testfixtures>=6.11.0
    # Type annotation stubs
    # http://mypy-lang.blogspot.com/2021/05/the-upcoming-switch-to-modular-typeshed.html
    types-Jinja2>=0.1.3
    types-aiofiles>=0.1.3
    types-pkg_resources>=0.1.2
    types-protobuf>=0.1.10
    types-six>=0.1.6
    typing-extensions>=4
tutorials =
    pillow
    requests
    urllib3
all =
    %(empy)s
    %(graph)s
    %(main_loop-log_data_store)s
    %(main_loop-log_db)s
    %(main_loop-log_main_loop)s
    %(main_loop-log_memory)s
    %(report-timings)s
    %(tests)s
    %(tutorials)s

[options.entry_points]
# top level shell commands
console_scripts =
    clyc = cylc.flow.scripts.cylc:main
    cylc = cylc.flow.scripts.cylc:main
# cylc subcommands
cylc.command =
    broadcast = cylc.flow.scripts.broadcast:main
    cat-log = cylc.flow.scripts.cat_log:main
    check-versions = cylc.flow.scripts.check_versions:main
    clean = cylc.flow.scripts.clean:main
    client = cylc.flow.scripts.client:main
    config = cylc.flow.scripts.config:main
    cycle-point = cylc.flow.scripts.cycle_point:main
    diff = cylc.flow.scripts.diff:main
    dump = cylc.flow.scripts.dump:main
    ext-trigger = cylc.flow.scripts.ext_trigger:main
    get-resources = cylc.flow.scripts.get_resources:main
    function-run = cylc.flow.scripts.function_run:main
    get-workflow-contact = cylc.flow.scripts.get_workflow_contact:main
    get-workflow-version = cylc.flow.scripts.get_workflow_version:main
    graph = cylc.flow.scripts.graph:main
    hold = cylc.flow.scripts.hold:main
    install = cylc.flow.scripts.install:main
    jobs-kill = cylc.flow.scripts.jobs_kill:main
    jobs-poll = cylc.flow.scripts.jobs_poll:main
    jobs-submit = cylc.flow.scripts.jobs_submit:main
    kill = cylc.flow.scripts.kill:main
    list = cylc.flow.scripts.list:main
    message = cylc.flow.scripts.message:main
    pause = cylc.flow.scripts.pause:main
    ping = cylc.flow.scripts.ping:main
    play = cylc.flow.scripts.play:main
    poll = cylc.flow.scripts.poll:main
    psutils = cylc.flow.scripts.psutil:main
    reinstall = cylc.flow.scripts.reinstall:main
    release = cylc.flow.scripts.release:main
    reload = cylc.flow.scripts.reload:main
    remote-init = cylc.flow.scripts.remote_init:main
    remote-tidy = cylc.flow.scripts.remote_tidy:main
    remove = cylc.flow.scripts.remove:main
    report-timings = cylc.flow.scripts.report_timings:main [report-timings]
    scan = cylc.flow.scripts.scan:cli
    set-verbosity = cylc.flow.scripts.set_verbosity:main
    show = cylc.flow.scripts.show:main
    set-outputs = cylc.flow.scripts.set_outputs:main
    stop = cylc.flow.scripts.stop:main
    subscribe = cylc.flow.scripts.subscribe:main
    workflow-state = cylc.flow.scripts.workflow_state:main
    tui = cylc.flow.scripts.tui:main
    trigger = cylc.flow.scripts.trigger:main
    validate = cylc.flow.scripts.validate:main
    view = cylc.flow.scripts.view:main
# async functions to run within the scheduler main loop
cylc.main_loop =
    health_check = cylc.flow.main_loop.health_check
    auto_restart = cylc.flow.main_loop.auto_restart
    log_data_store = cylc.flow.main_loop.log_data_store [main_loop-log_data_store]
    log_db = cylc.flow.main_loop.log_db [main_loop-log_db]
    log_main_loop = cylc.flow.main_loop.log_main_loop [main_loop-log_main_loop]
    log_memory = cylc.flow.main_loop.log_memory [main_loop-log_memory]
    reset_bad_hosts = cylc.flow.main_loop.reset_bad_hosts
# NOTE: all entry points should be listed here even if Cylc Flow does not
# provide any implementations, to make entry point scraping easier
cylc.pre_configure =
cylc.post_install =
    log_vc_info = cylc.flow.install_plugins.log_vc_info:main

[bdist_rpm]
requires =
    python3-colorama
    python-isodatetime
    python3-jinja2
    python3-MarkupSafe
    python3-zmq<|MERGE_RESOLUTION|>--- conflicted
+++ resolved
@@ -65,12 +65,8 @@
     colorama>=0.4,<=1
     graphene>=2.1,<3
     jinja2==2.11.*
-<<<<<<< HEAD
-    metomi-isodatetime>=1!2.0.2, <1!2.1.0
+    metomi-isodatetime==1!3.0.*
     # Constrain protobuf version for compatible Scheduler-UIS comms across hosts
-=======
-    metomi-isodatetime==1!3.0.*
->>>>>>> e246b3c3
     protobuf==3.19.*
     psutil>=5.6.0
     pyuv==1.4.*
