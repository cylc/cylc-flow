# Workflow for testing multiple bash versions with Docker
name: bash

on:
  pull_request:
  workflow_dispatch:
  push:
    branches: [master]

jobs:
  bash-docker:
    runs-on: ubuntu-latest
    strategy:
      matrix:
        bash-version:
          - '3.2'
          - '4.2'
          # if you use a value like 5.0, YAML will round it to 5, which will cause an error later on
          - '5.0'
    steps:
      - name: Checkout
        uses: actions/checkout@v2

      - name: Build Docker container
        run: |
          docker build -t bash:test  -m 1G --memory-swap 1G dockerfiles/bash/
          docker run --name bash -v $(pwd -P):/root/cylc-flow --rm -t -d -m 1G --memory-swap 1G bash:test /bin/bash
          docker ps -a

      - name: Install Cylc dependencies in the container
        run: |
          docker exec bash python3.7 -m pip install six==1.12
          docker exec -w /root/cylc-flow bash python3.7 -m pip install .[all]

      - name: Set the container bash version
        run: docker exec bash update-alternatives --set bash /bash/bash-${{ matrix.bash-version }}

      - name: Run functional tests that validate or are related to how Cylc uses bash
        run: |
          docker exec -w /root/cylc-flow bash \
            ./etc/bin/run-functional-tests -v \
            tests/functional/broadcast/00-simple.t \
            tests/functional/cylc-poll/11-event-time.t \
            tests/functional/cylc-poll/15-job-st-file-no-batch.t \
            tests/functional/events/28-inactivity.t \
            tests/functional/events/34-task-abort.t \
            tests/functional/job-file-trap/00-sigusr1.t \
            tests/functional/job-file-trap/02-pipefail.t \
<<<<<<< HEAD
            tests/functional/job-file-trap/03-user-trap.t \
            tests/functional/jobscript/00-torture.t \
=======
            tests/functional/pause-resume/12-pause-then-retry.t \
>>>>>>> 9f2e4e32
            tests/functional/shutdown/09-now2.t \
            tests/functional/shutdown/13-no-port-file-check.t \
            tests/functional/shutdown/14-no-dir-check.t

      - name: Copy cylc-run out of container
        if: failure()
        run: |
          docker cp bash:/root/cylc-run .

      - name: Upload
        if: failure()
        uses: actions/upload-artifact@v2
        with:
          name: Upload cylc-run artifact
          path: cylc-run<|MERGE_RESOLUTION|>--- conflicted
+++ resolved
@@ -46,12 +46,9 @@
             tests/functional/events/34-task-abort.t \
             tests/functional/job-file-trap/00-sigusr1.t \
             tests/functional/job-file-trap/02-pipefail.t \
-<<<<<<< HEAD
             tests/functional/job-file-trap/03-user-trap.t \
             tests/functional/jobscript/00-torture.t \
-=======
             tests/functional/pause-resume/12-pause-then-retry.t \
->>>>>>> 9f2e4e32
             tests/functional/shutdown/09-now2.t \
             tests/functional/shutdown/13-no-port-file-check.t \
             tests/functional/shutdown/14-no-dir-check.t
