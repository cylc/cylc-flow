# Selected Cylc Changes

Internal changes that do not directly affect users may not be listed here.  For
all changes see the [closed
milestones](https://github.com/cylc/cylc-flow/milestones?state=closed) for each
release.

## Backward-incompatible changes in Cylc-8.x

Cylc 8.0aX (alpha) releases are not compatible with Cylc 7 or with previous
8.0aX releases, as the API is still under heavy development.

The Cylc server program and CLI codebase is now a Python 3 package that can be
installed from PyPI with `pip` (see
[#2990](https://github.com/cylc/cylc-flow/pull/2990)), and has been renamed to
`cylc-flow`. The name `cylc` is now used as a native Python package namespace
to allow other projects to re-use it and extend Cylc with plug-ins.

The old PyGTK GUI is being replaced by a Web UI, with development managed in
the cylc/cylc-ui repository (and see also cylc/cylc-uiserver).

The User Guide and other documentation has been removed from the Python package
to the cylc/cylc-doc repository.

The commands `cylc-profile-battery`, `cylc-test-battery`, `cylc-license`
have been removed, and `cylc graph` is only retained for text output
used in tests (it will be re-implemented in the new web UI).

The xtrigger examples were moved to a separate `cylc/cylc-xtriggers` project
(see [#3123](https://github.com/cylc/cylc-flow/pull/3123)).

Jinja filters were moved from its `Jinja2Filters` folder to within the `cylc`
namespace, under `cylc.jinja.filters`.

Cylc Review was also removed in this version.

Cylc 7 suites cannot be *restarted* (from previous state) with Cylc 8, but they
can still be started from scratch
([#3863](https://github.com/cylc/cylc-flow/pull/3863)).

Named checkpoints have been removed ([#3906](https://github.com/cylc/cylc-flow/pull/3906))
due to being a seldom-used feature. Workflows can still be restarted from the
last run, or reflow can be used to achieve the same result.

<!-- The topmost release date is automatically updated by GitHub Actions. When
creating a new release entry be sure to copy & paste the span tag with the
`actions:bind` attribute, which is used by a regex to find the text to be
updated. Only the first match gets replaced, so it's fine to leave the old
ones in. -->
-------------------------------------------------------------------------------
## __cylc-8.0b3 (<span actions:bind='release-date'>Upcoming 2021</span>)__

Fourth beta release of Cylc 8.

`suite owner` and `workflow owner` option option has been removed.

(See note on cylc-8 backward-incompatible changes, above)

### Enhancements

[#4367](https://github.com/cylc/cylc-flow/pull/4367) -
Make the central wrapper work with arbitrary virtual environment names.

[#4343](https://github.com/cylc/cylc-flow/pull/4343) -
Implement required and optional outputs with new graph notation.

[#4324](https://github.com/cylc/cylc-flow/pull/4324) -
Re-implement a basic form of the Cylc 7 `cylc graph` command for static
graph visualisation.

[#4335](https://github.com/cylc/cylc-flow/pull/4335) -
Have validation catch erroneous use of both `expr => bar` and `expr => !bar` in
the same graph.

[#4285](https://github.com/cylc/cylc-flow/pull/4285) - Cylc now automatically
infers the latest numbered run of the workflow for most commands (e.g. you can
run `cylc pause foo` instead of having to type out `foo/run3`).

[#4346](https://github.com/cylc/cylc-flow/pull/4346) -
Use natural sort order for the `cylc scan --sort` option.

[#4313](https://github.com/cylc/cylc-flow/pull/4313) - Change `ignore` to
`reload` for the cycle point cli options (e.g. `--fcp=reload`), as this more
accurately reflects what it's doing. Also improve validation of these
cli options.

[#4389](https://github.com/cylc/cylc-flow/pull/4389) - the `flow.cylc.processed`
(previously called `suite.rc.processed`) is now stored in `log/flow-config/`.

<<<<<<< HEAD
[#4430](https://github.com/cylc/cylc-flow/pull/4430) - Log files renamed:
- `log/flow.cylc.processed` ⇒ `log/flow-processed.cylc`
- `log/<datetimes>-run.cylc` ⇒ `log/<datetimes>-start.cylc`
=======
[#4423](https://github.com/cylc/cylc-flow/pull/4423) - Only changes to the
workflow directory are recorded by `log/version`.

[#4404](https://github.com/cylc/cylc-flow/pull/4404) - The Cylc Graph section
now accepts ``&`` and ``|`` as valid line breaks in the same way as ``=>``.
>>>>>>> 8440c7c8

### Fixes

[#4426](https://github.com/cylc/cylc-flow/pull/4426) -
Fix bug when a conditional expression in the graph contains one task name that
is a substring of another.

[#4341](https://github.com/cylc/cylc-flow/pull/4341) -
Remove obsolete Cylc 7 `[scheduling]spawn to max active cycle points` config.

[#4319](https://github.com/cylc/cylc-flow/pull/4319) -
Update cylc reinstall to skip cylc dirs work and share

[#4289](https://github.com/cylc/cylc-flow/pull/4289) - Make `cylc clean`
safer by preventing cleaning of dirs that contain more than one workflow
run dir (use `--force` to override this safeguard).

[#4362](https://github.com/cylc/cylc-flow/pull/4362) -
When using `cylc clean` on a sequential run directory, remove the `runN` symlink
if it points to the removed directory.

[#4395](https://github.com/cylc/cylc-flow/pull/4362) -
Fix ``cylc stop --kill`` which was not actually killing task jobs.

[#4338](https://github.com/cylc/cylc-flow/pull/4338) - Cylc install -C option
now works with relative paths.

-------------------------------------------------------------------------------
## __cylc-8.0b2 (<span actions:bind='release-date'>Released 2021-07-28</span>)__

Third beta release of Cylc 8.

(See note on cylc-8 backward-incompatible changes, above)

### Enhancements

[#4286](https://github.com/cylc/cylc-flow/pull/4286) -
Add an option for displaying source workflows in `cylc scan`.

[#4291](https://github.com/cylc/cylc-flow/pull/4291) -
Remove obsolete `cylc edit` and `cylc search` commands.

[#4284](https://github.com/cylc/cylc-flow/pull/4284) -
Make `--color=never` work with `cylc <command> --help`.

[#4259](https://github.com/cylc/cylc-flow/pull/4259) -
Ignore pre-initial dependencies with `cylc play --start-task`

[#4103](https://github.com/cylc/cylc-flow/pull/4103) -
Expose runahead limiting to UIs; restore correct force-triggering of queued
tasks for Cylc 8.

[#4250](https://github.com/cylc/cylc-flow/pull/4250) -
Symlink dirs localhost symlinks are now overridable with cli option
`--symlink-dirs`.

[#4218](https://github.com/cylc/cylc-flow/pull/4218) - Add ability to
start a new run from specified tasks instead of a cycle point.

[#4214](https://github.com/cylc/cylc-flow/pull/4214) -
Unify `-v --verbose`, `-q --quiet` and `--debug` options.

[#4174](https://github.com/cylc/cylc-flow/pull/4174) - Terminology: replace
"suite" with "workflow".

[#4177](https://github.com/cylc/cylc-flow/pull/4177) - Remove obsolete
configuration items from `global.cylc[platforms][<platform name>]`:
`run directory`, `work directory` and `suite definition directory`. This
functionality is now provided by `[symlink dirs]`.

[#4142](https://github.com/cylc/cylc-flow/pull/4142) - Record source directory
version control information on installation of a workflow.

[#4238](https://github.com/cylc/cylc-flow/pull/4238) - Future tasks can now
be held in advance using `cylc hold` (previously it was only active tasks
that could be held).

[#4237](https://github.com/cylc/cylc-flow/pull/4237) - `cylc clean` can now
remove specific sub-directories instead of the whole run directory, using the
`--rm` option. There are also the options `--local-only` and `--remote-only`
for choosing to only clean on the local filesystem or remote install targets
respectively.

### Fixes

[#4296](https://github.com/cylc/cylc-flow/pull/4296) -
Patches DNS issues with newer versions of Mac OS.

[#4273](https://github.com/cylc/cylc-flow/pull/4273) -
Remove obsolete Cylc 7 visualization config section.

[#4272](https://github.com/cylc/cylc-flow/pull/4272) - Workflow visualisation
data (data-store) now constrained by final cycle point.

[#4248](https://github.com/cylc/cylc-flow/pull/4248) -
Fix parameter expansion in inherited task environments.

[#4227](https://github.com/cylc/cylc-flow/pull/4227) - Better error messages
when initial cycle point is not valid for the cycling type.

[#4228](https://github.com/cylc/cylc-flow/pull/4228) - Interacting with a
workflow on the cli using `runN` is now supported.

[#4193](https://github.com/cylc/cylc-flow/pull/4193) - Standard `cylc install`
now correctly installs from directories with a `.` in the name. Symlink dirs
now correctly expands environment variables on the remote. Fixes minor cosmetic
bugs.

[#4199](https://github.com/cylc/cylc-flow/pull/4199) -
`cylc validate` and `cylc run` now check task/family names in the `[runtime]`
section for validity.

[#4180](https://github.com/cylc/cylc-flow/pull/4180) - Fix bug where installing
a workflow that uses the deprecated `suite.rc` filename would symlink `flow.cylc`
to the `suite.rc` in the source dir instead of the run dir. Also fixes a couple
of other, small bugs.

[#4222](https://github.com/cylc/cylc-flow/pull/4222) - Fix bug where a
workflow's public database file was not closed properly.

-------------------------------------------------------------------------------
## __cylc-8.0b1 (<span actions:bind='release-date'>Released 2021-04-21</span>)__

Second beta release of Cylc 8.

(See note on cylc-8 backward-incompatible changes, above)

### Enhancements

[#4154](https://github.com/cylc/cylc-flow/pull/4154) -
Deprecate `CYLC_SUITE_DEF_PATH` with `CYLC_SUITE_RUN_DIR` (note the deprecated
variable is still present in the job environment).

[#4164](https://github.com/cylc/cylc-flow/pull/4164) -
Replace the job "host" field with "platform" in the GraphQL schema.

### Fixes

[#4169](https://github.com/cylc/cylc-flow/pull/4169) -
Fix a host ⇒ platform upgrade bug where host names were being popped from task
configs causing subsequent tasks to run on localhost.

[#4173](https://github.com/cylc/cylc-flow/pull/4173) -
Fix the state totals shown in both the UI and TUI, including incorrect counts
during workflow run and post pause.

[#4168](https://github.com/cylc/cylc-flow/pull/4168) - Fix bug where any
errors during workflow shutdown were not logged.

[#4161](https://github.com/cylc/cylc-flow/pull/4161) - Fix bug in in `cylc install`
where a workflow would be installed with the wrong name.

[#4188](https://github.com/cylc/cylc-flow/pull/4188) - Fix incorrect usage
examples for `cylc install`.

-------------------------------------------------------------------------------
## __cylc-8.0b0 (<span actions:bind='release-date'>Released 2021-03-29</span>)__

First beta release of Cylc 8.

(See note on cylc-8 backward-incompatible changes, above)

The filenames `suite.rc` and `global.rc` are now deprecated in favour of
`flow.cylc` and `global.cylc` respectively
([#3755](https://github.com/cylc/cylc-flow/pull/3755)). For backward
compatibility, the `cylc run` command will automatically symlink an existing
`suite.rc` file to `flow.cylc`.

Obsolete *queued* task state replaced by *waiting*, with a queued flag;
queueing logic centralized.
([#4088](https://github.com/cylc/cylc-flow/pull/4088)).

`cylc register` has been replaced by `cylc install`
([#4000](https://github.com/cylc/cylc-flow/pull/4000)).

Added a new command: `cylc clean`, for removing stopped workflows on the local
and any remote filesystems ([#3961](https://github.com/cylc/cylc-flow/pull/3961),
[#4017](https://github.com/cylc/cylc-flow/pull/4017)).

`cylc run` and `cylc restart` have been replaced by `cylc play`, simplifying
how workflows are restarted
([#4040](https://github.com/cylc/cylc-flow/pull/4040)).

`cylc pause` and `cylc play` are now used to pause and resume workflows,
respectively. `cylc hold` and `cylc release` now only hold and release tasks,
not the whole workflow. ([#4076](https://github.com/cylc/cylc-flow/pull/4076))

"Implicit"/"naked" tasks (tasks that do not have an explicit definition in
`flow.cylc[runtime]`) are now disallowed by default
([#4109](https://github.com/cylc/cylc-flow/pull/4109)). You can allow them by
setting `flow.cylc[scheduler]allow implicit tasks` to `True`.

### Enhancements

[#4119](https://github.com/cylc/cylc-flow/pull/4119) - Reimplement ssh task
communications.

[#4115](https://github.com/cylc/cylc-flow/pull/4115) - Raise an error when
invalid sort keys are provided clients.

[#4105](https://github.com/cylc/cylc-flow/pull/4105) - Replace the
`cylc executable` global config setting with `cylc path`, for consistency with
`cylc` invocation in job scripts.

[#4014](https://github.com/cylc/cylc-flow/pull/4014) - Rename "ready" task
state to "preparing".

[#4000](https://github.com/cylc/cylc-flow/pull/4000) - `cylc install` command
added. Install workflows into cylc run directory from source directories
configured in `global.cylc` (see [#4132](https://github.com/cylc/cylc-flow/pull/4132)),
or from arbitrary locations.

[#4071](https://github.com/cylc/cylc-flow/pull/4071) - `cylc reinstall` command
added.

[#3992](https://github.com/cylc/cylc-flow/pull/3992) - Rename
batch system to job runner.

[#3791](https://github.com/cylc/cylc-flow/pull/3791) - Support Slurm
heterogeneous jobs with a special directive prefix.

[#3974](https://github.com/cylc/cylc-flow/pull/3974) - Template variables,
both in set files and provided via the -s/--set command line options are
now parsed using ast.literal_eval. This permits non-string data types,
strings must now be quoted.

[#3811](https://github.com/cylc/cylc-flow/pull/3811) - Move from cycle based
to `n` distance dependency graph window node generation and pruning of the
data-store (API/visual backing data). Ability to modify distance of live
workflow via API, with default of `n=1`.

[#3899](https://github.com/cylc/cylc-flow/pull/3899) - CLI changes
* Commands no longer re-invoke (so you get `cylc run` not `cylc-run`).
* Improve CLI descriptions and help.
* Internal-only commands now hidden from help.
* New entry point for defining Cylc sub-commands.
* remove `cylc check-software` (use standard tools like pipdeptree)
* remove `cylc nudge` (no longer needed)

[#3884](https://github.com/cylc/cylc-flow/pull/3884) - Directories `run`,
`log`, `share`, `share/cycle`, `work` now have the option to be redirected to
configured directories by symlink.

[#3856](https://github.com/cylc/cylc-flow/pull/3856) - fail the GraphQL query
with a helpful message if the variables defined do not match the expected
values.

[#3853](https://github.com/cylc/cylc-flow/pull/3853) - Update protobuf and
pyzmq.

[#3857](https://github.com/cylc/cylc-flow/pull/3857) - removed the obsolete
"runahead" task state (not used since spawn-on-demand implementation).

[#3816](https://github.com/cylc/cylc-flow/pull/3816) - change `cylc spawn`
command name to `cylc set-outputs` to better reflect its role in Cylc 8.

[#3796](https://github.com/cylc/cylc-flow/pull/3796) - Remote installation is
now on a per install target rather than a per platform basis. `app/`, `bin/`,
`etc/`, `lib/` directories are now installed on the target, configurable in flow.cylc.

[#3724](https://github.com/cylc/cylc-flow/pull/3724) - Re-implemented
the `cylc scan` command line interface and added a Python API for accessing
workflow scanning functionality.

[#3515](https://github.com/cylc/cylc-flow/pull/3515) - spawn-on-demand: a more
efficient way of the evolving the workflow via the graph.

[#3692](https://github.com/cylc/cylc-flow/pull/3692) - Use the `$EDITOR`
and `$GEDITOR` environment variables to determine the default editor to use.

[#3574](https://github.com/cylc/cylc-flow/pull/3574) - use the bash
installation defined in $path rather than hardcoding to /bin/bash.

[#3774](https://github.com/cylc/cylc-flow/pull/3774) - Removed support for
interactive prompt.

[#3798](https://github.com/cylc/cylc-flow/pull/3798) - Deprecated the
`[runtime][X][parameter environment templates]` section and instead allow
templates in `[runtime][X][environment]`.

[#3802](https://github.com/cylc/cylc-flow/pull/3802) - New global config
hierarchy and ability to set site config directory.

[#3848](https://github.com/cylc/cylc-flow/pull/3848) - Deprecated
`[scheduling]max active cycle points` in favour of `[scheduling]runahead limit`.

[#3883](https://github.com/cylc/cylc-flow/pull/3883) - Added a new workflow
config option `[scheduling]stop after cycle point`.

[#3913](https://github.com/cylc/cylc-flow/pull/3913) - Added the ability to
use plugins to parse suite templating variables and additional files to
install. Only one such plugin exists at the time of writing, designed to
parse ``rose-suite.conf`` files in repository "cylc-rose".

[#3955](https://github.com/cylc/cylc-flow/pull/3955) - Global config options
to control the job submission environment.

[#4020](https://github.com/cylc/cylc-flow/pull/4020) - `cylc validate` will no
longer check for a cyclic/circular graph if there are more than 100 tasks,
unless the option  `--check-circular` is used. This is to improve performance.

[#3913](https://github.com/cylc/cylc-flow/pull/3913) - Add ability to use
pre-install entry point from cylc-rose plugin to provide environment and
template variables for a workflow.

[#4023](https://github.com/cylc/cylc-flow/pull/4023) - Add ability to use
post-install entry point from cylc-rose to use Rose style CLI settings of
configurations in Cylc install. If Cylc-rose is installed three new CLI
options will be available:
- `--opt_conf_keys="foo, bar"`
- `--defines="[env]FOO=BAR"`
- `--suite-defines="FOO=BAR"`

[#4101](https://github.com/cylc/cylc-flow/pull/4101) - Add the ability to
ignore (clear) rose install options from an earlier install:
`cylc reinstall --clear-rose-install-options`

[#4094](https://github.com/cylc/cylc-flow/pull/4094) - Prevent Cylc from
rsyncing the following files on install and reinstall:
- `rose-suite.conf`
- `opt/rose-suite-cylc-install.conf`
These files should be handled by the cylc-rose plugin if you require them.

[#4126](https://github.com/cylc/cylc-flow/pull/4126) - Make obselete the config
``flow.cylc:[runtime][__TASK__][remote]suite definition directory``.

[#4098](https://github.com/cylc/cylc-flow/pull/4098) - Provide a dictionary called
CYLC_TEMPLATE_VARS into the templating environment.

[#4099](https://github.com/cylc/cylc-flow/pull/4099) - Unify `cylc get-suite-config`
and `cylc get-site-config` commands as `cylc config`. Some options have been
removed.

### Fixes

[#3984](https://github.com/cylc/cylc-flow/pull/3984) - Only write task
event timers to the database when they have changed (reverts behaviour
change in 7.8.6). This corrects last updated db entries and reduces filesystem
load.

[#3917](https://github.com/cylc/cylc-flow/pull/3917) - Fix a bug that caused
one of the hostname resolution tests to fail in certain environments.

[#3879](https://github.com/cylc/cylc-flow/pull/3879) - Removed Google
Groups e-mail from pip packaging metadata. Users browsing PYPI will have
to visit our website to find out how to reach us (we are using Discourse
and it does not offer an e-mail address).

[#3859](https://github.com/cylc/cylc-flow/pull/3859) - Fixes the query of
broadcast states to retrieve only the data for the requested ID, instead
of returning all the broadcast states in the database.

[#3815](https://github.com/cylc/cylc-flow/pull/3815) - Fixes a minor bug in the
auto-restart functionality which caused suites to wait for local jobs running
on *any* host to complete before restarting.

[#3732](https://github.com/cylc/cylc-flow/pull/3732) - XTrigger labels
are now validated to ensure that runtime errors can not occur when
exporting environment variables.

[#3632](https://github.com/cylc/cylc-flow/pull/3632) - Fix a bug that was causing
`UTC mode` specified in global config to be pretty much ignored.

[#3614](https://github.com/cylc/cylc-flow/pull/3614) - Ensure the suite always
restarts using the same time zone as the last `cylc run`.

[#3788](https://github.com/cylc/cylc-flow/pull/3788),
[#3820](https://github.com/cylc/cylc-flow/pull/3820) - Task messages and
task outputs/message triggers are now validated.

[#3614](https://github.com/cylc/cylc-flow/pull/3795) - Fix error when running
`cylc ping --verbose $SUITE`.

[#3852](https://github.com/cylc/cylc-flow/pull/3852) - Prevents registering a
workflow in a sub-directory of a run directory (as `cylc scan` would not be
able to find it).

[#3452](https://github.com/cylc/cylc-flow/pull/3452) - Fix param graph
issue when mixing offset and conditional (e.g. foo<m-1> & baz => foo<m>).

[#3982](https://github.com/cylc/cylc-flow/pull/3982) - Fix bug preventing
workflow from shutting down properly on a keyboard interrupt (Ctrl+C) in
Python 3.8+.

[#4011](https://github.com/cylc/cylc-flow/pull/4011) - Fix bug where including
a trailing slash in the suite/workflow name would cause `cylc stop`
(and possibly other commands) to silently fail.

[#4046](https://github.com/cylc/cylc-flow/pull/4046) - Fix bug where a workflow
database could still be active for a short time after the workflow stops.

-------------------------------------------------------------------------------
## __cylc-8.0a2 (2020-07-03)__

Third alpha release of Cylc 8.

(See note on cylc-8 backward-incompatible changes, above)

The commands `cylc submit` and `cylc jobscript` have been removed.

### Enhancements

[#3389](https://github.com/cylc/cylc-flow/pull/3389) - Publisher/Subscriber
network components added (0MQ PUB/SUB pattern). Used to publish fine-grained
data-store updates for the purposes of UI Server data sync, this change also
includes CLI utility: `cylc subscribe`.

[#3402](https://github.com/cylc/cylc-flow/pull/3402) - removed automatic task
job status message retries (problems that prevent message transmission are
almost never transient, and in practice job polling is the only way to
recover).

[#3463](https://github.com/cylc/cylc-flow/pull/3463) - cylc tui:
A new terminal user interface to replace the old `cylc monitor`.
An interactive collapsible tree to match the new web interface.

[#3559](https://github.com/cylc/cylc-flow/pull/3559) - Cylc configuration
files are now auto-documented from their definitions.

[#3617](https://github.com/cylc/cylc-flow/pull/3617) - For integer cycling mode
there is now a default initial cycle point of 1.

[#3423](https://github.com/cylc/cylc-flow/pull/3423) - automatic task retries
re-implemented using xtriggers. Retrying tasks will now be in the "waiting"
state with a wall_clock xtrigger set for the retry time.

### Fixes

[#3618](https://github.com/cylc/cylc-flow/pull/3618) - Clear queue configuration
warnings for referencing undefined or unused tasks.

[#3596](https://github.com/cylc/cylc-flow/pull/3596) - Fix a bug that could
prevent housekeeping of the task_action_timers DB table and cause many warnings
at restart.

[#3602](https://github.com/cylc/cylc-flow/pull/3602) - Fix a bug that prevented
cycle point format conversion by the `cylc suite-state` command and the
`suite_state` xtrigger function, if the target suite used the default format
but downstream command or suite did not.

[#3541](https://github.com/cylc/cylc-flow/pull/3541) - Don't warn that a task
was already added to an internal queue, if the queue is the same.

[#3409](https://github.com/cylc/cylc-flow/pull/3409) - prevent cylc-run from
creating directories when executed for suites that do not exist.

[#3433](https://github.com/cylc/cylc-flow/pull/3433) - fix server abort at
shutdown during remote run dir tidy (introduced during Cylc 8 development).

[#3493](https://github.com/cylc/cylc-flow/pull/3493) - Update jinja2 and
pyzmq, as well as some test/dev dependencies. Fixes Jinja2 error where
validation shows incorrect context.

[#3531](https://github.com/cylc/cylc-flow/pull/3531) - Fix job submission to
SLURM when task name has a percent `%` character.

[#3543](https://github.com/cylc/cylc-flow/pull/3543) - fixed pipe polling
issue observed on darwin (BSD) which could cause Cylc to hang.

-------------------------------------------------------------------------------
## __cylc-8.0a1 (2019-09-18)__

Second alpha release of Cylc 8.

(See note on cylc-8 backward-incompatible changes, above)

### Enhancements

[#3377](https://github.com/cylc/cylc-flow/pull/3377) - removed support for
sourcing `job-init-env.sh` in task job scripts. Use bash login scripts instead.

[#3302](https://github.com/cylc/cylc-flow/pull/3302) - improve CLI
task-globbing help.

[#2935](https://github.com/cylc/cylc-flow/pull/2935) - support alternate run
directories, particularly for sub-suites.

[#3096](https://github.com/cylc/cylc-flow/pull/3096) - add colour to the
Cylc CLI.

[#2963](https://github.com/cylc/cylc-flow/pull/2963) - make suite context
available before config parsing.

[#3274](https://github.com/cylc/cylc-flow/pull/3274) - disallow the use of
special characters in suite names.

[#3001](https://github.com/cylc/cylc-flow/pull/3001) - simplify cylc version,
dropping VERSION file and git info.

[#3007](https://github.com/cylc/cylc-flow/pull/3007) - add tests for quoting
of tilde expressions in environment section.

[#3006](https://github.com/cylc/cylc-flow/pull/3006) - remove cylc.profiling
package and cylc-profile-battery.

[#2998](https://github.com/cylc/cylc-flow/pull/2998) - Bandit security
recommendations for Cylc 8 target.

[#3024](https://github.com/cylc/cylc-flow/pull/3024) - remove remaining Cylc
Review files.

[#3022](https://github.com/cylc/cylc-flow/pull/3022) - removed LaTeX support
from check-software.

[#3029](https://github.com/cylc/cylc-flow/pull/3029) - remove dev-suites
from tests.

[#3036](https://github.com/cylc/cylc-flow/pull/3036) - re-enable EmPy
templating.

[#3044](https://github.com/cylc/cylc-flow/pull/3044) - remove GTK labels
from task states.

[#3055](https://github.com/cylc/cylc-flow/pull/3055) - simplify regexes.

[#2995](https://github.com/cylc/cylc-flow/pull/2995) - elegantly handle
known errors.

[#3069](https://github.com/cylc/cylc-flow/pull/3069) - make Python 3.7 the
min version for Cylc.

[#3068](https://github.com/cylc/cylc-flow/pull/3068) - add shellcheck to
lint shell script files.

[#3088](https://github.com/cylc/cylc-flow/pull/3088) - remove obsolete
ksh support.

[#3091](https://github.com/cylc/cylc-flow/pull/3091) - remove useless
license commands.

[#3095](https://github.com/cylc/cylc-flow/pull/3095) - run prove with
--timer.

[#3093](https://github.com/cylc/cylc-flow/pull/3093) - job.sh: run
as bash only.

[#3101](https://github.com/cylc/cylc-flow/pull/3101) - add kill all to
functional tests.

[#3123](https://github.com/cylc/cylc-flow/pull/3123) - remove Kafka
xtrigger example.

[#2990](https://github.com/cylc/cylc-flow/pull/2990) - make cylc a module.

[#3131](https://github.com/cylc/cylc-flow/pull/3131) - renamed cylc to
cylc-flow, and simplified project summary.

[#3140](https://github.com/cylc/cylc-flow/pull/3140) - cylc-flow rename in
README badges, setup.py, and a few more places.

[#3138](https://github.com/cylc/cylc-flow/pull/3138) - add suite aborted
event.

[#3132](https://github.com/cylc/cylc-flow/pull/3132) - move parsec to
cylc.parsec.

[#3113](https://github.com/cylc/cylc-flow/pull/3113) - document
select_autoescape security ignore.

[#3083](https://github.com/cylc/cylc-flow/pull/3083) - extend
ZMQClient and update docstrings.

[#3155](https://github.com/cylc/cylc-flow/pull/3155) - remove changed
variable in async_map.

[#3135](https://github.com/cylc/cylc-flow/pull/3135) - incorporate
jinja2filters into cylc.flow.jinja.filters, and use native namespaces.

[#3134](https://github.com/cylc/cylc-flow/pull/3134) - update how
CYLC_DIR is used in Cylc.

[#3165](https://github.com/cylc/cylc-flow/pull/3165) - added GitHub
Issue and Pull Request templates.

[#3272](https://github.com/cylc/cylc-flow/pull/3272),
[#3191](https://github.com/cylc/cylc-flow/pull/3191) - uniform configuration
section level for defining non-cycling and cycling graphs. E.g.:

```
# Deprecated Syntax
[scheduling]
    initial cycle point = next(T00)
    [[dependencies]]
        [[[P1D]]]
            graph = task1 => task2
```

Can now be written as:

```
# New Syntax
[scheduling]
    initial cycle point = next(T00)
    [[graph]]
        P1D = task1 => task2
```

[#3249](https://github.com/cylc/cylc-flow/pull/3249) - export the environment
variable `ISODATETIMEREF` (reference time for the `isodatetime` command from
[metomi-isodatetime](https://github.com/metomi/isodatetime/)) in task jobs to
have the same value as `CYLC_TASK_CYCLE_POINT`.

[#3286](https://github.com/cylc/cylc-flow/pull/3286) -
Removed the `cylc check-triggering` command.
Changed the `suite.rc` schema:
* Removed `[cylc]log resolved dependencies`
* Removed `[cylc][[reference test]]*` except `expected task failures`.
* Moved `[cylc]abort if any task fails` to
  `[cylc][[events]]abort if any task fails` so it lives with the other
  `abort if/on ...` settings.

[#3351](https://github.com/cylc/cylc-flow/pull/3351) - sped up suite validation
(which also affects responsiveness of suite controllers during suite startup,
restarts, and reloads).  Impact of the speedup is most noticeable when dealing
with suite configurations that contain tasks with many task outputs.

[#3358](https://github.com/cylc/cylc-flow/pull/3358) - on submitting jobs to
SLURM or LSF, the job names will now follow the pattern `task.cycle.suite`
(instead of `suite.task.cycle`), for consistency with jobs on PBS.

[#3356](https://github.com/cylc/cylc-flow/pull/3356) - default job name length
maximum for PBS is now 236 characters (i.e. assuming PBS 13 or newer). If you
are still using PBS 12 or older, you should add a site configuration to
restrict it to 15 characters.

### Fixes

[#3308](https://github.com/cylc/cylc-flow/pull/3308) - fix a long-standing bug
causing suites to stall some time after reloading a suite definition that
removed tasks from the graph.

[#3287](https://github.com/cylc/cylc-flow/pull/3287) - fix xtrigger
cycle-sequence specificity.

[#3258](https://github.com/cylc/cylc-flow/pull/3258) - leave '%'-escaped string
templates alone in xtrigger arguments.

[#3010](https://github.com/cylc/cylc-flow/pull/3010) - fixes except KeyError
in task_job_mgr.

[#3031](https://github.com/cylc/cylc-flow/pull/3031) - convert range to list
so that we can use reduce.

[#3040](https://github.com/cylc/cylc-flow/pull/3040) - add check for zero
to xrandom.

[#3018](https://github.com/cylc/cylc-flow/pull/3018) - subprocpool: use
SpooledTemporaryFile instead of TemporaryFile.

[#3032](https://github.com/cylc/cylc-flow/pull/3032) - fix syntax for
array access in cylc check-software.

[#3035](https://github.com/cylc/cylc-flow/pull/3035) - fix scheduler#shutdown
when reference-log option is used.

[#3056](https://github.com/cylc/cylc-flow/pull/3056) - fix suite freeze on
non-existent xtrigger.

[#3060](https://github.com/cylc/cylc-flow/pull/3060) - fix bug when an
AttributeError is raised, and add unit tests for xtrigger.

[#3015](https://github.com/cylc/cylc-flow/pull/3015) - use global client
zmq context.

[#3092](https://github.com/cylc/cylc-flow/pull/3092) - fix recent
shellcheck-inspired quoting errors.

[#3085](https://github.com/cylc/cylc-flow/pull/3085) - fix cylc-search
for directories without suite.rc.

[#3105](https://github.com/cylc/cylc-flow/pull/3105) - fix work location
assumption in a test.

[#3112](https://github.com/cylc/cylc-flow/pull/3112) - prepend custom
Jinja2 paths.

[#3130](https://github.com/cylc/cylc-flow/pull/3130) - remove Python 2
compatibility in setup.py for wheel.

[#3137](https://github.com/cylc/cylc-flow/pull/3137) - fix job kill
hold-retry logic.

[#3077](https://github.com/cylc/cylc-flow/pull/3077) - support single
port configuration for zmq.

[#3153](https://github.com/cylc/cylc-flow/pull/3153) - fix bug in
async_map.

[#3164](https://github.com/cylc/cylc-flow/pull/3164) - fix pclient
undefined error.

[#3173](https://github.com/cylc/cylc-flow/issues/3173) - NameError when
invalid cylc command is used (instead of a ValueError).

[#3003](https://github.com/cylc/cylc-flow/pull/3003) - Fix inheritance
with quotes using shlex.

[#3184](https://github.com/cylc/cylc-flow/pull/3184) - Fix restart
correctness when the suite has a hold point, stop point, a stop task, a stop
clock time and/or an auto stop option. These settings are now stored in the
suite run SQLite file and are retrieved on suite restart. In addition, the
settings are removed when they are consumed, e.g. if the suite stopped
previously on reaching the stop point, the stop point would be consumed, so
that on restart the suite would not stop again immediately.

The `cylc run` command can now accept `--initial-cycle-point=CYCLE-POINT`
(`--icp=CYCLE-POINT)` and `--start-cycle-point=CYCLE-POINT` options. This
change should allow the command to have  a more uniform interface with commands
such as `cylc validate`, and with the final/stop cycle point options).

After this change:
* `cylc run SUITE POINT` is equivalent to `cylc run --icp=POINT SUITE`.
* `cylc run -w SUITE POINT` is equivalent to
  `cylc run -w --start-point=POINT SUITE`.

The `cylc run` and `cylc restart` commands can now accept the
`--final-cycle-point=POINT` and `--stop-cycle-point=POINT` options. The
`--until=POINT` option is now an alias for `--final-cycle-point=POINT` option.

The `cylc run` and `cylc restart` commands can now accept the new
`--auto-shutdown` option. This option overrides the equivalent suite
configuration to force auto shutdown to be enabled. Previously, it is only
possible to disable auto shutdown on the command line.

[#3236](https://github.com/cylc/cylc-flow/pull/3236) - Fix submit number
increment logic on insert of family with tasks that were previously submitted.

[#3276](https://github.com/cylc/cylc-flow/pull/3276) - Fix log & DB recording
of broadcasts from xtriggers so they register all settings, not just one.

[#3325](https://github.com/cylc/cylc-flow/pull/3325) - Fix task event handler
*start_time* being unavailable in *started* events.

### Documentation

[#3181](https://github.com/cylc/cylc-flow/pull/3181) - moved documentation to
the new cylc/cylc-doc repository.

[#3025](https://github.com/cylc/cylc-flow/pull/3025) - fix dev-suites
reference in docs (now in examples).

[#3004](https://github.com/cylc/cylc-flow/pull/3004) - document suite
runtime interface.

[#3066](https://github.com/cylc/cylc-flow/pull/3066) - minor fix to
docs about exit-script.

[#3108](https://github.com/cylc/cylc-flow/pull/3108) - anatomy of a
job script.

[#3129](https://github.com/cylc/cylc-flow/pull/3129) - added
SECURITY.md.

[#3151](https://github.com/cylc/cylc-flow/pull/3151) - fix documentation
heading levels.

[#3158](https://github.com/cylc/cylc-flow/pull/3158) - fix \ in doco
when wrapped in ``..``.

### Security issues

None. Note that we added a `SECURITY.md` file in this release (see #3129)
with instructions for reporting security issues, as well as a
listing with current incident reports.

-------------------------------------------------------------------------------
## __cylc-8.0a0 (2019-03-12)__

First alpha release of Cylc 8. Also first release of Cylc uploaded
to PYPI: https://pypi.org/project/cylc-flow/.

(See note on cylc-8 backward-incompatible changes, above)

### Enhancements

[#2936](https://github.com/cylc/cylc-flow/pull/2936) - remove obsolete commands,
modules, configuration, and documentation.

[#2966](https://github.com/cylc/cylc-flow/pull/2966) - port Cylc to Python 3.

### Fixes

None.

### Documentation

[#2939](https://github.com/cylc/cylc-flow/pull/2939) - use higher contrast link
colours for the generated documentation.

[#2954](https://github.com/cylc/cylc-flow/pull/2954) - fix jinja2 variable
setting example suites.

[#2951](https://github.com/cylc/cylc-flow/pull/2951) - amend makefile command
and address warning.

[#2971](https://github.com/cylc/cylc-flow/pull/2971) - general single- and
multi-page User Guides.

### Security issues

None.

-------------------------------------------------------------------------------
## __cylc-7.8.1 (2019-01-25)__

Maintenance and minor enhancement release, plus new-format User Guide.

Selected user-facing changes:

### Enhancements

[#2910](https://github.com/cylc/cylc-flow/pull/2910) - replace LaTeX-generated HTML
and PDF User Guide with Sphinx-generated HTML.

[#2815](https://github.com/cylc/cylc-flow/pull/2815) - allow initial cycle point
relative to current time.

[#2902](https://github.com/cylc/cylc-flow/pull/2902) - expose suite UUID to event
handlers.

### Fixes

[#2932](https://github.com/cylc/cylc-flow/pull/2932) - fix possible blocking pipe
due to chatty job submission (and other subprocess) commands.

[#2921](https://github.com/cylc/cylc-flow/pull/2921) - better suite validation
warning for out-of-bounds cycling sequences.

[#2924](https://github.com/cylc/cylc-flow/pull/2924) - fix and expand 7.8.0 `cylc
review` documentation in the User Guide.

-------------------------------------------------------------------------------
## __cylc-7.8.0 (2018-11-27)__

Minor release with over 120 issues closed. Significant issues include:

### Enhancements

[#2693](https://github.com/cylc/cylc-flow/pull/2693) - __auto host selection__; and
[#2809](https://github.com/cylc/cylc-flow/pull/2809) - __auto migration__.
`cylc run` and `cylc restart` can now select the best host (based on several
metrics) on which to launch suite server programs. And running suites
can be told (via global config) to self-migrate to another available host, e.g.
for server maintenance. (The pool of suite hosts should see a shared
filesystem).

[#2614](https://github.com/cylc/cylc-flow/pull/2614) and
[#2821](https://github.com/cylc/cylc-flow/pull/2821) - __web-based job log viewer__ -
 `cylc review` (migration of "Rose Bush" from the Rose project).


[#2339](https://github.com/cylc/cylc-flow/pull/2339) - __general external
triggering__: tasks can trigger off of arbitrary user-defined Python functions
called periodically by the suite server program, with built-in functions
for suite-state (inter-suite) triggering and clock triggering (these
deprecate the existing suite-state polling tasks and clock-triggered tasks).

[#2734](https://github.com/cylc/cylc-flow/pull/2734) - __EmPy templating__
support, as an alternative to Jinja2. _"EmPy allows embedding plain Python code
within templates and doesn't enforce any particular templating philosophy."_

[#2733](https://github.com/cylc/cylc-flow/pull/2733) - enhanced Jinja2 support:
- __import pure Python modules__ in the same way as template modules
- Jinja2Tests and Jinja2Globals, for custom "is" tests and global variables
  (c.f. our existing Jinja2Filters for custom filters).

[#2682](https://github.com/cylc/cylc-flow/pull/2682) - new built-in
Jinja2 filter to convert ISO8601 date-time durations to
decimal seconds or hours.

[#2842](https://github.com/cylc/cylc-flow/pull/2842) - `cylc gui` and
`cylc graph` - better integration with system desktop themes, including dark
themes; and other minor graph visualization improvements.

[#2807](https://github.com/cylc/cylc-flow/pull/2807) - task output events (event
handlers can now be triggered when a task reports a registered output message).

[#2868](https://github.com/cylc/cylc-flow/pull/2868) - a new task
runtime config item `exit-script`, for scripting to be executed at the
last moment after successful job completion. (Companion of `err-script`).

[#2781](https://github.com/cylc/cylc-flow/pull/2781) and
[#2854](https://github.com/cylc/cylc-flow/pull/2854) - improved suite
server program logging (including: `log/suite/err` is no longer used).

[#2849](https://github.com/cylc/cylc-flow/pull/2849) - record local
background jobs by host name rather than "localhost".

[#2877](https://github.com/cylc/cylc-flow/pull/2877) - new batch system
handler `pbs_multi_cluster`, supports PBS 13 clients fronting
heterogeneous clusters with different home directories from the
cylc remote. (Not needed for PBS 14+.) (For Rose suites this requires a
corresponding change to `rose suite-run`:
[metomi/rose#2252](https://github.com/metomi/rose/pull/2252).)

[#2812](https://github.com/cylc/cylc-flow/pull/2812) - `cylc gscan`:
show application menu bar by default.

[#2768](https://github.com/cylc/cylc-flow/pull/2768) - `cylc gscan`: display Cylc
version of running suites.

[#2786](https://github.com/cylc/cylc-flow/pull/2786) - make task try number
available to event handlers (as for task job submit number).

[#2771](https://github.com/cylc/cylc-flow/pull/2771) - bash command completion:
complete suite names for commands that take a suite name argument (see
`etc/cylc-bash-completion`).

[#2769](https://github.com/cylc/cylc-flow/pull/2769) - `cylc check-software` now
takes arguments to check for availability of specific modules.

[#2763](https://github.com/cylc/cylc-flow/pull/2763) - `cylc monitor` - clean exit
on Ctrl-C.

[#2704](https://github.com/cylc/cylc-flow/pull/2704) - paginated `cylc help` output.

[#2660](https://github.com/cylc/cylc-flow/pull/2660) - new `gcylc.rc` config item to
show grouped cyclepoint subgraphs by default.

[#2766](https://github.com/cylc/cylc-flow/pull/2766) - (development) formal test
coverage reporting and integration with GitHub.

[#2751](https://github.com/cylc/cylc-flow/pull/2751) - (development) new contributor
guidelines - see `CONTRIBUTING.md`.

### Fixes

[#2876](https://github.com/cylc/cylc-flow/pull/2876) - avoid subprocess hang when
executing commands that generate a lot of stdout (such as when submitting
hundreds of jobs at once).

[#2828](https://github.com/cylc/cylc-flow/pull/2828) - `suite.rc` - fail validation
on detecting trailing whitespace after a line continuation character.

[#2807](https://github.com/cylc/cylc-flow/pull/2807) - handle multiple events of
the same type with the same message (e.g. warnings) from the same task job.

[#2803](https://github.com/cylc/cylc-flow/pull/2803) - reset job submit number
correctly after aborting (backing out of) a trigger edit-run.

[#2727](https://github.com/cylc/cylc-flow/pull/2727) - `cylc gui`: fix dropdown list
of log numbers for re-inserted tasks or after suite
restart.

[#2759](https://github.com/cylc/cylc-flow/pull/2759) and
[#2816](https://github.com/cylc/cylc-flow/pull/2816) -
suite registration tweaks and fixes.

[#2861](https://github.com/cylc/cylc-flow/pull/2861) - improved emacs
syntax highlighting.

[#2892](https://github.com/cylc/cylc-flow/pull/2892) - print the bad host name along
with "Name or service not known" exceptions.


-------------------------------------------------------------------------------
## __cylc-7.7.2 (2018-07-26)__

Maintenance release.

(Some minor changes not relevant to normal users may be omitted.)

### Fixes and minor enhancements

[#2719](https://github.com/cylc/cylc-flow/pull/2719) - improved job poll logging

[#2724](https://github.com/cylc/cylc-flow/pull/2724) - fix a rare error associated
with ithe use of final cycle point in multiple recurrence expressions

[#2723](https://github.com/cylc/cylc-flow/pull/2723) - fix remote commands (executed
by remote task jobs) running in UTC mode when the suite is not running in UTC
mode

[#2726](https://github.com/cylc/cylc-flow/pull/2726) - fix crash in suites with no
final cycle point that are reloaded following a restart

[#2716](https://github.com/cylc/cylc-flow/pull/2716) - ensure that job polling
interval lists are not overridden

[#2714](https://github.com/cylc/cylc-flow/pull/2714) - block irrelevant
`InsecureRequestWarning`s from urllib3 on anonymous suite server access by
`cylc scan` and `cylc ping`

[#2715](https://github.com/cylc/cylc-flow/pull/2715) - fix a cross-version
incompatibility, if a cylc-7.6.x task job messages a cylc-7.7.1 suite

[#2710](https://github.com/cylc/cylc-flow/pull/2710) - fix a GUI error on
right-clicking a "scissor node" in the graph view

-------------------------------------------------------------------------------
## __cylc-7.7.1 (2018-06-27)__

Minor maintenance release.

### Fixes

(Several minor fixes have been omitted from this list.)

[#2678](https://github.com/cylc/cylc-flow/pull/2678) - fix loading of job poll
timers on restart (bug introduced at last release)

[#2683](https://github.com/cylc/cylc-flow/pull/2683) - fix potential error in
`cylc check-software` (which checks for installed software dependencies)

[#2691](https://github.com/cylc/cylc-flow/pull/2691) PBS support - handle job poll
result correctly if qstat temporarily fails to connect to the server

[#2703](https://github.com/cylc/cylc-flow/pull/2703) - fix an error
(inconsequential) that appears in the suite log at restart: `ValueError: No
JSON object could be decoded`

[#2692](https://github.com/cylc/cylc-flow/pull/2692) - fix X11 forwarding for GUI
edit job log, with `cylc gui --host=HOST`

[#2690](https://github.com/cylc/cylc-flow/pull/2690) - invoking Cylc command help
should not require `$DISPLAY` to be set

[#2677](https://github.com/cylc/cylc-flow/pull/2677) - use random serial numbers in
the self-signed SSL certificates generated by suite server programs

[#2688](https://github.com/cylc/cylc-flow/pull/2688)
[#2705](https://github.com/cylc/cylc-flow/pull/2705) - block several security
warnings emitted by `urllib3` under old Python versions (2.6). *We are
aware of the security issues, but these warnings serve no purpose on affected
platforms except to confuse and annoy users.*

[#2676](https://github.com/cylc/cylc-flow/pull/2676) - use `#!/usr/bin/env python2`
(i.e. Python-2 specific) in Cylc source files, to avoid issues with default
Python 3 installations (note Cylc is going to Python 3 next year)

[#2679](https://github.com/cylc/cylc-flow/pull/2679) - change bold font back to
normal in the GUI log viewer

-------------------------------------------------------------------------------
## __cylc-7.7.0 (2018-05-12)__

### Enhancements

[#2661](https://github.com/cylc/cylc-flow/pull/2661) -
 * new User Guide section on Remote Job Management
 * tidy the installation documentation
 * standardise directory structures (all docs updated accordingly):
   - deprecated `<cylc-dir>conf/` file locations:
     - site config file `<cylc-dir>etc/global.rc`
     - gcylc config example `<cylc-dir>/etc/gcylc.rc.eg`
     - site job environment init `<cylc-dir/etc/job-init-env.sh`
     - editor syntax files in `<cylc-dir>etc/syntax/`
     - bash completion script `<cylc-dir>/etc/cylc-bash-completion`
   - user `global.rc` can now go in `~/.cylc/<cylc-version>/` or `~/.cylc/`
     (the version-specific location avoid forward compatibility problems - see
     notes in `<cylc-dir>/etc/global.rc.eg`).
   - moved central cylc wrapper template to `usr/bin/cylc`
   - various developer scripts and notes moved from `<cylc-dir>/dev/` to
     `<cylc-dir>/etc/dev-bin, dev-notes, dev-suites`.
   - *the ancient `site.rc` and `user.rc` global config filename variants are
     now obsolete.*

[#2659](https://github.com/cylc/cylc-flow/pull/2659) - commands in the process pool
(event handlers, and job submit, poll and kill commands) will now be killed on
a configurable timeout if they hang, rather than tying up a member of the
finite process pool: `global.rc` default: `process pool timeout = PT10M`

[#2582](https://github.com/cylc/cylc-flow/pull/2582) - improve client/server
interface, including: `cylc message` can send multiple messages at once, with
different severities; server ignores messages from superseded job submits;
running jobs detect that the suite has been cold-started under them and will
not attempt to connect; ssh-based indirect client-server communication now
works automatically for all clients, not just messaging.

[#2582](https://github.com/cylc/cylc-flow/pull/2582),
[#2624](https://github.com/cylc/cylc-flow/pull/2624), and earlier changes: all job
host actions are now done by remote `cylc` subcommands that are compatible with
ssh whitelisting.

[#2590](https://github.com/cylc/cylc-flow/pull/2590) - replaced the fixed process
pool with direct management of individual sub-processes (for external commands
executed by the server program).

[#2561](https://github.com/cylc/cylc-flow/pull/2561) - pass resolved triggering
dependencies to `$CYLC_TASK_DEPENDENCIES` in job environments.

[#2639](https://github.com/cylc/cylc-flow/pull/2639) - date-time cycling: document
availability of 365-day (never a leap year) and 366-day (always a leap year)
calendars.

[#2597](https://github.com/cylc/cylc-flow/pull/2597) - emit a "late" event if a task
has not triggered by a user-defined real-time offset relative to cycle point.

[#2648](https://github.com/cylc/cylc-flow/pull/2648) - improve version reporting.
Note than non-standard lowercase `cylc -v` is now gone; use `cylc -V` or `cylc
--version`, with optional `--long` format to print as well as version.

[#2620](https://github.com/cylc/cylc-flow/pull/2620) - re-document the long-dated
`[special tasks]sequential` and recommend using explicit dependencies in the
graph instead.

[#2584](https://github.com/cylc/cylc-flow/pull/2584) - internal queues now release
task jobs on a FIFO (First In, First Out) basis, rather than randomly.

[#2538](https://github.com/cylc/cylc-flow/pull/2538) - remove leading whitespace
from multi-line `script` items in task definitions, for cleaner job scripts.

[#2503](https://github.com/cylc/cylc-flow/pull/2503),
[#2624](https://github.com/cylc/cylc-flow/pull/2624) - `cylc cat-log`: all remote
host actions now done by a `cylc` sub-command; and simpler command options (see
`cylc cat-log --help`; **warning: the old command options are not supported**)

### Fixes

[#2666](https://github.com/cylc/cylc-flow/pull/2666) - `cylc scan`: make default
behavior consistent with `cylc gscan`: get suite information from `~/cylc-run/`
only for the current user; and no partial matches with `-n/--name=PATTERN`
(i.e. `--name=bar` will only match the suite `bar`, not `foobar` or `barbaz`).

[#2593](https://github.com/cylc/cylc-flow/pull/2593) - fix polling after job
execution timeout (configured pre-poll delays were being ignored).

[#2656](https://github.com/cylc/cylc-flow/pull/2656) - fix suicide triggers with
multiple prerequisites in the same graph line.

[#2638](https://github.com/cylc/cylc-flow/pull/2638) - fix duplicate "failed" task
events after `cylc stop --kill`.

[#2653](https://github.com/cylc/cylc-flow/pull/2653) - tidy and correct the main `cylc
help` documentation.

[#2644](https://github.com/cylc/cylc-flow/pull/2644),
[#2646](https://github.com/cylc/cylc-flow/pull/2646) - fix some graph parsing edge
cases.

[#2649](https://github.com/cylc/cylc-flow/pull/2649) - respect suite
UTC mode when recording job submit time (database and GUI tree view).

[#2631](https://github.com/cylc/cylc-flow/pull/2631) - fix "failed" task event after
bad host select.

[#2626](https://github.com/cylc/cylc-flow/pull/2626) - `cylc gui`: fix error when
a task job completes just before "view task prerequisites" (menu) is actioned.

[#2600](https://github.com/cylc/cylc-flow/pull/2600) - correct task prerequisite
manipulation on state changes.

[#2596](https://github.com/cylc/cylc-flow/pull/2596) - fix reference to parameter
values containing `+` or `-` characters.

[#2592](https://github.com/cylc/cylc-flow/pull/2592) - permit syntax errors in edit
runs, so that the job file still gets written.

[#2579](https://github.com/cylc/cylc-flow/pull/2579) - `cylc gscan`: fix a
re-spawning error dialog.

[#2674](https://github.com/cylc/cylc-flow/pull/2674) - `cylc cat-log`: avoid leaving
orphaned tail-follow processes on job hosts.


-------------------------------------------------------------------------------
## __cylc-7.6.1 (2018-03-28)__

A collection of bug fixes made since cylc-7.6.0.

### Fixes

[#2571](https://github.com/cylc/cylc-flow/pull/2571) - `cylc gui`: fix tailing of
remote job logs from the GUI (in 7.6.0 this failed with a Python traceback).

[#2596](https://github.com/cylc/cylc-flow/pull/2596) - allow parameter values that
contain +/- characters

[#2574](https://github.com/cylc/cylc-flow/pull/2574) - `cylc gscan HOST`: show just
the owner's suites by default (at 7.6.0 this showed all suites on HOST).

[#2592](https://github.com/cylc/cylc-flow/pull/2592) - `cylc trigger --edit`:
disable job script syntax checking in edit runs (this prevented a new job
script from being written for editing).

[#2579](https://github.com/cylc/cylc-flow/pull/2579) - `cylc gscan`: fix respawning
error dialog on giving a bad regular expression (on the command line) to match
owner or suite name.

[#2606](https://github.com/cylc/cylc-flow/pull/2606) - jobs with batch system info
missing in a corrupted status file (thus not pollable) will now poll as failed
rather appear stuck as running.

[#2603](https://github.com/cylc/cylc-flow/pull/2603) - `cylc gui` (graph view): fix
possible error on inserting a nested family.

[#2602](https://github.com/cylc/cylc-flow/pull/2602) - `cylc gui` (tree view): fix
negative progress bar value (reportedly possible after manual task state
manipulations).

[#2586](https://github.com/cylc/cylc-flow/pull/2586) - `cylc gui` (tree view): fix
possible division-by-zero error in elapsed time computation.

[#2588](https://github.com/cylc/cylc-flow/pull/2588) - `cylc trigger --edit`: fix
edit runs for tasks with dynamic remote host selection.

[#2585](https://github.com/cylc/cylc-flow/pull/2585) - fix recovery from a failed
host select command.

-------------------------------------------------------------------------------
## __cylc-7.6.0 (2018-02-07)__

### Enhancements

[#2373](https://github.com/cylc/cylc-flow/pull/2373) - refactored suite server code
(for efficiency, maintainability, etc.)

[#2396](https://github.com/cylc/cylc-flow/pull/2396) - improved job polling and task
state reset:
 * allow polling of finished tasks - to confirm they really succeeded or failed
 * poll to confirm a task message that implies a state reversal - it could just
   be a delayed message
 * allow reset to submitted or running states
 * removed the "enable resurrection" setting - any task can now return from the
   dead

[#2410](https://github.com/cylc/cylc-flow/pull/2410) - new CUSTOM severity task
messages that can trigger a custom event handler

[#2420](https://github.com/cylc/cylc-flow/pull/2420) - `cylc monitor` now
reconnects automatically if its target suite gets restarted on a different port

[#2430](https://github.com/cylc/cylc-flow/pull/2430) - `cylc gscan`,
`cylc gui` - significant reduction in impact on suite server
programs

[#2433](https://github.com/cylc/cylc-flow/pull/2433) - "group" (used to group suites
in `cylc gscan`) is now defined under the suite "[[meta]]" section

[#2424](https://github.com/cylc/cylc-flow/pull/2424) - task job scripts now run in
`bash -l` (login shell) instead of explicitly sourcing your
`.profile` file. *WARNING*: if you have a
`.bash_profile` and were using `.profile` as well just for
Cylc, the latter file will now be ignored because bash gives precedence to the
former. If so, just move your Cylc settings into
`.bash_profile` or consult the Cylc User Guide for
other ways to configure the task job environment.

[#2441](https://github.com/cylc/cylc-flow/pull/2441) -
[#2458](https://github.com/cylc/cylc-flow/pull/2458) - allow more event handler
arguments:
 * batch system name and job ID
 * submit time, start time, finish time
 * user@host

[#2455](https://github.com/cylc/cylc-flow/pull/2455) - network client improvements:
 * on a failed connection, clients detect if the suite has stopped according to
   the contact file, then report it stopped and remove the contact file
 * on attempt run an already-running suite (contact file exists) print more
   information on how old the suite is and how to shut it down
 * clients running in plain HTTP protocol will no longer attempt to fetch a
   non-existent SSL certificate
 * if a contact file is loaded, always use the values in it to avoid
   conflicting host strings in SSL certificate file, etc.

[#2468](https://github.com/cylc/cylc-flow/pull/2468) - initialize task remotes
asynchronously via the multiprocessing pool, to avoid holding up suite start-up
unnecessarily. *WARNING* this introduces new remote commands: `cylc
remote-init` and `cylc remote-tidy` that will affect sites
using ssh whitelisting

[#2449](https://github.com/cylc/cylc-flow/pull/2449) -
[#2469](https://github.com/cylc/cylc-flow/pull/2469) -
[#2480](https://github.com/cylc/cylc-flow/pull/2480) -
[#2501](https://github.com/cylc/cylc-flow/pull/2501) -
[#2547](https://github.com/cylc/cylc-flow/pull/2547) -
[#2552](https://github.com/cylc/cylc-flow/pull/2552) -
[#2564](https://github.com/cylc/cylc-flow/pull/2564) -
User Guide:
 * rewrote the section on restart from state checkpoints
 * rewrote the section on suite run databases
 * new section on suite contact files
 * new section on disaster recovery
 * new section on remote monitoring and control
 * improved terminology:
   * "suite server program" instead of "suite daemon" (it's not always a daemon)
   * "severity" instead of "priority" for logging and task messaging
   * "task remote" to encompass the concept of "the account where a task job
     runs" whether under the same user account or not, on another host or not
 * documented requirements for remote access to suite-parsing and
   file-retrieval commands, including via the GUI; and clarified the same for
   suite client commands
 * documented a known bug in use of parameters in complex graph syntax (and an
   easy workaround) - see the task parameters section
 * documented kill-to-hold behavior of tasks with retries configured

[#2475](https://github.com/cylc/cylc-flow/pull/2475) - suite server program:
separate debug mode from daemonization

[#2485](https://github.com/cylc/cylc-flow/pull/2485) - export task job environment
variables on definition and before assignment, to ensure they are available to
subshells immediately - even in expressions inside subsequent variable
definitions

[#2489](https://github.com/cylc/cylc-flow/pull/2489) -
[#2557](https://github.com/cylc/cylc-flow/pull/2557) -
`cylc gscan` -
 * configurable menubar visibility at start-up
 * grouped suites now retain their grouped status once stopped

[#2515](https://github.com/cylc/cylc-flow/pull/2515) -
[#2529](https://github.com/cylc/cylc-flow/pull/2529) -
[#2517](https://github.com/cylc/cylc-flow/pull/2517) -
[#2560](https://github.com/cylc/cylc-flow/pull/2560) -
`cylc gui`
 * put prompt dialogs above all windows
 * load new-suite log files after switching to another suite via the File menu
 * graph view: reinstate the right-click menu for ghost nodes (lost at cylc-7.5.0)
 * job log files:
   * fix and document the "extra log files" setting
   * add "view in editor" support for extra log files
   * add text-editor functionality to `cylc jobscript`
   * add "preview jobscript" functionality to the GUI

[#2527](https://github.com/cylc/cylc-flow/pull/2527) -
[#2431](https://github.com/cylc/cylc-flow/pull/2431) -
[#2435](https://github.com/cylc/cylc-flow/pull/2435) -
[#2445](https://github.com/cylc/cylc-flow/pull/2445) -
[#2491](https://github.com/cylc/cylc-flow/pull/2491) -
[#2484](https://github.com/cylc/cylc-flow/pull/2484) -
[#2556](https://github.com/cylc/cylc-flow/pull/2556) -
improved parameter support:
 * allow "%d" integer format in parameter templates
 * allow out of range parameter on graph RHS
 * allow positive offset for parameter index on graph
 * allow negative integer parameters
 * allow custom templating of parameter environment variables, in addition to
   the built-in `CYLC_TASK_PARAM\_&lt;param-name&gt;`
 * allow bare parameter values as task names
 * allow explicit parameter values in "inherit" items under "[runtime]"
 * fix parameters inside (as opposed to beginning or end) of family names
 * fixed inheritance from multiple parameterized namespaces at once

[#2553](https://github.com/cylc/cylc-flow/pull/2553) - upgraded the bundled Jinja2
version to 2.10. This fixes the block scope problem introduced in the previous
version

[#2558](https://github.com/cylc/cylc-flow/pull/2558) - new options to print out JSON
format from `cylc show` and `cylc scan`

### Fixes

[#2381](https://github.com/cylc/cylc-flow/pull/2381) - validation: fail bad event
handler argument templates

[#2416](https://github.com/cylc/cylc-flow/pull/2416) - validation: print the problem
namespace in case of bad multiple inheritance

[#2426](https://github.com/cylc/cylc-flow/pull/2426) - validation: fail
non-predefined config item names (e.g. batch scheduler directives) that contain
multiple consecutive spaces (to ensure that hard-to-spot whitespace typos don't
prevent repeated items from overriding as intended)

[#2432](https://github.com/cylc/cylc-flow/pull/2432) - fixed an issue that could
cause HTTPS client failure due to SSL certificate host name mismatch

[#2434](https://github.com/cylc/cylc-flow/pull/2434) - correctly strip "at TIME"
from the end of multi-line task messages

[#2440](https://github.com/cylc/cylc-flow/pull/2440) - `cylc suite-state`
- fixed DB query of tasks with custom outputs that have not been generated yet

[#2444](https://github.com/cylc/cylc-flow/pull/2444) - added `cylc
report-timings` to main command help

[#2449](https://github.com/cylc/cylc-flow/pull/2449):
 * server suite and task URLs from suite server programs, rather than parsing
   them from the suite definition - so browsing URLs from a remote GUI now
   works
 * allow proper string templating of suite and task names in URLs; retained the
   old pseudo environment variables for backward compatibility

[#2461](https://github.com/cylc/cylc-flow/pull/2461) - fixed manual task retrigger
after an aborted edit run - this was erroneously using the edited job file

[#2462](https://github.com/cylc/cylc-flow/pull/2462) - fixed job polling for the SGE
batch scheduler

[#2464](https://github.com/cylc/cylc-flow/pull/2464) - fixed the ssh+HTTPS task
communication method (broken at cylc-7.5.0)

[#2467](https://github.com/cylc/cylc-flow/pull/2467) - fixed an error in reverse
date-time subtraction (first\_point - last\_point)

[#2474](https://github.com/cylc/cylc-flow/pull/2474) - `cylc graph` -
better handle suite parsing errors on view refresh

[#2496](https://github.com/cylc/cylc-flow/pull/2496) - ensure that broadcasted
environment variables are defined before all user-defined variables, which may
need to reference the broadcasted ones

[#2523](https://github.com/cylc/cylc-flow/pull/2523) - fixed a problem with suicide
triggers: with several used at once, tasks could go untriggered

[#2546](https://github.com/cylc/cylc-flow/pull/2546) - fixed problems with stop
point after a suite reload: do not reset an existing stop point (this is
dangerous, but it could be done before, and the stop point in the GUI status
bar would still refer to the original)

[#2562](https://github.com/cylc/cylc-flow/pull/2562) - improved advice on how to
generate an initial user config file (`global.rc`)

-------------------------------------------------------------------------------
## __cylc-7.5.0 (2017-08-29)__

### Enhancements

[#2387](https://github.com/cylc/cylc-flow/pull/2387),
[#2330](https://github.com/cylc/cylc-flow/pull/2330): New suite.rc `[meta]` sections
for suite and task metadata. These hold the existing `title`, `description`,
and `URL` items, plus arbitrary user-defined items. Metadata items can be passed
to event handlers (e.g. a site-specific task "priority" or "importance" rating
could inform an event-handler's decision on whether or not to escalate task
failures).

[#2298](https://github.com/cylc/cylc-flow/pull/2298),
[#2401](https://github.com/cylc/cylc-flow/pull/2401): New shell function
`cylc__job_abort <message>` to abort task job scripts with a custom message
that can be passed to task failed event handlers.

[#2204](https://github.com/cylc/cylc-flow/pull/2204): Remove auto-fallback to HTTP
communications, if HTTPS is not available.  Now HTTP is only used if explicitly
configured.

[#2332](https://github.com/cylc/cylc-flow/pull/2332),
[#2325](https://github.com/cylc/cylc-flow/pull/2325),
[#2321](https://github.com/cylc/cylc-flow/pull/2321),
[#2312](https://github.com/cylc/cylc-flow/pull/2312): Validation efficiency
improvements.

[#2291](https://github.com/cylc/cylc-flow/pull/2291),
[#2303](https://github.com/cylc/cylc-flow/pull/2303),
[#2322](https://github.com/cylc/cylc-flow/pull/2322): Runtime efficiency
improvements.

[#2286](https://github.com/cylc/cylc-flow/pull/2286): New command `cylc
report-timings` to generate reports of task runtime statistics.

[#2304](https://github.com/cylc/cylc-flow/pull/2304): New event handlers for general
CRITICAL events.

[#2244](https://github.com/cylc/cylc-flow/pull/2244),
[#2258](https://github.com/cylc/cylc-flow/pull/2258): Advanced syntax for excluding
multiple points from cycling sequences.

[#2407](https://github.com/cylc/cylc-flow/pull/2407): Documented exactly how Cylc
uses ssh, scp, and rsync to interact with remote job hosts.

[#2346](https://github.com/cylc/cylc-flow/pull/2346),
[#2386](https://github.com/cylc/cylc-flow/pull/2386): `cylc graph` now plots
implicit dependences as grayed-out ghost nodes.

[#2343](https://github.com/cylc/cylc-flow/pull/2343): Improved the "Running
Suites" section of the User Guide, including documentation of suite remote
control.

[#2344](https://github.com/cylc/cylc-flow/pull/2344): Attempt to access suite
service files via the filesystem first, before ssh, for other accounts on the
suite host.

[#2360](https://github.com/cylc/cylc-flow/pull/2360): Better validation of suite
parameter configuration.

[#2314](https://github.com/cylc/cylc-flow/pull/2314): In debug mode, send bash job
script xtrace output (from `set -x`) to a separate log file.

### Fixes

[#2409](https://github.com/cylc/cylc-flow/pull/2409): Fixed the `cylc spawn` command
(it was killing tasks, since cylc-7).

[#2378](https://github.com/cylc/cylc-flow/pull/2378): Fixed use of negative offsets
by the `cylc suite-state` command.

[#2364](https://github.com/cylc/cylc-flow/pull/2364): Correctly load completed custom
task outputs on restart.

[#2350](https://github.com/cylc/cylc-flow/pull/2350): Handle bad event handler
command line templates gracefully.

[#2308](https://github.com/cylc/cylc-flow/pull/2308): The parameterized task
environment variable `$CYLC_TASK_PARAM_<param>` is now guaranteed to be defined
before any use of it in the user-defined task environment section.

[#2296](https://github.com/cylc/cylc-flow/pull/2296): Prevent suites stalling after
a restart that closely follows a warm-start (now the restart, like the warm
start, ignores dependence on tasks from before the warm start point).

[#2295](https://github.com/cylc/cylc-flow/pull/2295): Fixed `cylc cat-log` "open in
editor" functionality for remote job logs.

[#2412](https://github.com/cylc/cylc-flow/pull/2412): Fixed duplication of log
messages to the old log after restart.

-------------------------------------------------------------------------------

## __cylc-7.4.0 (2017-05-16)__

Enhancements and fixes.

### Highlighted Changes

[#2260](https://github.com/cylc/cylc-flow/pull/2260): Open job logs in your text
editor, from CLI (`cylc cat-log`) or GUI.

[#2259](https://github.com/cylc/cylc-flow/pull/2259): `cylc gscan` - various
improvements: right-click menu is now for suite operations only; other items
moved to a main menubar and toolbar (which can be hidden to retain gscan's
popular minimalist look); added all suite stop options (was just the default
clean stop); task-state colour-key popup updates in-place if theme changed; new
collapse/expand-all toobar buttons.

[#2275](https://github.com/cylc/cylc-flow/pull/2275): Pass suite and task URLs to
event handlers.

[#2272](https://github.com/cylc/cylc-flow/pull/2272): Efficiency - reduce memory
footprint.

[#2157](https://github.com/cylc/cylc-flow/pull/2157):
  * internal efficiency improvements
  * allow reset of individual message outputs
  * "cylc submit" can now submit families

[#2244](https://github.com/cylc/cylc-flow/pull/2244): Graph cycling configuration:
multiple exclusion points.

[#2240](https://github.com/cylc/cylc-flow/pull/2240): Stepped integer parameters.

### Fixes

[#2269](https://github.com/cylc/cylc-flow/pull/2269): Fix auto suite-polling tasks
(i.e. inter-suite dependence graph syntax) - Broken in 7.3.0.

[#2282](https://github.com/cylc/cylc-flow/pull/2282): Fix global config processing
of boolean settings - users could not override a site True setting to False.

[#2279](https://github.com/cylc/cylc-flow/pull/2279): Bundle Jinja2 2.9.6. (up from
2.8) - fixes a known issue with Jinja2 "import with context".

[#2255](https://github.com/cylc/cylc-flow/pull/2255): Fix handling of suite script
items that contain nothing but comments.

[#2247](https://github.com/cylc/cylc-flow/pull/2247): Allow `cylc graph --help`
in the absence of an X environment.

### Other Changes

[#2270](https://github.com/cylc/cylc-flow/pull/2270): Detect and fail null tasks in
graph.

[#2257](https://github.com/cylc/cylc-flow/pull/2257): `cylc gscan` - graceful exit
via Ctrl-C.

[#2252](https://github.com/cylc/cylc-flow/pull/2252): `ssh`: add `-Y` (X Forwarding)
only if necessary.

[#2245](https://github.com/cylc/cylc-flow/pull/2245): SSL certificate: add serial
number (issue number). This allows curl, browsers, etc. to connect to
suite daemons.

[#2265](https://github.com/cylc/cylc-flow/pull/2265): `cylc gpanel` - restored
sorting of items by suite name.

[#2250](https://github.com/cylc/cylc-flow/issues/2250): Updated installation docs
for HTTPS-related requirements.

-------------------------------------------------------------------------------
## __cylc-7.3.0 (2017-04-10)__

New Suite Design Guide, plus other enhancements and fixes.

### Highlighted Changes

[#2211](https://github.com/cylc/cylc-flow/pull/2211): New comprehensive Suite Design
Guide document to replace the outdated Suite Design section in the User Guide.

[#2232](https://github.com/cylc/cylc-flow/pull/2232): `cylc gscan` GUI: stop, hold,
and release suites or groups of suites.

[#2220](https://github.com/cylc/cylc-flow/pull/2220): dummy and simulation mode improvements:
 * new `dummy-local` mode runs dummy tasks as local background jobs (allows
   dummy running other-site suites).
 * proportional run length, if tasks configure an `execution time limit`
 * single common `[simulation]` configuration section for dummy, dummy-local, and
   simulation modes.
 * dummy or simulated tasks can be made to fail at specific cycle points, and
   for first-try only, or all tries.
 * custom message outputs now work in simulation mode as well as the dummy modes.

[#2218](https://github.com/cylc/cylc-flow/pull/2218): fix error trapping in job
scripts (degraded since job file refactoring in 7.1.1)

[#2215](https://github.com/cylc/cylc-flow/pull/2215): SGE batch system support -
fixed formatting of directives with a space in the name.

### Other Notable Changes

[#2233](https://github.com/cylc/cylc-flow/pull/2233): Upgraded the built-in example
suites to cylc-7 syntax.

[#2221](https://github.com/cylc/cylc-flow/pull/2221): `cylc gui` GUI dot view - maintain
user selection during update.

[#2217](https://github.com/cylc/cylc-flow/pull/2217): `cylc gscan` GUI - fix
tracebacks emitted during suite initialization.

[#2219](https://github.com/cylc/cylc-flow/pull/2219): add `user@host` option to
`cylc monitor` an `cylc gui`. Allows suite selection at startup using `cylc
scan` output.

[#2222](https://github.com/cylc/cylc-flow/pull/2222): `cylc gui` GUI graph view -
fixed right-click "view prerequisites" sub-menu.

[#2213](https://github.com/cylc/cylc-flow/pull/2213): Record family inheritance
structure in the run database.

-------------------------------------------------------------------------------
## __cylc-7.2.1 (2017-03-23)__

Minor enhancements and fixes.

### Highlighted Changes

[#2209](https://github.com/cylc/cylc-flow/pull/2209): Fixed the `cylc gui` graph
view, broken at cylc-7.2.0.

[#2193](https://github.com/cylc/cylc-flow/pull/2193): Restored `cylc gscan`
suite-stopped status checkerboard icons, lost at cylc-7.1.1.


[#2208](https://github.com/cylc/cylc-flow/pull/2208): Use suite host name instead
of suite name in the SSL certificate "common name".

[#2206](https://github.com/cylc/cylc-flow/pull/2206): Updated User Guide
installation section.

### Other Notable Changes

[#2191](https://github.com/cylc/cylc-flow/pull/2191): Clearer task prerequisites
print-out.

[#2197](https://github.com/cylc/cylc-flow/pull/2197): Removed the bundled external
OrderedDict package.

[#2194](https://github.com/cylc/cylc-flow/pull/2194): `cylc gscan` - better handling
of suites that are still initializing.

-------------------------------------------------------------------------------
## __cylc-7.2.0 (2017-03-06)__

Minor enhancements and fixes (note mid-level version number bumped up to
reflect significant changes included in 7.1.1 - esp. job file refactoring).

### Highlighted Changes

[#2189](https://github.com/cylc/cylc-flow/pull/2189): New `assert` and
`raise` functions for handling Jinja2 errors in suites.

### Other Changes

[#2186](https://github.com/cylc/cylc-flow/pull/2186): Use lowercase local shell
variable names in new job script shell functions introduced in 7.1.1, to avoid
overriding shell built-ins such as `$HOSTNAME`.

[#2187](https://github.com/cylc/cylc-flow/pull/2187): Fixed a bug causing restart
failure in the presence of an active broadcast of a submission timeout value.

[#2183](https://github.com/cylc/cylc-flow/pull/2183): Use site-configured suite host
self-identification, if present, as hostname in the SSL certificate.

[#2182](https://github.com/cylc/cylc-flow/pull/2182): Fixed failed User Guide build
in 7.1.1.

-------------------------------------------------------------------------------
## __cylc-7.1.1 (2017-02-27)__

Minor enhancements and fixes (plus a significant change: task job file refactoring).

### Highlighted Changes

[#2141](https://github.com/cylc/cylc-flow/pull/2141): Tidier task job files:
hide error trap and messaging code, etc., in external shell functions.

[#2134](https://github.com/cylc/cylc-flow/pull/2134): Suite-state polling (e.g. for
inter-suite triggering) now automatically detects and uses the remote suite
cycle point format.

[#2128](https://github.com/cylc/cylc-flow/pull/2128): Suite-state polling
(e.g. for inter-suite triggering) now works with custom task messages.

[#2172](https://github.com/cylc/cylc-flow/pull/2172): Added a built-in Jinja2 filter
for formatting ISO8601 date-time strings.

[#2164](https://github.com/cylc/cylc-flow/pull/2164): Fixed support for Jinja2 in
site/user config files, broken at 6.11.0.

[#2153](https://github.com/cylc/cylc-flow/pull/2153): `cylc gui` - use task
`execution time limit` as the default mean elapsed time, to compute a progress
bar for the first instance of a cycling task.

[#2154](https://github.com/cylc/cylc-flow/pull/2154): `cylc gui` graph view - fixed
right-click sub-menu activation, broken at 7.1.0.

[#2158](https://github.com/cylc/cylc-flow/pull/2158): `cylc gui` graph view: fix
right-click family ungroup, broken since 7.0.0.

### Other Changes

[#2142](https://github.com/cylc/cylc-flow/pull/2142): New "select all" and "select
none" buttons in the `cylc gui` task filter dialog.

[#2163](https://github.com/cylc/cylc-flow/pull/2163): (Development) New automated
profiling test framework for comparing performance between Cylc versions.

[#2160](https://github.com/cylc/cylc-flow/pull/2160): Better suite stall detection
in the presence of clock-triggered tasks.

[#2156](https://github.com/cylc/cylc-flow/pull/2156): Fix potential division-by-zero
error in `cylc gscan`.

[#2149](https://github.com/cylc/cylc-flow/pull/2149): Fix handling of cycle point
offsets in weeks (e.g. "P1W").

[#2146](https://github.com/cylc/cylc-flow/pull/2146): Documented how to set multiple
`-l VALUE` directives in jobs submitted to PBS.

[#2129](https://github.com/cylc/cylc-flow/pull/2129): Allow initial cycle point to be
specified on the command line for all relevant commands, if not specified in the
suite definition.

[#2139](https://github.com/cylc/cylc-flow/pull/2139): Fixed error in use of
`execution time limit` in jobs submitted to Platform LSF.

[#2176](https://github.com/cylc/cylc-flow/pull/2176): `cylc gui` graph view - fixed
a bug that could cause a blank graph view window, since 7.0.0.

[#2161](https://github.com/cylc/cylc-flow/pull/2161): `gcylc gui`- disallow
insertion at cycle points that are not valid for the task (unless overridden
with `--no-check`).

-------------------------------------------------------------------------------
## __cylc-7.1.0 (2017-01-26)__

Minor enhancements and fixes.

### Highlighted Changes

[#2021](https://github.com/cylc/cylc-flow/pull/2021): New command `cylc checkpoint`
to create a named suite state checkpoint that you can restart from.

[#2124](https://github.com/cylc/cylc-flow/pull/2124): open another GUI window (to
view another suite) via the gcylc File menu.

[#2100](https://github.com/cylc/cylc-flow/pull/2100): group multiple task event
notifications into a single email over a 5 minute interval (configurable).

[#2112](https://github.com/cylc/cylc-flow/pull/2112): broadcast settings can now be
loaded (or cancelled) from a file as well as the command line.

[#2096](https://github.com/cylc/cylc-flow/pull/2096): the `cylc gscan` GUI can now
display summary states for suites owned by others.

### Other Changes

[#2126](https://github.com/cylc/cylc-flow/pull/2126): fixed occasional
misidentification of suite stall when only succeeded tasks exist just prior to
shutdown.

[#2127](https://github.com/cylc/cylc-flow/pull/2127): fixed the `cylc diff` command
(broken at 7.0.0)

[#2119](https://github.com/cylc/cylc-flow/pull/2119): fixed remote job kill after a
suite definition reload, for task proxies that exist at the time of the reload.

[#2025](https://github.com/cylc/cylc-flow/pull/2025): GUI right-click menu items can
now be selected with either mouse button 1 or 3.

[#2117](https://github.com/cylc/cylc-flow/pull/2117): improved logic for adding
`lib/cylc` to Python `sys.path` (there was one reported instance of the
system-level `cherrpy` being imported instead of the Cylc-bundled one, in
cylc-7.0.0).

[#2114](https://github.com/cylc/cylc-flow/pull/2114): documented syntax-driven line
continuation in suite graph configuration.

[#2116](https://github.com/cylc/cylc-flow/pull/2116): corrected a rare edge-case
side-effect of manual task-state reset.

[#2107](https://github.com/cylc/cylc-flow/pull/2107): `cylc insert` - disallow
insertion at cycle points that are not valid for the task (unless overridden
with `--no-check`).

[#2106](https://github.com/cylc/cylc-flow/pull/2106): fixed `cylc get-config
--python` output formatting, broken since cylc-6.6.0.

[#2097](https://github.com/cylc/cylc-flow/pull/2097): fixed a problem with task host
and owner task proxies reloaded at suite restart (could cause job poll and
kill to fail in some cases, for tasks in this category).

[#2095](https://github.com/cylc/cylc-flow/pull/2095): fixed validation of mixed
deprecated and new suite.rc syntax.

## __cylc-7.0.0 (2016-12-21)__

**cylc-7 client/server communications is not backward compatible with cylc-6.**

Note that cylc-7 bug fixes were back-ported to a series of 6.11.x releases,
for those who have not transitioned to cylc-7 yet.

### Highlighted Changes

[#1923](https://github.com/cylc/cylc-flow/pull/1923): **A new HTTPS communications
layer, replaces Pyro-3 Object RPC for all client-server communications.**
Suite daemons are now web servers!

[#2063](https://github.com/cylc/cylc-flow/pull/2063): **Removed deprecated cylc-5
syntax and features.**

[#2044](https://github.com/cylc/cylc-flow/pull/2044): Suite start-up now aborts with
a sensible message on suite configuration errors (previously this happened post
daemonization so the user had to check suite logs to see the error).

[#2067](https://github.com/cylc/cylc-flow/pull/2067): Consolidated suite service
files (passphrase, SSL files, contact file, etc.) under `.service/` in the
suite run directory; the suite registration database and port files under
`$HOME/.cylc/` are no longer used; suites can now be grouped in sub-directory
trees under the top level run directory.

[#2033](https://github.com/cylc/cylc-flow/pull/2033): Allow restart from suite state
checkpoints other than the latest (checkpoints are also recorded automatically
before and after restarts, and on reload).

[#2024](https://github.com/cylc/cylc-flow/pull/2024): `cylc gscan` now supports
collapsible suite groups via a top level suite config `group` item.
Right-click *View Column* "Group".

[#2074](https://github.com/cylc/cylc-flow/pull/2074): Task retry states and timers,
and poll timers, now persist across suite restarts. Waiting tasks are not
put in the held state before shutdown. Held tasks are not automatically
released on restart.

[#2004](https://github.com/cylc/cylc-flow/pull/2004): Task event handlers are
now continued on restart.

### Other Changes

[#2042](https://github.com/cylc/cylc-flow/pull/2042): Documented `[scheduling]spawn
to max active cycle points` (new in 6.11.0), which lets successive instances of
the same task run out of order if dependencies allow.

[#2092](https://github.com/cylc/cylc-flow/pull/2092): New command `cylc
get-suite-contact` to print suite contact information (host, port, PID, etc.)

[#2089](https://github.com/cylc/cylc-flow/pull/2089): Improved documentation on
cycling workflows and use of parameterized tasks as a proxy for cycling.

[#2021](https://github.com/cylc/cylc-flow/pull/2021): `cylc gui`: removed the
"connection failed" warning dialog that popped up on suite shutdown. This
should be obvious by the reconnection countdown timer in the info bar.

[#2023](https://github.com/cylc/cylc-flow/pull/2023): New custom event email footer
via global or suite config.

[#2013](https://github.com/cylc/cylc-flow/pull/2013): Fixed "remove task after
spawning" which since 6.9.0 would not force a waiting task to spawn its
successor.

[#2071](https://github.com/cylc/cylc-flow/pull/2071): Fix quote stripping on
`initial cycle point = "now"`.

[#2070](https://github.com/cylc/cylc-flow/pull/2070): Fix dummy mode support for
custom task outputs: they were incorrectly propagated to other tasks.

[#2065](https://github.com/cylc/cylc-flow/pull/2065): `cylc gscan` now supports
suite name filtering via a `--name` command line option.

[#2060](https://github.com/cylc/cylc-flow/pull/2060): 5-second timeout if hanging
connections are encountered during port scanning.

[#2055](https://github.com/cylc/cylc-flow/pull/2055): Task elapsed times now persist
over restarts.

[#2046](https://github.com/cylc/cylc-flow/pull/2046): Multi-task interface for `cylc
show`. Fixed *View Prerequisites* for tasks in the runahead pool.

[#2049](https://github.com/cylc/cylc-flow/pull/2049): Per-host job submission and
execution polling intervals via global/user config files.

[#2051](https://github.com/cylc/cylc-flow/pull/2051): Bundle Jinja2 2.8 with Cylc -
one less external software dependency.

[#2088](https://github.com/cylc/cylc-flow/pull/2088): Support dependence on absolute
cycle points in cycling graphs.

## __cylc-6.11.4 (2017-01-26)__

More bug fixes backported from early Cylc-7 releases.

[#2120](https://github.com/cylc/cylc-flow/pull/2120): fixed remote job kill after a
+suite definition reload, for task proxies that exist at the time of the reload.

[#2111](https://github.com/cylc/cylc-flow/pull/2111): fixed member-expansion of
complex `(FAMILY:fail-any & FAMILYI:finish-all)` graph triggers.

[#2102](https://github.com/cylc/cylc-flow/pull/2102): fixed validation of mixed
deprecated and new suite.rc syntax.

[#2098](https://github.com/cylc/cylc-flow/pull/2098): fixed a problem with task host
and owner task proxies reloaded at suite restart (could cause job poll and
kill to fail in some cases, for tasks in this category).


## __cylc-6.11.3 (2016-12-21)__

One minor bug fix on top of 6.11.2.

[#2091](https://github.com/cylc/cylc-flow/pull/2091): Since 6.11.0 use of cylc-5
special "cold start tasks" caused downstream tasks to become immortal. This
fixes the problem, but note that you should no longer be using this deprecated
feature (which will be removed from cylc-7).


## __cylc-6.11.2 (2016-10-19)__

Some minor enhancements and fixes.

### Highlighted Changes

[#2034](https://github.com/cylc/cylc-flow/pull/2034): Allow restart from checkpoints.
These are currently created before and after reloads, and on restart. (Note that
since 6.11.0 suite state dump files no longer exist).

[#2047](https://github.com/cylc/cylc-flow/pull/2047): Documented the new
"[scheduling]spawn to max active cycle points" suite configuration item,
which allows successive instances of the same task to run out of order if the
opportunity arises.

[#2048](https://github.com/cylc/cylc-flow/pull/2048): Allow "view prerequisites" for
tasks in the 'runahead' state.

[#2025](https://github.com/cylc/cylc-flow/pull/2025): Provide a configurable event
mail footer (suite or site/user configuration).

[#2032](https://github.com/cylc/cylc-flow/pull/2032): `cylc gui` -
removed the annoying warning dialog for connection failed. Take note of the
connection countdown in the status bar instead.

### Other Changes

[#2016](https://github.com/cylc/cylc-flow/pull/2016): Fixed a Python traceback
occasionally generated by the gcylc GUI log view window.

[#2018](https://github.com/cylc/cylc-flow/pull/2018): Restored the incremental
printing of dots to stdout from the `cylc suite-state` polling
command (lost at 6.11.1).

[#2014](https://github.com/cylc/cylc-flow/pull/2014): Fixed "remove after spawning".
Since 6.9.0 this would not force-spawn the successor of a waiting task.

[#2031](https://github.com/cylc/cylc-flow/pull/2031): `cylc gscan` -
fixed occasional jumping status icons introduced in 6.11.1.

[#2040](https://github.com/cylc/cylc-flow/pull/2040): Corrected documentation for
the `cylc cat-log` command (it was using the alias `cylc
log`).


## __cylc-6.11.1 (2016-09-22)__

Three minor bug fixes on top of 6.11.0:

[#2002](https://github.com/cylc/cylc-flow/pull/2002): fix a bug in the graph string
parser - if a task appears both with and without a cycle point offset in the
same conditional trigger expression (unlikely, but possible!)

[#2007](https://github.com/cylc/cylc-flow/pull/2007): fix handling of OS Error if
the user run into the limit for number of forked processes.

[#2008](https://github.com/cylc/cylc-flow/pull/2008): fix occasional traceback from
`cylc gsan`.



## __cylc-6.11.0 (2016-09-13)__

### Highlighted Changes

[#1953](https://github.com/cylc/cylc-flow/pull/1953): Parameterized tasks: generate
tasks automatically without using messy Jinja2 loops.

[#1929](https://github.com/cylc/cylc-flow/pull/1929): Under `[runtime]`:
 * New task `[[[job]]]` sub-sections unify the various batch system, job
   execution, and job polling settings (older settings deprecated).
 * A new `[[[job]]] execution time limit` setting allows cylc to:
    * automatically generate batch system time limit directives;
    * run background or at jobs with the `timeout` command;
    * poll job with configurable delays (default 1, 3, 10 minutes) after
      reaching the time limit.
 * Moved the content of the old `[event hooks]` section to a unified `[events]`
   section (older settings deprecated).

[#1884](https://github.com/cylc/cylc-flow/pull/1884): `cylc gscan` displays a new
warning icon with a tool-tip summary of recent task failures.

[#1877](https://github.com/cylc/cylc-flow/pull/1877): The `gcylc` status bar now
shows a countdown to the next suite connection attempt, and resets the
connection timer schedule if the user changes view settings.

[#1966](https://github.com/cylc/cylc-flow/pull/1966): Optionally spawn waiting tasks
out to "max active cycle points" instead of one cycle point ahead. This means
successive instances of the same task can run out of order (dependencies
allowing).  Use with caution on large suites with a lot of runahead.

[#1940](https://github.com/cylc/cylc-flow/pull/1940): Bash tab completion for cylc
commands.

### Other Changes

[#1585](https://github.com/cylc/cylc-flow/pull/1585): If a suite stalls, report any
unsatisfied task prerequisites that cannot be met.

[#1944](https://github.com/cylc/cylc-flow/pull/1944): `cylc get-config` now returns
a valid suite definition.

[#1875](https://github.com/cylc/cylc-flow/pull/1875): Enabled multiple selection in
the gcylc text tree view.

[#1900](https://github.com/cylc/cylc-flow/pull/1900): Automatically continue graph
string lines that end in (or start with) a dependency arrow.

[#1862](https://github.com/cylc/cylc-flow/pull/1862): New notation for initial and
final cycle point in graph cycling section headings.  E.g. `[[[R1/^+PT1H]]]`
means "run once, one hour after the initial cycle point"; `[[[R1/$-PT1H]]]`
means "run once, one hour before the final cycle point".

[#1928](https://github.com/cylc/cylc-flow/pull/1928): New notation for excluding a
cycle point from a recurrence expression, e.g. `[[[T00!^]]]` means
"daily at T00 after but not including the initial cycle point".

[#1958](https://github.com/cylc/cylc-flow/pull/1958): Suite daemon logging upgrade:
improved log file formatting; the log, out, and err files are now rolled over
together as soon as any one reaches the size limit.

[#1827](https://github.com/cylc/cylc-flow/pull/1827): Suite state dump files no
longer exist - the suite run DB now records all restart information.

[#1912](https://github.com/cylc/cylc-flow/pull/1912): Fixed coloured `cylc scan -c`
output (broken at 6.10.1).

[#1921](https://github.com/cylc/cylc-flow/pull/1921): Don't ignore dependencies
among tasks back-inserted prior to a warm-start cycle point.

[#1910](https://github.com/cylc/cylc-flow/pull/1910): Task job scripts now use `set
-o pipefail` to ensure that failure of any part of a shell pipeline causes a
job failure.

[#1886](https://github.com/cylc/cylc-flow/pull/1886): When a job is submitted for
the first time, any job logs with higher submit numbers will be removed (
these must have been generated by a previous suite run).

[#1946](https://github.com/cylc/cylc-flow/pull/1946): Removed annoying warnings
that "self-suicide is not recommended".

[#1889](https://github.com/cylc/cylc-flow/pull/1889): Record any unhandled task
messages (e.g. general progress messages) in the suite DB.

[#1899](https://github.com/cylc/cylc-flow/pull/1899): Custom task output messages
(for message triggers) are now automatically faked in dummy mode.

-------------------------------------------------------------------------------

## __cylc-6.10.2 (2016-06-02)__

### Highlighted Changes

[#1848](https://github.com/cylc/cylc-flow/pull/1848): Automatic stalled-suite
detection, a "stalled" event hook, and an option to abort (shutdown) if stalled.

[#1850](https://github.com/cylc/cylc-flow/pull/1850): Much reduced CPU loading in
cycling suites that have progressed far beyond their initial cycle point (cache
recent points to avoid continually iterating from the start).

[#1836](https://github.com/cylc/cylc-flow/pull/1836): New `gscan.rc` file to
configure the initial state of `cylc gpanel` and `cylc gscan` (e.g. which
columns to display).

[#1849](https://github.com/cylc/cylc-flow/pull/1849): New configuration options for
the `gcylc` GUI, e.g. to set the initial window size.


### Other Changes

[#1863](https://github.com/cylc/cylc-flow/pull/1863): Report tasks added or removed
by a suite reload.

[#1844](https://github.com/cylc/cylc-flow/pull/1844): Allow client commands from
another suite's task (these would previously load the passphrase for the parent
suite rather than the target suite).

[#1866](https://github.com/cylc/cylc-flow/pull/1866): Allow explicitly unset
intervals in cylc config files, e.g. `execution timeout = # (nothing)`.

[#1863](https://github.com/cylc/cylc-flow/pull/1863): Fixed a recent bug (since in
6.10.0) causing shutdown on reload of a suite after removing a task and its
runtime definition.

[#1864](https://github.com/cylc/cylc-flow/pull/1864): Stronger checks to prevent
users starting a second instance of a suite that is already running.

[#1869](https://github.com/cylc/cylc-flow/pull/1869): Fixed day-of-week cycling.

[#1858](https://github.com/cylc/cylc-flow/pull/1858): Fixed a recent bug (since
6.10.1) that could prevent a task at suite start-up from submitting even though
its prerequisites were satisfied.

[#1855](https://github.com/cylc/cylc-flow/pull/1855): Allow inserted tasks to be
released to the `waiting` immediately, even if the suite is currently quiet.

[#1854](https://github.com/cylc/cylc-flow/pull/1854): Restore wildcards to
allow insertion of multiple tasks at once (inadvertently disallowed at 6.10.0).

[#1853](https://github.com/cylc/cylc-flow/pull/1853): Fixed a recent bug (since
6.10.1): reset task outputs to incomplete on manually retriggering or resetting
to a pre-run state.

-------------------------------------------------------------------------------

## __cylc-6.10.1 (2016-05-17)__

### Highlighted Changes

[#1839](https://github.com/cylc/cylc-flow/pull/1839): `gcylc` - fix for occasional
locked-up blank GUI window at start-up (since 6.8.0, Jan 2016).

[#1841](https://github.com/cylc/cylc-flow/pull/1841): `gcylc` tree view - fix for
excessive CPU load when displaying large suites (since 6.10.0).

[#1838](https://github.com/cylc/cylc-flow/pull/1838): Fix for the suite timeout
event timer not resetting on task activity (since 6.10.0).

### Other Changes

[#1835](https://github.com/cylc/cylc-flow/pull/1835): Suite reload - reload all
tasks at once (previously, current active tasks were reloaded only when they
finished, which could result in reloads appearing to take a long time).

[#1833](https://github.com/cylc/cylc-flow/pull/1833): `gcylc` - initial task state
filtering configurable via the  `gcylc.rc` config file.

[#1826](https://github.com/cylc/cylc-flow/pull/1826): Prevent tasks becoming immune
to change by suite reload after being orphaned by one reload (i.e. removed from
the suite) then re-inserted after another.

[#1804](https://github.com/cylc/cylc-flow/pull/1804): PBS job name length - truncate
to 15 characters by default, but can now be configured in `global.rc` for PBS
13+, which supports longer names.

-------------------------------------------------------------------------------

## __cylc-6.10.0 (2016-05-04)__

### Highlighted Changes

[#1769](https://github.com/cylc/cylc-flow/pull/1769),
[#1809](https://github.com/cylc/cylc-flow/pull/1809),
[#1810](https://github.com/cylc/cylc-flow/pull/1810),
[#1811](https://github.com/cylc/cylc-flow/pull/1811),
[#1812](https://github.com/cylc/cylc-flow/pull/1812),
[#1813](https://github.com/cylc/cylc-flow/pull/1813),
[#1819](https://github.com/cylc/cylc-flow/pull/1819): Suite daemon efficiency
and memory footprint - significant improvements!

[#1777](https://github.com/cylc/cylc-flow/pull/1777): Faster validation of
suites with large inter-dependent families.  See also
[#1791](https://github.com/cylc/cylc-flow/pull/1791).

[#1743](https://github.com/cylc/cylc-flow/pull/1743): Improved event handling:
flexible handlers, built-in email handlers, execute event handlers
asynchronously, general suite event handlers.

[#1729](https://github.com/cylc/cylc-flow/pull/1729): `gcylc` - The *File -> Open*
dialog can now connect to suites running on other scanned hosts.

[#1821](https://github.com/cylc/cylc-flow/pull/1821): Right-click on a cycle-point
in the `gcylc` text tree view to operate on all tasks at that cycle point.

### Other Changes

[#1714](https://github.com/cylc/cylc-flow/pull/1714): Further improvements to Jinja2
error reporting.

[#1755](https://github.com/cylc/cylc-flow/pull/1755): Pyro-3.16 is now packaged with
with cylc and has been modified to reduce the overhead of repeated calls to
`socket.gethost*`. We will eventually replace it with a new client/server
communications layer.

[#1807](https://github.com/cylc/cylc-flow/pull/1807): Dropped support for
_detaching_ (or _manual completion_) tasks.

[#1805](https://github.com/cylc/cylc-flow/pull/1805): `gcylc` - corrected the suite
hold/release button state during  active suite reloads.

[#1802](https://github.com/cylc/cylc-flow/pull/1802): Do not unregister running
suites or assume that the argument of `cylc unregister` is a pattern.

[#1800](https://github.com/cylc/cylc-flow/pull/1800): Print a sensible error message
for a suite graph section with a zero-width cycling interval.

[#1791](https://github.com/cylc/cylc-flow/pull/1791): Documented how to write suites
with efficient inter-family triggering.

[#1789](https://github.com/cylc/cylc-flow/pull/1789): Fixed a bug causing high CPU
load in large suites with `queued` tasks present.

[#1788](https://github.com/cylc/cylc-flow/pull/1788): Fixed a bug that could
occasionally result in missing entries in suite run databases.

[#1784](https://github.com/cylc/cylc-flow/pull/1784): Corrected and improved the
advice printed at start-up on how to see if a suite is still running.

[#1781](https://github.com/cylc/cylc-flow/pull/1781): Fixed a bug that could disable
the right-click menu for some tasks after enabling a filter.

[#1768](https://github.com/cylc/cylc-flow/pull/1768): Client commands like `cylc
broadcast` can now be invoked by tasks on hosts that do not share a
filesystem with the suite host.

[#1763](https://github.com/cylc/cylc-flow/pull/1763): Remote tasks now load
the right suite passphrase even if a locally registered suite has
the same name.

[#1762](https://github.com/cylc/cylc-flow/pull/1762): Fixed polling of jobs
submitted to loadleveler (broken since 6.8.1).

[#1816](https://github.com/cylc/cylc-flow/pull/1816),
[#1779](https://github.com/cylc/cylc-flow/pull/1779): Allow task names that contain
family names after a hyphen.

-------------------------------------------------------------------------------

#### For changes prior to cylc-6.10.0 see doc/changes.html in the cylc source tree.<|MERGE_RESOLUTION|>--- conflicted
+++ resolved
@@ -87,17 +87,16 @@
 [#4389](https://github.com/cylc/cylc-flow/pull/4389) - the `flow.cylc.processed`
 (previously called `suite.rc.processed`) is now stored in `log/flow-config/`.
 
-<<<<<<< HEAD
 [#4430](https://github.com/cylc/cylc-flow/pull/4430) - Log files renamed:
 - `log/flow.cylc.processed` ⇒ `log/flow-processed.cylc`
 - `log/<datetimes>-run.cylc` ⇒ `log/<datetimes>-start.cylc`
-=======
+
 [#4423](https://github.com/cylc/cylc-flow/pull/4423) - Only changes to the
 workflow directory are recorded by `log/version`.
 
 [#4404](https://github.com/cylc/cylc-flow/pull/4404) - The Cylc Graph section
 now accepts ``&`` and ``|`` as valid line breaks in the same way as ``=>``.
->>>>>>> 8440c7c8
+
 
 ### Fixes
 
