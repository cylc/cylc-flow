# Changelog

List of notable changes, for a complete list of changes see the
[closed milestones](https://github.com/cylc/cylc-flow/milestones?state=closed)
for each release.

<!-- The topmost release date is automatically updated by GitHub Actions. When
creating a new release entry be sure to copy & paste the span tag with the
`actions:bind` attribute, which is used by a regex to find the text to be
updated. Only the first match gets replaced, so it's fine to leave the old
ones in. -->

-------------------------------------------------------------------------------
## __cylc-8.1.2 (<span actions:bind='release-date'>Coming Soon</span>)__

### Fixes

[#5349](https://github.com/cylc/cylc-flow/pull/5349) - Bugfix: `cylc vip --workflow-name`
only worked when used with a space, not an `=`.

[#5367](https://github.com/cylc/cylc-flow/pull/5367) - Enable using
Rose options (`-O`, `-S` & `-D`) with `cylc view`.

[#5363](https://github.com/cylc/cylc-flow/pull/5363) Improvements and bugfixes
for `cylc lint`.

-------------------------------------------------------------------------------
## __cylc-8.1.1 (<span actions:bind='release-date'>Released 2023-01-31</span>)__

### Fixes

[#5313](https://github.com/cylc/cylc-flow/pull/5313) - Fix a bug
causing Cylc to be unable to parse previously played Cylc 7 workflows.

[#5312](https://github.com/cylc/cylc-flow/pull/5312) - task names must be
comma-separated in queue member lists. Any implicit tasks
(i.e. with no task definition under runtime) assigned to a queue will generate a warning.

[#5314](https://github.com/cylc/cylc-flow/pull/5314) - Fix broken
command option: `cylc vip --run-name`.

[#5319](https://github.com/cylc/cylc-flow/pull/5319),
[#5321](https://github.com/cylc/cylc-flow/pull/5321),
[#5325](https://github.com/cylc/cylc-flow/pull/5325) -
Various efficiency optimisations to the scheduler which particularly impact
workflows with many-to-many dependencies (e.g. `<a> => <b>`).

-------------------------------------------------------------------------------
## __cylc-8.1.0 (<span actions:bind='release-date'>Released 2023-01-16</span>)__

### Breaking Changes

* Workflows started with Cylc 8.0 which contain multiple "flows" cannot be
  restarted with Cylc 8.1 due to database changes.

### Enhancements

<<<<<<< HEAD
[#5291](https://github.com/cylc/cylc-flow/pull/5291) - re-implement old-style
clock triggers as wall_clock xtriggers.
=======
[#5229](https://github.com/cylc/cylc-flow/pull/5229) -
- Added a single command to validate a previously run workflow against changes
  to its source and reinstall a workflow.
- Allows Cylc commands (including validate, list, view, config, and graph) to load template variables
  configured by `cylc install` and `cylc play`.
>>>>>>> 0d7d9a65

[#5184](https://github.com/cylc/cylc-flow/pull/5184) - scan for active
runs of the same workflow at install time.

[#5121](https://github.com/cylc/cylc-flow/pull/5121) - Added a single
command to validate, install and play a workflow.

[#5032](https://github.com/cylc/cylc-flow/pull/5032) - set a default limit of
100 for the "default" queue.

[#5055](https://github.com/cylc/cylc-flow/pull/5055) and
[#5086](https://github.com/cylc/cylc-flow/pull/5086) - Upgrades to `cylc lint`
- Allow users to ignore Cylc Lint issues using `--ignore <Issue Code>`.
- Allow settings for `cylc lint` to be recorded in a pyproject.toml file.
- Allow files to be excluded from `cylc lint` checks.

[#5081](https://github.com/cylc/cylc-flow/pull/5081) - Reduced amount that
gets logged at "INFO" level in scheduler logs.

[#5259](https://github.com/cylc/cylc-flow/pull/5259) - Add flow_nums
to task_jobs table in the workflow database.

### Fixes

[#5286](https://github.com/cylc/cylc-flow/pull/5286) - Fix bug where
`[scheduling][special tasks]clock-trigger` would skip execution retry delays.

[#5292](https://github.com/cylc/cylc-flow/pull/5292) -
Fix an issue where polling could be repeated if the job's platform
was not available.

-------------------------------------------------------------------------------
## __cylc-8.0.4 (<span actions:bind='release-date'>Released 2022-12-14</span>)__

Maintenance release.

### Fixes

[##5205](https://github.com/cylc/cylc-flow/pull/#5205) - Fix bug which caused
orphaned running tasks to silently skip remote file installation at scheduler restart.

[#5224](https://github.com/cylc/cylc-flow/pull/5225) - workflow installation:
disallow reserved names only in the top level source directory.

[#5211](https://github.com/cylc/cylc-flow/pull/5211) - Provide better
explanation of failure if `icp = next (T-02, T-32)` when list should be
semicolon separated.

[#5196](https://github.com/cylc/cylc-flow/pull/5196) - Replace traceback
with warning, for scan errors where workflow is stopped.

[#5199](https://github.com/cylc/cylc-flow/pull/5199) - Fix a problem with
the consolidation tutorial.

[#5195](https://github.com/cylc/cylc-flow/pull/5195) -
Fix issue where workflows can fail to shutdown due to unavailable remote
platforms and make job log retrieval more robust.

-------------------------------------------------------------------------------
## __cylc-8.0.3 (<span actions:bind='release-date'>Released 2022-10-17</span>)__

Maintenance release.

### Fixes

[#5192](https://github.com/cylc/cylc-flow/pull/5192) -
Recompute runahead limit after use of `cylc remove`.

[#5188](https://github.com/cylc/cylc-flow/pull/5188) -
Fix task state selectors in `cylc trigger` and other commands.

[#5125](https://github.com/cylc/cylc-flow/pull/5125) - Allow rose-suite.conf
changes to be considered by ``cylc reinstall``.

[#5023](https://github.com/cylc/cylc-flow/pull/5023),
[#5187](https://github.com/cylc/cylc-flow/pull/5187) -
tasks force-triggered
after a shutdown was ordered should submit to run immediately on restart.

[#5137](https://github.com/cylc/cylc-flow/pull/5137) -
Install the `ana/` directory to remote platforms by default.

[#5146](https://github.com/cylc/cylc-flow/pull/5146) - no-flow tasks should not
retrigger incomplete children.

[#5104](https://github.com/cylc/cylc-flow/pull/5104) - Fix retriggering of
failed tasks after a reload.

[#5139](https://github.com/cylc/cylc-flow/pull/5139) - Fix bug where
`cylc install` could hang if there was a large uncommitted diff in the
source dir (for git/svn repos).

[#5131](https://github.com/cylc/cylc-flow/pull/5131) - Infer workflow run number
for `workflow_state` xtrigger.

-------------------------------------------------------------------------------
## __cylc-8.0.2 (<span actions:bind='release-date'>Released 2022-09-12</span>)__

Maintenance release.

### Fixes

[#5115](https://github.com/cylc/cylc-flow/pull/5115) - Updates rsync commands
to make them compatible with latest rsync releases.

[#5119](https://github.com/cylc/cylc-flow/pull/5119) - Fix formatting of
deprecation warnings at validation.

[#5067](https://github.com/cylc/cylc-flow/pull/5067) - Datastore fix for
taskdefs removed before restart.

[#5066](https://github.com/cylc/cylc-flow/pull/5066) - Fix bug where
.cylcignore only found if `cylc install` is run in source directory.

[#5091](https://github.com/cylc/cylc-flow/pull/5091) - Fix problems with
tutorial workflows.

[#5098](https://github.com/cylc/cylc-flow/pull/5098) - Fix bug where final task
status updates were not being sent to UI before shutdown.

[#5114](https://github.com/cylc/cylc-flow/pull/5114) - Fix bug where
validation errors during workflow startup were not printed to stderr before
daemonisation.

[#5110](https://github.com/cylc/cylc-flow/pull/5110) - Fix bug where reloading
a stalled workflow would cause it stall again.

-------------------------------------------------------------------------------
## __cylc-8.0.1 (<span actions:bind='release-date'>Released 2022-08-16</span>)__

Maintenance release.

### Fixes

[#5025](https://github.com/cylc/cylc-flow/pull/5025) - Fix a bug where polling
causes a failed task to be shown as submitted when the workflow is reloaded.

[#5045](https://github.com/cylc/cylc-flow/pull/5045) -
Fix issue where unsatisfied xtriggers could be wiped on reload.

[#5031](https://github.com/cylc/cylc-flow/pull/5031) - Fix bug where
specifying multiple datetime offsets (e.g. `final cycle point = +P1M-P1D`)
would not obey the given order.

[#5033](https://github.com/cylc/cylc-flow/pull/5033) - Running `cylc clean`
on a top level dir containing run dir(s) will now remove that top level dir
in addition to the run(s) (if there is nothing else inside it).

[#5007](https://github.com/cylc/cylc-flow/pull/5007) - Fix for `cylc broadcast`
cycle point validation in the UI.

[#5037](https://github.com/cylc/cylc-flow/pull/5037) - Fix bug where the
workflow restart number would get wiped on reload.

[#5049](https://github.com/cylc/cylc-flow/pull/5049) - Fix several small
bugs related to auto restart.

[#5062](https://github.com/cylc/cylc-flow/pull/5062) - Fix bug where preparing
tasks could sometimes get orphaned when an auto restart occurred.

-------------------------------------------------------------------------------
## __cylc-8.0.0 (<span actions:bind='release-date'>Released 2022-07-28</span>)__

Cylc 8 production-ready release.

### Major Changes

* Python 2 -> 3.
* Internal communications converted from HTTPS to ZMQ (TCP).
* PyGTK GUIs replaced by:
  * Terminal user interface (TUI) included in cylc-flow.
  * Web user interface provided by the cylc-uiserver package.
* A new scheduling algorithm with support for branched workflows.
* Command line changes:
  * `cylc run` -> `cylc play`
  * `cylc restart` -> `cylc play`
  * `rose suite-run` -> `cylc install; cylc play <id>`
* The core package containing Cylc scheduler program has been renamed cylc-flow.
* Cylc review has been removed, the Cylc 7 version remains Cylc 8 compatible.
* [New documentation](https://cylc.github.io/cylc-doc/stable).

See the [migration guide](https://cylc.github.io/cylc-doc/stable/html/7-to-8/index.html) for a full list of changes.

### Enhancements

[#4964](https://github.com/cylc/cylc-flow/pull/4964) -
`cylc reinstall` now displays the changes it would make when run
interactively and has improved help / documentaiton.

[#4836](https://github.com/cylc/cylc-flow/pull/4836) - The log directory has
been tidied. Workflow logs are now found in `log/scheduler` rather than
`log/workflow`, filenames now include `start`/`restart`. Other minor directory
changes. Remote file installation logs are now per install target.

[#4938](https://github.com/cylc/cylc-flow/pull/4938) - Detect bad Platforms
config: background and at job runners should have a single host.

[#4877](https://github.com/cylc/cylc-flow/pull/4877) - Upgrade the version of
Jinja2 used by Cylc from 2.11 to 3.0.

[#4896](https://github.com/cylc/cylc-flow/pull/4896) - Allow the setting of
default job runner directives for platforms.

[#4900](https://github.com/cylc/cylc-flow/pull/4900) - Added a command to assist
with upgrading Cylc 7 workflows to Cylc 8: Try `cylc lint <workflow-dir>`.

[#5009](https://github.com/cylc/cylc-flow/pull/5009) - Added new job
environment variable `$CYLC_WORKFLOW_NAME_BASE` as the basename of
`$CYLC_WORKFLOW_NAME`.

[#4993](https://github.com/cylc/cylc-flow/pull/4993) - Remove the few remaining
uses of a configured text editor (via `cylc view` and `cylc cat-log` options).
The primary uses of it (`cylc trigger --edit` and `cylc edit` in Cylc 7) have
already been removed from Cylc 8.

### Fixes

[#5011](https://github.com/cylc/cylc-flow/pull/5011) - Removes preparing jobs
appearing in UI, and reuse submit number on restart for preparing tasks.

[#5008](https://github.com/cylc/cylc-flow/pull/5008) -
Autospawn absolute-triggered tasks exactly the same way as parentless tasks.

[#4984](https://github.com/cylc/cylc-flow/pull/4984) -
Fixes an issue with `cylc reload` which could cause preparing tasks to become
stuck.

[#4976](https://github.com/cylc/cylc-flow/pull/4976) - Fix bug causing tasks
to be stuck in UI due to discontinued graph of optional outputs.

[#4975](https://github.com/cylc/cylc-flow/pull/4975) - Fix selection of
platforms from `[job]` and `[remote]` configs.

[#4948](https://github.com/cylc/cylc-flow/pull/4948) - Fix lack of
errors/warnings for deprecated `[runtime][<task>][remote]retrieve job logs *`
settings.

[#4970](https://github.com/cylc/cylc-flow/pull/4970) - Fix handling of suicide
triggers in back-compat mode.

[#4887](https://github.com/cylc/cylc-flow/pull/4887) - Disallow relative paths
in `global.cylc[install]source dirs`.

[#4906](https://github.com/cylc/cylc-flow/pull/4906)
- Fix delayed spawning of parentless tasks that do have parents in a previous
  cycle point.
- Make integer-interval runahead limits consistent with time-interval limits:
  `P0` means just the runahead base point; `P1` the base point and the point
  (i.e. one cycle interval), and so on.

[#4936](https://github.com/cylc/cylc-flow/pull/4936) - Fix incorrect
error messages when workflow CLI commands fail.

[#4941](https://github.com/cylc/cylc-flow/pull/4941) - Fix job state for
platform submit-failures.

[#4931](https://github.com/cylc/cylc-flow/pull/4931) - Fix cylc install for
installing workflows from multi-level directories.

[#4926](https://github.com/cylc/cylc-flow/pull/4926) - Fix a docstring
formatting problem presenting in the UI mutation flow argument info.

[#4891](https://github.com/cylc/cylc-flow/pull/4891) - Fix bug that could cause
past jobs to be omitted in the UI.

[#4860](https://github.com/cylc/cylc-flow/pull/4860) - Workflow validation
now fails if
[owner setting](https://cylc.github.io/cylc-doc/stable/html/reference/config/workflow.html#flow.cylc[runtime][%3Cnamespace%3E][remote]owner)
is used, as that setting no longer has any effect.

[#4978](https://github.com/cylc/cylc-flow/pull/4978) - `cylc clean`: fix
occasional failure to clean on remote hosts due to leftover contact file.

[#4889](https://github.com/cylc/cylc-flow/pull/4889) - `cylc clean`: don't
prompt if no matching workflows.

[#4890](https://github.com/cylc/cylc-flow/pull/4890) - `cylc install`: don't
overwrite symlink dir targets if they were not cleaned properly before.

[#4881](https://github.com/cylc/cylc-flow/pull/4881) - Fix bug where commands
targeting a specific cycle point would not work if using an abbreviated
cycle point format.

-------------------------------------------------------------------------------

## Older Releases

* [Cylc 7 changelog](https://github.com/cylc/cylc-flow/blob/7.8.x/CHANGES.md)
* [Cylc 8 pre-release changelog](https://github.com/cylc/cylc-flow/blob/8.0.0/CHANGES.md)<|MERGE_RESOLUTION|>--- conflicted
+++ resolved
@@ -9,6 +9,13 @@
 `actions:bind` attribute, which is used by a regex to find the text to be
 updated. Only the first match gets replaced, so it's fine to leave the old
 ones in. -->
+-------------------------------------------------------------------------------
+## __cylc-8.2.0 (<span actions:bind='release-date'>Upcoming</span>)__
+
+### Enhancements
+
+[#5291](https://github.com/cylc/cylc-flow/pull/5291) - re-implement old-style
+clock triggers as wall_clock xtriggers.
 
 -------------------------------------------------------------------------------
 ## __cylc-8.1.2 (<span actions:bind='release-date'>Coming Soon</span>)__
@@ -55,16 +62,11 @@
 
 ### Enhancements
 
-<<<<<<< HEAD
-[#5291](https://github.com/cylc/cylc-flow/pull/5291) - re-implement old-style
-clock triggers as wall_clock xtriggers.
-=======
 [#5229](https://github.com/cylc/cylc-flow/pull/5229) -
 - Added a single command to validate a previously run workflow against changes
   to its source and reinstall a workflow.
 - Allows Cylc commands (including validate, list, view, config, and graph) to load template variables
   configured by `cylc install` and `cylc play`.
->>>>>>> 0d7d9a65
 
 [#5184](https://github.com/cylc/cylc-flow/pull/5184) - scan for active
 runs of the same workflow at install time.
