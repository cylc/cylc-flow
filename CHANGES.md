# Selected Cylc Changes

Internal changes that do not directly affect users may not be listed here.  For
all changes see the [closed
milestones](https://github.com/cylc/cylc-flow/milestones?state=closed) for each
release.

## Backward-incompatible changes in Cylc-8.x

Cylc 8.0aX (alpha) releases are not compatible with Cylc 7 or with previous
8.0aX releases, as the API is still under heavy development.

The Cylc server program and CLI codebase is now a Python 3 package that can be
installed from PyPI with `pip` (see
[#2990](https://github.com/cylc/cylc-flow/pull/2990)), and has been renamed to
`cylc-flow`. The name `cylc` is now used as a native Python package namespace
to allow other projects to re-use it and extend Cylc with plug-ins.

The old PyGTK GUI is being replaced by a Web UI, with development managed in
the cylc/cylc-ui repository (and see also cylc/cylc-uiserver).

The User Guide and other documentation has been removed from the Python package
to the cylc/cylc-doc repository.

The commands `cylc-profile-battery`, `cylc-test-battery`, `cylc-license`
have been removed, and `cylc graph` is only retained for text output
used in tests (it will be re-implemented in the new web UI).

The xtrigger examples were moved to a separate `cylc/cylc-xtriggers` project
(see [#3123](https://github.com/cylc/cylc-flow/pull/3123)).

Jinja filters were moved from its `Jinja2Filters` folder to within the `cylc`
namespace, under `cylc.jinja.filters`.

Cylc Review was also removed in this version.

Cylc 7 suites cannot be *restarted* (from previous state) with Cylc 8, but they
can still be started from scratch
([#3863](https://github.com/cylc/cylc-flow/pull/3863)).

Named checkpoints have been removed ([#3906](https://github.com/cylc/cylc-flow/pull/3906))
due to being a seldom-used feature. Workflows can still be restarted from the
last run, or reflow can be used to achieve the same result.

<!-- The topmost release date is automatically updated by GitHub Actions. When
creating a new release entry be sure to copy & paste the span tag with the
`actions:bind` attribute, which is used by a regex to find the text to be
updated. Only the first match gets replaced, so it's fine to leave the old
ones in. -->
-------------------------------------------------------------------------------
## __cylc-8.0rc1 (<span actions:bind='release-date'>Upcoming</span>)__

First Release Candidate for Cylc 8.

(See note on cylc-8 backward-incompatible changes, above)

### Enhancements

<<<<<<< HEAD
[#4526](https://github.com/cylc/cylc-flow/pull/4526) - Prevent `runN` and
`run\d+` being allowed as installation target names.
=======
[#4506](https://github.com/cylc/cylc-flow/pull/4506) -
Cylc no longer creates a `flow.cylc` symlink to a `suite.rc` file.
This only affects you if you have used a prior Cylc 8 pre-release.

[#4526](https://github.com/cylc/cylc-flow/pull/4526) - Prevent runN and run\d+
being allowed as installation target names.
>>>>>>> 06d78c2a

[#4442](https://github.com/cylc/cylc-flow/pull/4442) - Prevent installation
of workflows inside other installed workflows.

[#4521](https://github.com/cylc/cylc-flow/pull/4521) - The workflow config
logs (that get written in `log/flow-config/` on start/restart/reload) 
are now sparse, i.e. they will no longer be fleshed-out with defaults.

### Fixes

-------------------------------------------------------------------------------
## __cylc-8.0b3 (<span actions:bind='release-date'>Released 2021-11-10</span>)__

Fourth beta release of Cylc 8.

(See note on cylc-8 backward-incompatible changes, above)

### Enhancements

[#4355](https://github.com/cylc/cylc-flow/pull/4355) -
The `--workflow-owner` command line option has been removed.

[#4367](https://github.com/cylc/cylc-flow/pull/4367) -
Make the central wrapper work with arbitrary virtual environment names.

[#4343](https://github.com/cylc/cylc-flow/pull/4343) -
Implement required and optional outputs with new graph notation.

[#4324](https://github.com/cylc/cylc-flow/pull/4324) -
Re-implement a basic form of the Cylc 7 `cylc graph` command for static
graph visualisation.

[#4335](https://github.com/cylc/cylc-flow/pull/4335) -
Have validation catch erroneous use of both `expr => bar` and `expr => !bar` in
the same graph.

[#4285](https://github.com/cylc/cylc-flow/pull/4285) - Cylc now automatically
infers the latest numbered run of the workflow for most commands (e.g. you can
run `cylc pause foo` instead of having to type out `foo/run3`).

[#4346](https://github.com/cylc/cylc-flow/pull/4346) -
Use natural sort order for the `cylc scan --sort` option.

[#4313](https://github.com/cylc/cylc-flow/pull/4313) - Change `ignore` to
`reload` for the cycle point cli options (e.g. `--fcp=reload`), as this more
accurately reflects what it's doing. Also improve validation of these
cli options.

[#4389](https://github.com/cylc/cylc-flow/pull/4389) - the `flow.cylc.processed`
(previously called `suite.rc.processed`) is now stored in `log/flow-config/`.

[#4329](https://github.com/cylc/cylc-flow/pull/4329) - Enable selection of
platform from platform group at task job initialization.

[#4430](https://github.com/cylc/cylc-flow/pull/4430) - Log files renamed:
- `log/flow.cylc.processed` ⇒ `log/flow-processed.cylc`
- `log/<datetimes>-run.cylc` ⇒ `log/<datetimes>-start.cylc`

[#4423](https://github.com/cylc/cylc-flow/pull/4423) - Only changes to the
workflow directory are recorded by `log/version`.

[#4404](https://github.com/cylc/cylc-flow/pull/4404) - The Cylc Graph section
now accepts ``&`` and ``|`` as valid line breaks in the same way as ``=>``.

[#4455](https://github.com/cylc/cylc-flow/pull/4455) - `CYLC_WORKFLOW_NAME`
renamed to `CYLC_WORKFLOW_ID`. `CYLC_WORKFLOW_NAME` re-added as
`CYLC_WORKFLOW_ID` shorn of any trailing `runX`.

[#4471](https://github.com/cylc/cylc-flow/pull/4471) - Users now get a different
error for a config item that isn't valid, to one that isn't set.

[#4457](https://github.com/cylc/cylc-flow/pull/4457) - Cylc 8
`cycle point time zone` now defaults to UTC, except in Cylc 7 compatibility mode.

### Fixes

[#4493](https://github.com/cylc/cylc-flow/pull/4493) - handle late job
submission message properly.

[#4443](https://github.com/cylc/cylc-flow/pull/4443) - fix for slow polling
generating an incorrect submit-failed result.

[#4436](https://github.com/cylc/cylc-flow/pull/4436) -
If the workflow is paused, hold tasks just before job prep.
Distinguish between succeeded and expired state icons in `cylc tui`.
Spawn parentless tasks out the runahead limit immediately.

[#4421](https://github.com/cylc/cylc-flow/pull/4421) -
Remove use of the `ps` system call (fixes a bug reported with Alpine Linux).

[#4426](https://github.com/cylc/cylc-flow/pull/4426) -
Fix bug when a conditional expression in the graph contains one task name that
is a substring of another.

[#4399](https://github.com/cylc/cylc-flow/pull/4399) -
Ensure that implicit task names are validated (as opposed to explicit ones).

[#4341](https://github.com/cylc/cylc-flow/pull/4341) -
Remove obsolete Cylc 7 `[scheduling]spawn to max active cycle points` config.

[#4319](https://github.com/cylc/cylc-flow/pull/4319) -
Update cylc reinstall to skip cylc dirs work and share

[#4289](https://github.com/cylc/cylc-flow/pull/4289) - Make `cylc clean`
safer by preventing cleaning of dirs that contain more than one workflow
run dir (use `--force` to override this safeguard).

[#4362](https://github.com/cylc/cylc-flow/pull/4362) -
When using `cylc clean` on a sequential run directory, remove the `runN` symlink
if it points to the removed directory.

[#4395](https://github.com/cylc/cylc-flow/pull/4362) -
Fix ``cylc stop --kill`` which was not actually killing task jobs.

[#4338](https://github.com/cylc/cylc-flow/pull/4338) - Cylc install -C option
now works with relative paths.

[#4440](https://github.com/cylc/cylc-flow/pull/4440) -
Fix an error that could occur during remote clean and other `cylc clean`
improvements.

[#4481](https://github.com/cylc/cylc-flow/pull/4481) -
Removed non-functional ping command from GUI.

[#4445](https://github.com/cylc/cylc-flow/pull/4445) - Cylc will prevent you
using the same name for a platform and a platform group. Which one it should
pick is ambiguous, and is a setup error.

[#4465](https://github.com/cylc/cylc-flow/pull/4465) -
Fix a `ValueError` that could occasionally occur during remote tidy on
workflow shutdown.

-------------------------------------------------------------------------------
## __cylc-8.0b2 (<span actions:bind='release-date'>Released 2021-07-28</span>)__

Third beta release of Cylc 8.

(See note on cylc-8 backward-incompatible changes, above)

### Enhancements

[#4286](https://github.com/cylc/cylc-flow/pull/4286) -
Add an option for displaying source workflows in `cylc scan`.

[#4300](https://github.com/cylc/cylc-flow/pull/4300) - Integer flow labels with
flow metadata, and improved task logging.

[#4291](https://github.com/cylc/cylc-flow/pull/4291) -
Remove obsolete `cylc edit` and `cylc search` commands.

[#4284](https://github.com/cylc/cylc-flow/pull/4284) -
Make `--color=never` work with `cylc <command> --help`.

[#4259](https://github.com/cylc/cylc-flow/pull/4259) -
Ignore pre-initial dependencies with `cylc play --start-task`

[#4103](https://github.com/cylc/cylc-flow/pull/4103) -
Expose runahead limiting to UIs; restore correct force-triggering of queued
tasks for Cylc 8.

[#4250](https://github.com/cylc/cylc-flow/pull/4250) -
Symlink dirs localhost symlinks are now overridable with cli option
`--symlink-dirs`.

[#4218](https://github.com/cylc/cylc-flow/pull/4218) - Add ability to
start a new run from specified tasks instead of a cycle point.

[#4214](https://github.com/cylc/cylc-flow/pull/4214) -
Unify `-v --verbose`, `-q --quiet` and `--debug` options.

[#4174](https://github.com/cylc/cylc-flow/pull/4174) - Terminology: replace
"suite" with "workflow".

[#4177](https://github.com/cylc/cylc-flow/pull/4177) - Remove obsolete
configuration items from `global.cylc[platforms][<platform name>]`:
`run directory`, `work directory` and `suite definition directory`. This
functionality is now provided by `[symlink dirs]`.

[#4142](https://github.com/cylc/cylc-flow/pull/4142) - Record source directory
version control information on installation of a workflow.

[#4238](https://github.com/cylc/cylc-flow/pull/4238) - Future tasks can now
be held in advance using `cylc hold` (previously it was only active tasks
that could be held).

[#4237](https://github.com/cylc/cylc-flow/pull/4237) - `cylc clean` can now
remove specific sub-directories instead of the whole run directory, using the
`--rm` option. There are also the options `--local-only` and `--remote-only`
for choosing to only clean on the local filesystem or remote install targets
respectively.

### Fixes

[#4296](https://github.com/cylc/cylc-flow/pull/4296) -
Patches DNS issues with newer versions of Mac OS.

[#4273](https://github.com/cylc/cylc-flow/pull/4273) -
Remove obsolete Cylc 7 visualization config section.

[#4272](https://github.com/cylc/cylc-flow/pull/4272) - Workflow visualisation
data (data-store) now constrained by final cycle point.

[#4248](https://github.com/cylc/cylc-flow/pull/4248) -
Fix parameter expansion in inherited task environments.

[#4227](https://github.com/cylc/cylc-flow/pull/4227) - Better error messages
when initial cycle point is not valid for the cycling type.

[#4228](https://github.com/cylc/cylc-flow/pull/4228) - Interacting with a
workflow on the cli using `runN` is now supported.

[#4193](https://github.com/cylc/cylc-flow/pull/4193) - Standard `cylc install`
now correctly installs from directories with a `.` in the name. Symlink dirs
now correctly expands environment variables on the remote. Fixes minor cosmetic
bugs.

[#4199](https://github.com/cylc/cylc-flow/pull/4199) -
`cylc validate` and `cylc run` now check task/family names in the `[runtime]`
section for validity.

[#4180](https://github.com/cylc/cylc-flow/pull/4180) - Fix bug where installing
a workflow that uses the deprecated `suite.rc` filename would symlink `flow.cylc`
to the `suite.rc` in the source dir instead of the run dir. Also fixes a couple
of other, small bugs.

[#4222](https://github.com/cylc/cylc-flow/pull/4222) - Fix bug where a
workflow's public database file was not closed properly.

-------------------------------------------------------------------------------
## __cylc-8.0b1 (<span actions:bind='release-date'>Released 2021-04-21</span>)__

Second beta release of Cylc 8.

(See note on cylc-8 backward-incompatible changes, above)

### Enhancements

[#4154](https://github.com/cylc/cylc-flow/pull/4154) -
Deprecate `CYLC_SUITE_DEF_PATH` with `CYLC_SUITE_RUN_DIR` (note the deprecated
variable is still present in the job environment).

[#4164](https://github.com/cylc/cylc-flow/pull/4164) -
Replace the job "host" field with "platform" in the GraphQL schema.

### Fixes

[#4169](https://github.com/cylc/cylc-flow/pull/4169) -
Fix a host ⇒ platform upgrade bug where host names were being popped from task
configs causing subsequent tasks to run on localhost.

[#4173](https://github.com/cylc/cylc-flow/pull/4173) -
Fix the state totals shown in both the UI and TUI, including incorrect counts
during workflow run and post pause.

[#4168](https://github.com/cylc/cylc-flow/pull/4168) - Fix bug where any
errors during workflow shutdown were not logged.

[#4161](https://github.com/cylc/cylc-flow/pull/4161) - Fix bug in in `cylc install`
where a workflow would be installed with the wrong name.

[#4188](https://github.com/cylc/cylc-flow/pull/4188) - Fix incorrect usage
examples for `cylc install`.

-------------------------------------------------------------------------------
## __cylc-8.0b0 (<span actions:bind='release-date'>Released 2021-03-29</span>)__

First beta release of Cylc 8.

(See note on cylc-8 backward-incompatible changes, above)

The filenames `suite.rc` and `global.rc` are now deprecated in favour of
`flow.cylc` and `global.cylc` respectively
([#3755](https://github.com/cylc/cylc-flow/pull/3755)). For backward
compatibility, the `cylc run` command will automatically symlink an existing
`suite.rc` file to `flow.cylc`.

Obsolete *queued* task state replaced by *waiting*, with a queued flag;
queueing logic centralized.
([#4088](https://github.com/cylc/cylc-flow/pull/4088)).

`cylc register` has been replaced by `cylc install`
([#4000](https://github.com/cylc/cylc-flow/pull/4000)).

Added a new command: `cylc clean`, for removing stopped workflows on the local
and any remote filesystems ([#3961](https://github.com/cylc/cylc-flow/pull/3961),
[#4017](https://github.com/cylc/cylc-flow/pull/4017)).

`cylc run` and `cylc restart` have been replaced by `cylc play`, simplifying
how workflows are restarted
([#4040](https://github.com/cylc/cylc-flow/pull/4040)).

`cylc pause` and `cylc play` are now used to pause and resume workflows,
respectively. `cylc hold` and `cylc release` now only hold and release tasks,
not the whole workflow. ([#4076](https://github.com/cylc/cylc-flow/pull/4076))

"Implicit"/"naked" tasks (tasks that do not have an explicit definition in
`flow.cylc[runtime]`) are now disallowed by default
([#4109](https://github.com/cylc/cylc-flow/pull/4109)). You can allow them by
setting `flow.cylc[scheduler]allow implicit tasks` to `True`.

### Enhancements

[#4119](https://github.com/cylc/cylc-flow/pull/4119) - Reimplement ssh task
communications.

[#4115](https://github.com/cylc/cylc-flow/pull/4115) - Raise an error when
invalid sort keys are provided clients.

[#4105](https://github.com/cylc/cylc-flow/pull/4105) - Replace the
`cylc executable` global config setting with `cylc path`, for consistency with
`cylc` invocation in job scripts.

[#4014](https://github.com/cylc/cylc-flow/pull/4014) - Rename "ready" task
state to "preparing".

[#4000](https://github.com/cylc/cylc-flow/pull/4000) - `cylc install` command
added. Install workflows into cylc run directory from source directories
configured in `global.cylc` (see [#4132](https://github.com/cylc/cylc-flow/pull/4132)),
or from arbitrary locations.

[#4071](https://github.com/cylc/cylc-flow/pull/4071) - `cylc reinstall` command
added.

[#3992](https://github.com/cylc/cylc-flow/pull/3992) - Rename
batch system to job runner.

[#3791](https://github.com/cylc/cylc-flow/pull/3791) - Support Slurm
heterogeneous jobs with a special directive prefix.

[#3974](https://github.com/cylc/cylc-flow/pull/3974) - Template variables,
both in set files and provided via the -s/--set command line options are
now parsed using ast.literal_eval. This permits non-string data types,
strings must now be quoted.

[#3811](https://github.com/cylc/cylc-flow/pull/3811) - Move from cycle based
to `n` distance dependency graph window node generation and pruning of the
data-store (API/visual backing data). Ability to modify distance of live
workflow via API, with default of `n=1`.

[#3899](https://github.com/cylc/cylc-flow/pull/3899) - CLI changes
* Commands no longer re-invoke (so you get `cylc run` not `cylc-run`).
* Improve CLI descriptions and help.
* Internal-only commands now hidden from help.
* New entry point for defining Cylc sub-commands.
* remove `cylc check-software` (use standard tools like pipdeptree)
* remove `cylc nudge` (no longer needed)

[#3884](https://github.com/cylc/cylc-flow/pull/3884) - Directories `run`,
`log`, `share`, `share/cycle`, `work` now have the option to be redirected to
configured directories by symlink.

[#3856](https://github.com/cylc/cylc-flow/pull/3856) - fail the GraphQL query
with a helpful message if the variables defined do not match the expected
values.

[#3853](https://github.com/cylc/cylc-flow/pull/3853) - Update protobuf and
pyzmq.

[#3857](https://github.com/cylc/cylc-flow/pull/3857) - removed the obsolete
"runahead" task state (not used since spawn-on-demand implementation).

[#3816](https://github.com/cylc/cylc-flow/pull/3816) - change `cylc spawn`
command name to `cylc set-outputs` to better reflect its role in Cylc 8.

[#3796](https://github.com/cylc/cylc-flow/pull/3796) - Remote installation is
now on a per install target rather than a per platform basis. `app/`, `bin/`,
`etc/`, `lib/` directories are now installed on the target, configurable in flow.cylc.

[#3724](https://github.com/cylc/cylc-flow/pull/3724) - Re-implemented
the `cylc scan` command line interface and added a Python API for accessing
workflow scanning functionality.

[#3515](https://github.com/cylc/cylc-flow/pull/3515) - spawn-on-demand: a more
efficient way of the evolving the workflow via the graph.

[#3692](https://github.com/cylc/cylc-flow/pull/3692) - Use the `$EDITOR`
and `$GEDITOR` environment variables to determine the default editor to use.

[#3574](https://github.com/cylc/cylc-flow/pull/3574) - use the bash
installation defined in $path rather than hardcoding to /bin/bash.

[#3774](https://github.com/cylc/cylc-flow/pull/3774) - Removed support for
interactive prompt.

[#3798](https://github.com/cylc/cylc-flow/pull/3798) - Deprecated the
`[runtime][X][parameter environment templates]` section and instead allow
templates in `[runtime][X][environment]`.

[#3802](https://github.com/cylc/cylc-flow/pull/3802) - New global config
hierarchy and ability to set site config directory.

[#3848](https://github.com/cylc/cylc-flow/pull/3848) - Deprecated
`[scheduling]max active cycle points` in favour of `[scheduling]runahead limit`.

[#3883](https://github.com/cylc/cylc-flow/pull/3883) - Added a new workflow
config option `[scheduling]stop after cycle point`.

[#3913](https://github.com/cylc/cylc-flow/pull/3913) - Added the ability to
use plugins to parse suite templating variables and additional files to
install. Only one such plugin exists at the time of writing, designed to
parse ``rose-suite.conf`` files in repository "cylc-rose".

[#3955](https://github.com/cylc/cylc-flow/pull/3955) - Global config options
to control the job submission environment.

[#4020](https://github.com/cylc/cylc-flow/pull/4020) - `cylc validate` will no
longer check for a cyclic/circular graph if there are more than 100 tasks,
unless the option  `--check-circular` is used. This is to improve performance.

[#3913](https://github.com/cylc/cylc-flow/pull/3913) - Add ability to use
pre-install entry point from cylc-rose plugin to provide environment and
template variables for a workflow.

[#4023](https://github.com/cylc/cylc-flow/pull/4023) - Add ability to use
post-install entry point from cylc-rose to use Rose style CLI settings of
configurations in Cylc install. If Cylc-rose is installed three new CLI
options will be available:
- `--opt_conf_keys="foo, bar"`
- `--defines="[env]FOO=BAR"`
- `--suite-defines="FOO=BAR"`

[#4101](https://github.com/cylc/cylc-flow/pull/4101) - Add the ability to
ignore (clear) rose install options from an earlier install:
`cylc reinstall --clear-rose-install-options`

[#4094](https://github.com/cylc/cylc-flow/pull/4094) - Prevent Cylc from
rsyncing the following files on install and reinstall:
- `rose-suite.conf`
- `opt/rose-suite-cylc-install.conf`
These files should be handled by the cylc-rose plugin if you require them.

[#4126](https://github.com/cylc/cylc-flow/pull/4126) - Make obselete the config
``flow.cylc:[runtime][__TASK__][remote]suite definition directory``.

[#4098](https://github.com/cylc/cylc-flow/pull/4098) - Provide a dictionary called
CYLC_TEMPLATE_VARS into the templating environment.

[#4099](https://github.com/cylc/cylc-flow/pull/4099) - Unify `cylc get-suite-config`
and `cylc get-site-config` commands as `cylc config`. Some options have been
removed.

### Fixes

[#3984](https://github.com/cylc/cylc-flow/pull/3984) - Only write task
event timers to the database when they have changed (reverts behaviour
change in 7.8.6). This corrects last updated db entries and reduces filesystem
load.

[#3917](https://github.com/cylc/cylc-flow/pull/3917) - Fix a bug that caused
one of the hostname resolution tests to fail in certain environments.

[#3879](https://github.com/cylc/cylc-flow/pull/3879) - Removed Google
Groups e-mail from pip packaging metadata. Users browsing PYPI will have
to visit our website to find out how to reach us (we are using Discourse
and it does not offer an e-mail address).

[#3859](https://github.com/cylc/cylc-flow/pull/3859) - Fixes the query of
broadcast states to retrieve only the data for the requested ID, instead
of returning all the broadcast states in the database.

[#3815](https://github.com/cylc/cylc-flow/pull/3815) - Fixes a minor bug in the
auto-restart functionality which caused suites to wait for local jobs running
on *any* host to complete before restarting.

[#3732](https://github.com/cylc/cylc-flow/pull/3732) - XTrigger labels
are now validated to ensure that runtime errors can not occur when
exporting environment variables.

[#3632](https://github.com/cylc/cylc-flow/pull/3632) - Fix a bug that was causing
`UTC mode` specified in global config to be pretty much ignored.

[#3614](https://github.com/cylc/cylc-flow/pull/3614) - Ensure the suite always
restarts using the same time zone as the last `cylc run`.

[#3788](https://github.com/cylc/cylc-flow/pull/3788),
[#3820](https://github.com/cylc/cylc-flow/pull/3820) - Task messages and
task outputs/message triggers are now validated.

[#3614](https://github.com/cylc/cylc-flow/pull/3795) - Fix error when running
`cylc ping --verbose $SUITE`.

[#3852](https://github.com/cylc/cylc-flow/pull/3852) - Prevents registering a
workflow in a sub-directory of a run directory (as `cylc scan` would not be
able to find it).

[#3452](https://github.com/cylc/cylc-flow/pull/3452) - Fix param graph
issue when mixing offset and conditional (e.g. foo<m-1> & baz => foo<m>).

[#3982](https://github.com/cylc/cylc-flow/pull/3982) - Fix bug preventing
workflow from shutting down properly on a keyboard interrupt (Ctrl+C) in
Python 3.8+.

[#4011](https://github.com/cylc/cylc-flow/pull/4011) - Fix bug where including
a trailing slash in the suite/workflow name would cause `cylc stop`
(and possibly other commands) to silently fail.

[#4046](https://github.com/cylc/cylc-flow/pull/4046) - Fix bug where a workflow
database could still be active for a short time after the workflow stops.

-------------------------------------------------------------------------------
## __cylc-8.0a2 (2020-07-03)__

Third alpha release of Cylc 8.

(See note on cylc-8 backward-incompatible changes, above)

The commands `cylc submit` and `cylc jobscript` have been removed.

### Enhancements

[#3389](https://github.com/cylc/cylc-flow/pull/3389) - Publisher/Subscriber
network components added (0MQ PUB/SUB pattern). Used to publish fine-grained
data-store updates for the purposes of UI Server data sync, this change also
includes CLI utility: `cylc subscribe`.

[#3402](https://github.com/cylc/cylc-flow/pull/3402) - removed automatic task
job status message retries (problems that prevent message transmission are
almost never transient, and in practice job polling is the only way to
recover).

[#3463](https://github.com/cylc/cylc-flow/pull/3463) - cylc tui:
A new terminal user interface to replace the old `cylc monitor`.
An interactive collapsible tree to match the new web interface.

[#3559](https://github.com/cylc/cylc-flow/pull/3559) - Cylc configuration
files are now auto-documented from their definitions.

[#3617](https://github.com/cylc/cylc-flow/pull/3617) - For integer cycling mode
there is now a default initial cycle point of 1.

[#3423](https://github.com/cylc/cylc-flow/pull/3423) - automatic task retries
re-implemented using xtriggers. Retrying tasks will now be in the "waiting"
state with a wall_clock xtrigger set for the retry time.

### Fixes

[#3618](https://github.com/cylc/cylc-flow/pull/3618) - Clear queue configuration
warnings for referencing undefined or unused tasks.

[#3596](https://github.com/cylc/cylc-flow/pull/3596) - Fix a bug that could
prevent housekeeping of the task_action_timers DB table and cause many warnings
at restart.

[#3602](https://github.com/cylc/cylc-flow/pull/3602) - Fix a bug that prevented
cycle point format conversion by the `cylc suite-state` command and the
`suite_state` xtrigger function, if the target suite used the default format
but downstream command or suite did not.

[#3541](https://github.com/cylc/cylc-flow/pull/3541) - Don't warn that a task
was already added to an internal queue, if the queue is the same.

[#3409](https://github.com/cylc/cylc-flow/pull/3409) - prevent cylc-run from
creating directories when executed for suites that do not exist.

[#3433](https://github.com/cylc/cylc-flow/pull/3433) - fix server abort at
shutdown during remote run dir tidy (introduced during Cylc 8 development).

[#3493](https://github.com/cylc/cylc-flow/pull/3493) - Update jinja2 and
pyzmq, as well as some test/dev dependencies. Fixes Jinja2 error where
validation shows incorrect context.

[#3531](https://github.com/cylc/cylc-flow/pull/3531) - Fix job submission to
SLURM when task name has a percent `%` character.

[#3543](https://github.com/cylc/cylc-flow/pull/3543) - fixed pipe polling
issue observed on darwin (BSD) which could cause Cylc to hang.

-------------------------------------------------------------------------------
## __cylc-8.0a1 (2019-09-18)__

Second alpha release of Cylc 8.

(See note on cylc-8 backward-incompatible changes, above)

### Enhancements

[#3377](https://github.com/cylc/cylc-flow/pull/3377) - removed support for
sourcing `job-init-env.sh` in task job scripts. Use bash login scripts instead.

[#3302](https://github.com/cylc/cylc-flow/pull/3302) - improve CLI
task-globbing help.

[#2935](https://github.com/cylc/cylc-flow/pull/2935) - support alternate run
directories, particularly for sub-suites.

[#3096](https://github.com/cylc/cylc-flow/pull/3096) - add colour to the
Cylc CLI.

[#2963](https://github.com/cylc/cylc-flow/pull/2963) - make suite context
available before config parsing.

[#3274](https://github.com/cylc/cylc-flow/pull/3274) - disallow the use of
special characters in suite names.

[#3001](https://github.com/cylc/cylc-flow/pull/3001) - simplify cylc version,
dropping VERSION file and git info.

[#3007](https://github.com/cylc/cylc-flow/pull/3007) - add tests for quoting
of tilde expressions in environment section.

[#3006](https://github.com/cylc/cylc-flow/pull/3006) - remove cylc.profiling
package and cylc-profile-battery.

[#2998](https://github.com/cylc/cylc-flow/pull/2998) - Bandit security
recommendations for Cylc 8 target.

[#3024](https://github.com/cylc/cylc-flow/pull/3024) - remove remaining Cylc
Review files.

[#3022](https://github.com/cylc/cylc-flow/pull/3022) - removed LaTeX support
from check-software.

[#3029](https://github.com/cylc/cylc-flow/pull/3029) - remove dev-suites
from tests.

[#3036](https://github.com/cylc/cylc-flow/pull/3036) - re-enable EmPy
templating.

[#3044](https://github.com/cylc/cylc-flow/pull/3044) - remove GTK labels
from task states.

[#3055](https://github.com/cylc/cylc-flow/pull/3055) - simplify regexes.

[#2995](https://github.com/cylc/cylc-flow/pull/2995) - elegantly handle
known errors.

[#3069](https://github.com/cylc/cylc-flow/pull/3069) - make Python 3.7 the
min version for Cylc.

[#3068](https://github.com/cylc/cylc-flow/pull/3068) - add shellcheck to
lint shell script files.

[#3088](https://github.com/cylc/cylc-flow/pull/3088) - remove obsolete
ksh support.

[#3091](https://github.com/cylc/cylc-flow/pull/3091) - remove useless
license commands.

[#3095](https://github.com/cylc/cylc-flow/pull/3095) - run prove with
--timer.

[#3093](https://github.com/cylc/cylc-flow/pull/3093) - job.sh: run
as bash only.

[#3101](https://github.com/cylc/cylc-flow/pull/3101) - add kill all to
functional tests.

[#3123](https://github.com/cylc/cylc-flow/pull/3123) - remove Kafka
xtrigger example.

[#2990](https://github.com/cylc/cylc-flow/pull/2990) - make cylc a module.

[#3131](https://github.com/cylc/cylc-flow/pull/3131) - renamed cylc to
cylc-flow, and simplified project summary.

[#3140](https://github.com/cylc/cylc-flow/pull/3140) - cylc-flow rename in
README badges, setup.py, and a few more places.

[#3138](https://github.com/cylc/cylc-flow/pull/3138) - add suite aborted
event.

[#3132](https://github.com/cylc/cylc-flow/pull/3132) - move parsec to
cylc.parsec.

[#3113](https://github.com/cylc/cylc-flow/pull/3113) - document
select_autoescape security ignore.

[#3083](https://github.com/cylc/cylc-flow/pull/3083) - extend
ZMQClient and update docstrings.

[#3155](https://github.com/cylc/cylc-flow/pull/3155) - remove changed
variable in async_map.

[#3135](https://github.com/cylc/cylc-flow/pull/3135) - incorporate
jinja2filters into cylc.flow.jinja.filters, and use native namespaces.

[#3134](https://github.com/cylc/cylc-flow/pull/3134) - update how
CYLC_DIR is used in Cylc.

[#3165](https://github.com/cylc/cylc-flow/pull/3165) - added GitHub
Issue and Pull Request templates.

[#3272](https://github.com/cylc/cylc-flow/pull/3272),
[#3191](https://github.com/cylc/cylc-flow/pull/3191) - uniform configuration
section level for defining non-cycling and cycling graphs. E.g.:

```
# Deprecated Syntax
[scheduling]
    initial cycle point = next(T00)
    [[dependencies]]
        [[[P1D]]]
            graph = task1 => task2
```

Can now be written as:

```
# New Syntax
[scheduling]
    initial cycle point = next(T00)
    [[graph]]
        P1D = task1 => task2
```

[#3249](https://github.com/cylc/cylc-flow/pull/3249) - export the environment
variable `ISODATETIMEREF` (reference time for the `isodatetime` command from
[metomi-isodatetime](https://github.com/metomi/isodatetime/)) in task jobs to
have the same value as `CYLC_TASK_CYCLE_POINT`.

[#3286](https://github.com/cylc/cylc-flow/pull/3286) -
Removed the `cylc check-triggering` command.
Changed the `suite.rc` schema:
* Removed `[cylc]log resolved dependencies`
* Removed `[cylc][[reference test]]*` except `expected task failures`.
* Moved `[cylc]abort if any task fails` to
  `[cylc][[events]]abort if any task fails` so it lives with the other
  `abort if/on ...` settings.

[#3351](https://github.com/cylc/cylc-flow/pull/3351) - sped up suite validation
(which also affects responsiveness of suite controllers during suite startup,
restarts, and reloads).  Impact of the speedup is most noticeable when dealing
with suite configurations that contain tasks with many task outputs.

[#3358](https://github.com/cylc/cylc-flow/pull/3358) - on submitting jobs to
SLURM or LSF, the job names will now follow the pattern `task.cycle.suite`
(instead of `suite.task.cycle`), for consistency with jobs on PBS.

[#3356](https://github.com/cylc/cylc-flow/pull/3356) - default job name length
maximum for PBS is now 236 characters (i.e. assuming PBS 13 or newer). If you
are still using PBS 12 or older, you should add a site configuration to
restrict it to 15 characters.

### Fixes

[#3308](https://github.com/cylc/cylc-flow/pull/3308) - fix a long-standing bug
causing suites to stall some time after reloading a suite definition that
removed tasks from the graph.

[#3287](https://github.com/cylc/cylc-flow/pull/3287) - fix xtrigger
cycle-sequence specificity.

[#3258](https://github.com/cylc/cylc-flow/pull/3258) - leave '%'-escaped string
templates alone in xtrigger arguments.

[#3010](https://github.com/cylc/cylc-flow/pull/3010) - fixes except KeyError
in task_job_mgr.

[#3031](https://github.com/cylc/cylc-flow/pull/3031) - convert range to list
so that we can use reduce.

[#3040](https://github.com/cylc/cylc-flow/pull/3040) - add check for zero
to xrandom.

[#3018](https://github.com/cylc/cylc-flow/pull/3018) - subprocpool: use
SpooledTemporaryFile instead of TemporaryFile.

[#3032](https://github.com/cylc/cylc-flow/pull/3032) - fix syntax for
array access in cylc check-software.

[#3035](https://github.com/cylc/cylc-flow/pull/3035) - fix scheduler#shutdown
when reference-log option is used.

[#3056](https://github.com/cylc/cylc-flow/pull/3056) - fix suite freeze on
non-existent xtrigger.

[#3060](https://github.com/cylc/cylc-flow/pull/3060) - fix bug when an
AttributeError is raised, and add unit tests for xtrigger.

[#3015](https://github.com/cylc/cylc-flow/pull/3015) - use global client
zmq context.

[#3092](https://github.com/cylc/cylc-flow/pull/3092) - fix recent
shellcheck-inspired quoting errors.

[#3085](https://github.com/cylc/cylc-flow/pull/3085) - fix cylc-search
for directories without suite.rc.

[#3105](https://github.com/cylc/cylc-flow/pull/3105) - fix work location
assumption in a test.

[#3112](https://github.com/cylc/cylc-flow/pull/3112) - prepend custom
Jinja2 paths.

[#3130](https://github.com/cylc/cylc-flow/pull/3130) - remove Python 2
compatibility in setup.py for wheel.

[#3137](https://github.com/cylc/cylc-flow/pull/3137) - fix job kill
hold-retry logic.

[#3077](https://github.com/cylc/cylc-flow/pull/3077) - support single
port configuration for zmq.

[#3153](https://github.com/cylc/cylc-flow/pull/3153) - fix bug in
async_map.

[#3164](https://github.com/cylc/cylc-flow/pull/3164) - fix pclient
undefined error.

[#3173](https://github.com/cylc/cylc-flow/issues/3173) - NameError when
invalid cylc command is used (instead of a ValueError).

[#3003](https://github.com/cylc/cylc-flow/pull/3003) - Fix inheritance
with quotes using shlex.

[#3184](https://github.com/cylc/cylc-flow/pull/3184) - Fix restart
correctness when the suite has a hold point, stop point, a stop task, a stop
clock time and/or an auto stop option. These settings are now stored in the
suite run SQLite file and are retrieved on suite restart. In addition, the
settings are removed when they are consumed, e.g. if the suite stopped
previously on reaching the stop point, the stop point would be consumed, so
that on restart the suite would not stop again immediately.

The `cylc run` command can now accept `--initial-cycle-point=CYCLE-POINT`
(`--icp=CYCLE-POINT)` and `--start-cycle-point=CYCLE-POINT` options. This
change should allow the command to have  a more uniform interface with commands
such as `cylc validate`, and with the final/stop cycle point options).

After this change:
* `cylc run SUITE POINT` is equivalent to `cylc run --icp=POINT SUITE`.
* `cylc run -w SUITE POINT` is equivalent to
  `cylc run -w --start-point=POINT SUITE`.

The `cylc run` and `cylc restart` commands can now accept the
`--final-cycle-point=POINT` and `--stop-cycle-point=POINT` options. The
`--until=POINT` option is now an alias for `--final-cycle-point=POINT` option.

The `cylc run` and `cylc restart` commands can now accept the new
`--auto-shutdown` option. This option overrides the equivalent suite
configuration to force auto shutdown to be enabled. Previously, it is only
possible to disable auto shutdown on the command line.

[#3236](https://github.com/cylc/cylc-flow/pull/3236) - Fix submit number
increment logic on insert of family with tasks that were previously submitted.

[#3276](https://github.com/cylc/cylc-flow/pull/3276) - Fix log & DB recording
of broadcasts from xtriggers so they register all settings, not just one.

[#3325](https://github.com/cylc/cylc-flow/pull/3325) - Fix task event handler
*start_time* being unavailable in *started* events.

### Documentation

[#3181](https://github.com/cylc/cylc-flow/pull/3181) - moved documentation to
the new cylc/cylc-doc repository.

[#3025](https://github.com/cylc/cylc-flow/pull/3025) - fix dev-suites
reference in docs (now in examples).

[#3004](https://github.com/cylc/cylc-flow/pull/3004) - document suite
runtime interface.

[#3066](https://github.com/cylc/cylc-flow/pull/3066) - minor fix to
docs about exit-script.

[#3108](https://github.com/cylc/cylc-flow/pull/3108) - anatomy of a
job script.

[#3129](https://github.com/cylc/cylc-flow/pull/3129) - added
SECURITY.md.

[#3151](https://github.com/cylc/cylc-flow/pull/3151) - fix documentation
heading levels.

[#3158](https://github.com/cylc/cylc-flow/pull/3158) - fix \ in doco
when wrapped in ``..``.

### Security issues

None. Note that we added a `SECURITY.md` file in this release (see #3129)
with instructions for reporting security issues, as well as a
listing with current incident reports.

-------------------------------------------------------------------------------
## __cylc-8.0a0 (2019-03-12)__

First alpha release of Cylc 8. Also first release of Cylc uploaded
to PYPI: https://pypi.org/project/cylc-flow/.

(See note on cylc-8 backward-incompatible changes, above)

### Enhancements

[#2936](https://github.com/cylc/cylc-flow/pull/2936) - remove obsolete commands,
modules, configuration, and documentation.

[#2966](https://github.com/cylc/cylc-flow/pull/2966) - port Cylc to Python 3.

### Fixes

None.

### Documentation

[#2939](https://github.com/cylc/cylc-flow/pull/2939) - use higher contrast link
colours for the generated documentation.

[#2954](https://github.com/cylc/cylc-flow/pull/2954) - fix jinja2 variable
setting example suites.

[#2951](https://github.com/cylc/cylc-flow/pull/2951) - amend makefile command
and address warning.

[#2971](https://github.com/cylc/cylc-flow/pull/2971) - general single- and
multi-page User Guides.

### Security issues

None.

-------------------------------------------------------------------------------
## __cylc-7.8.1 (2019-01-25)__

Maintenance and minor enhancement release, plus new-format User Guide.

Selected user-facing changes:

### Enhancements

[#2910](https://github.com/cylc/cylc-flow/pull/2910) - replace LaTeX-generated HTML
and PDF User Guide with Sphinx-generated HTML.

[#2815](https://github.com/cylc/cylc-flow/pull/2815) - allow initial cycle point
relative to current time.

[#2902](https://github.com/cylc/cylc-flow/pull/2902) - expose suite UUID to event
handlers.

### Fixes

[#2932](https://github.com/cylc/cylc-flow/pull/2932) - fix possible blocking pipe
due to chatty job submission (and other subprocess) commands.

[#2921](https://github.com/cylc/cylc-flow/pull/2921) - better suite validation
warning for out-of-bounds cycling sequences.

[#2924](https://github.com/cylc/cylc-flow/pull/2924) - fix and expand 7.8.0 `cylc
review` documentation in the User Guide.

-------------------------------------------------------------------------------
## __cylc-7.8.0 (2018-11-27)__

Minor release with over 120 issues closed. Significant issues include:

### Enhancements

[#2693](https://github.com/cylc/cylc-flow/pull/2693) - __auto host selection__; and
[#2809](https://github.com/cylc/cylc-flow/pull/2809) - __auto migration__.
`cylc run` and `cylc restart` can now select the best host (based on several
metrics) on which to launch suite server programs. And running suites
can be told (via global config) to self-migrate to another available host, e.g.
for server maintenance. (The pool of suite hosts should see a shared
filesystem).

[#2614](https://github.com/cylc/cylc-flow/pull/2614) and
[#2821](https://github.com/cylc/cylc-flow/pull/2821) - __web-based job log viewer__ -
 `cylc review` (migration of "Rose Bush" from the Rose project).


[#2339](https://github.com/cylc/cylc-flow/pull/2339) - __general external
triggering__: tasks can trigger off of arbitrary user-defined Python functions
called periodically by the suite server program, with built-in functions
for suite-state (inter-suite) triggering and clock triggering (these
deprecate the existing suite-state polling tasks and clock-triggered tasks).

[#2734](https://github.com/cylc/cylc-flow/pull/2734) - __EmPy templating__
support, as an alternative to Jinja2. _"EmPy allows embedding plain Python code
within templates and doesn't enforce any particular templating philosophy."_

[#2733](https://github.com/cylc/cylc-flow/pull/2733) - enhanced Jinja2 support:
- __import pure Python modules__ in the same way as template modules
- Jinja2Tests and Jinja2Globals, for custom "is" tests and global variables
  (c.f. our existing Jinja2Filters for custom filters).

[#2682](https://github.com/cylc/cylc-flow/pull/2682) - new built-in
Jinja2 filter to convert ISO8601 date-time durations to
decimal seconds or hours.

[#2842](https://github.com/cylc/cylc-flow/pull/2842) - `cylc gui` and
`cylc graph` - better integration with system desktop themes, including dark
themes; and other minor graph visualization improvements.

[#2807](https://github.com/cylc/cylc-flow/pull/2807) - task output events (event
handlers can now be triggered when a task reports a registered output message).

[#2868](https://github.com/cylc/cylc-flow/pull/2868) - a new task
runtime config item `exit-script`, for scripting to be executed at the
last moment after successful job completion. (Companion of `err-script`).

[#2781](https://github.com/cylc/cylc-flow/pull/2781) and
[#2854](https://github.com/cylc/cylc-flow/pull/2854) - improved suite
server program logging (including: `log/suite/err` is no longer used).

[#2849](https://github.com/cylc/cylc-flow/pull/2849) - record local
background jobs by host name rather than "localhost".

[#2877](https://github.com/cylc/cylc-flow/pull/2877) - new batch system
handler `pbs_multi_cluster`, supports PBS 13 clients fronting
heterogeneous clusters with different home directories from the
cylc remote. (Not needed for PBS 14+.) (For Rose suites this requires a
corresponding change to `rose suite-run`:
[metomi/rose#2252](https://github.com/metomi/rose/pull/2252).)

[#2812](https://github.com/cylc/cylc-flow/pull/2812) - `cylc gscan`:
show application menu bar by default.

[#2768](https://github.com/cylc/cylc-flow/pull/2768) - `cylc gscan`: display Cylc
version of running suites.

[#2786](https://github.com/cylc/cylc-flow/pull/2786) - make task try number
available to event handlers (as for task job submit number).

[#2771](https://github.com/cylc/cylc-flow/pull/2771) - bash command completion:
complete suite names for commands that take a suite name argument (see
`etc/cylc-bash-completion`).

[#2769](https://github.com/cylc/cylc-flow/pull/2769) - `cylc check-software` now
takes arguments to check for availability of specific modules.

[#2763](https://github.com/cylc/cylc-flow/pull/2763) - `cylc monitor` - clean exit
on Ctrl-C.

[#2704](https://github.com/cylc/cylc-flow/pull/2704) - paginated `cylc help` output.

[#2660](https://github.com/cylc/cylc-flow/pull/2660) - new `gcylc.rc` config item to
show grouped cyclepoint subgraphs by default.

[#2766](https://github.com/cylc/cylc-flow/pull/2766) - (development) formal test
coverage reporting and integration with GitHub.

[#2751](https://github.com/cylc/cylc-flow/pull/2751) - (development) new contributor
guidelines - see `CONTRIBUTING.md`.

### Fixes

[#2876](https://github.com/cylc/cylc-flow/pull/2876) - avoid subprocess hang when
executing commands that generate a lot of stdout (such as when submitting
hundreds of jobs at once).

[#2828](https://github.com/cylc/cylc-flow/pull/2828) - `suite.rc` - fail validation
on detecting trailing whitespace after a line continuation character.

[#2807](https://github.com/cylc/cylc-flow/pull/2807) - handle multiple events of
the same type with the same message (e.g. warnings) from the same task job.

[#2803](https://github.com/cylc/cylc-flow/pull/2803) - reset job submit number
correctly after aborting (backing out of) a trigger edit-run.

[#2727](https://github.com/cylc/cylc-flow/pull/2727) - `cylc gui`: fix dropdown list
of log numbers for re-inserted tasks or after suite
restart.

[#2759](https://github.com/cylc/cylc-flow/pull/2759) and
[#2816](https://github.com/cylc/cylc-flow/pull/2816) -
suite registration tweaks and fixes.

[#2861](https://github.com/cylc/cylc-flow/pull/2861) - improved emacs
syntax highlighting.

[#2892](https://github.com/cylc/cylc-flow/pull/2892) - print the bad host name along
with "Name or service not known" exceptions.


-------------------------------------------------------------------------------
## __cylc-7.7.2 (2018-07-26)__

Maintenance release.

(Some minor changes not relevant to normal users may be omitted.)

### Fixes and minor enhancements

[#2719](https://github.com/cylc/cylc-flow/pull/2719) - improved job poll logging

[#2724](https://github.com/cylc/cylc-flow/pull/2724) - fix a rare error associated
with ithe use of final cycle point in multiple recurrence expressions

[#2723](https://github.com/cylc/cylc-flow/pull/2723) - fix remote commands (executed
by remote task jobs) running in UTC mode when the suite is not running in UTC
mode

[#2726](https://github.com/cylc/cylc-flow/pull/2726) - fix crash in suites with no
final cycle point that are reloaded following a restart

[#2716](https://github.com/cylc/cylc-flow/pull/2716) - ensure that job polling
interval lists are not overridden

[#2714](https://github.com/cylc/cylc-flow/pull/2714) - block irrelevant
`InsecureRequestWarning`s from urllib3 on anonymous suite server access by
`cylc scan` and `cylc ping`

[#2715](https://github.com/cylc/cylc-flow/pull/2715) - fix a cross-version
incompatibility, if a cylc-7.6.x task job messages a cylc-7.7.1 suite

[#2710](https://github.com/cylc/cylc-flow/pull/2710) - fix a GUI error on
right-clicking a "scissor node" in the graph view

-------------------------------------------------------------------------------
## __cylc-7.7.1 (2018-06-27)__

Minor maintenance release.

### Fixes

(Several minor fixes have been omitted from this list.)

[#2678](https://github.com/cylc/cylc-flow/pull/2678) - fix loading of job poll
timers on restart (bug introduced at last release)

[#2683](https://github.com/cylc/cylc-flow/pull/2683) - fix potential error in
`cylc check-software` (which checks for installed software dependencies)

[#2691](https://github.com/cylc/cylc-flow/pull/2691) PBS support - handle job poll
result correctly if qstat temporarily fails to connect to the server

[#2703](https://github.com/cylc/cylc-flow/pull/2703) - fix an error
(inconsequential) that appears in the suite log at restart: `ValueError: No
JSON object could be decoded`

[#2692](https://github.com/cylc/cylc-flow/pull/2692) - fix X11 forwarding for GUI
edit job log, with `cylc gui --host=HOST`

[#2690](https://github.com/cylc/cylc-flow/pull/2690) - invoking Cylc command help
should not require `$DISPLAY` to be set

[#2677](https://github.com/cylc/cylc-flow/pull/2677) - use random serial numbers in
the self-signed SSL certificates generated by suite server programs

[#2688](https://github.com/cylc/cylc-flow/pull/2688)
[#2705](https://github.com/cylc/cylc-flow/pull/2705) - block several security
warnings emitted by `urllib3` under old Python versions (2.6). *We are
aware of the security issues, but these warnings serve no purpose on affected
platforms except to confuse and annoy users.*

[#2676](https://github.com/cylc/cylc-flow/pull/2676) - use `#!/usr/bin/env python2`
(i.e. Python-2 specific) in Cylc source files, to avoid issues with default
Python 3 installations (note Cylc is going to Python 3 next year)

[#2679](https://github.com/cylc/cylc-flow/pull/2679) - change bold font back to
normal in the GUI log viewer

-------------------------------------------------------------------------------
## __cylc-7.7.0 (2018-05-12)__

### Enhancements

[#2661](https://github.com/cylc/cylc-flow/pull/2661) -
 * new User Guide section on Remote Job Management
 * tidy the installation documentation
 * standardise directory structures (all docs updated accordingly):
   - deprecated `<cylc-dir>conf/` file locations:
     - site config file `<cylc-dir>etc/global.rc`
     - gcylc config example `<cylc-dir>/etc/gcylc.rc.eg`
     - site job environment init `<cylc-dir/etc/job-init-env.sh`
     - editor syntax files in `<cylc-dir>etc/syntax/`
     - bash completion script `<cylc-dir>/etc/cylc-bash-completion`
   - user `global.rc` can now go in `~/.cylc/<cylc-version>/` or `~/.cylc/`
     (the version-specific location avoid forward compatibility problems - see
     notes in `<cylc-dir>/etc/global.rc.eg`).
   - moved central cylc wrapper template to `usr/bin/cylc`
   - various developer scripts and notes moved from `<cylc-dir>/dev/` to
     `<cylc-dir>/etc/dev-bin, dev-notes, dev-suites`.
   - *the ancient `site.rc` and `user.rc` global config filename variants are
     now obsolete.*

[#2659](https://github.com/cylc/cylc-flow/pull/2659) - commands in the process pool
(event handlers, and job submit, poll and kill commands) will now be killed on
a configurable timeout if they hang, rather than tying up a member of the
finite process pool: `global.rc` default: `process pool timeout = PT10M`

[#2582](https://github.com/cylc/cylc-flow/pull/2582) - improve client/server
interface, including: `cylc message` can send multiple messages at once, with
different severities; server ignores messages from superseded job submits;
running jobs detect that the suite has been cold-started under them and will
not attempt to connect; ssh-based indirect client-server communication now
works automatically for all clients, not just messaging.

[#2582](https://github.com/cylc/cylc-flow/pull/2582),
[#2624](https://github.com/cylc/cylc-flow/pull/2624), and earlier changes: all job
host actions are now done by remote `cylc` subcommands that are compatible with
ssh whitelisting.

[#2590](https://github.com/cylc/cylc-flow/pull/2590) - replaced the fixed process
pool with direct management of individual sub-processes (for external commands
executed by the server program).

[#2561](https://github.com/cylc/cylc-flow/pull/2561) - pass resolved triggering
dependencies to `$CYLC_TASK_DEPENDENCIES` in job environments.

[#2639](https://github.com/cylc/cylc-flow/pull/2639) - date-time cycling: document
availability of 365-day (never a leap year) and 366-day (always a leap year)
calendars.

[#2597](https://github.com/cylc/cylc-flow/pull/2597) - emit a "late" event if a task
has not triggered by a user-defined real-time offset relative to cycle point.

[#2648](https://github.com/cylc/cylc-flow/pull/2648) - improve version reporting.
Note than non-standard lowercase `cylc -v` is now gone; use `cylc -V` or `cylc
--version`, with optional `--long` format to print as well as version.

[#2620](https://github.com/cylc/cylc-flow/pull/2620) - re-document the long-dated
`[special tasks]sequential` and recommend using explicit dependencies in the
graph instead.

[#2584](https://github.com/cylc/cylc-flow/pull/2584) - internal queues now release
task jobs on a FIFO (First In, First Out) basis, rather than randomly.

[#2538](https://github.com/cylc/cylc-flow/pull/2538) - remove leading whitespace
from multi-line `script` items in task definitions, for cleaner job scripts.

[#2503](https://github.com/cylc/cylc-flow/pull/2503),
[#2624](https://github.com/cylc/cylc-flow/pull/2624) - `cylc cat-log`: all remote
host actions now done by a `cylc` sub-command; and simpler command options (see
`cylc cat-log --help`; **warning: the old command options are not supported**)

### Fixes

[#2666](https://github.com/cylc/cylc-flow/pull/2666) - `cylc scan`: make default
behavior consistent with `cylc gscan`: get suite information from `~/cylc-run/`
only for the current user; and no partial matches with `-n/--name=PATTERN`
(i.e. `--name=bar` will only match the suite `bar`, not `foobar` or `barbaz`).

[#2593](https://github.com/cylc/cylc-flow/pull/2593) - fix polling after job
execution timeout (configured pre-poll delays were being ignored).

[#2656](https://github.com/cylc/cylc-flow/pull/2656) - fix suicide triggers with
multiple prerequisites in the same graph line.

[#2638](https://github.com/cylc/cylc-flow/pull/2638) - fix duplicate "failed" task
events after `cylc stop --kill`.

[#2653](https://github.com/cylc/cylc-flow/pull/2653) - tidy and correct the main `cylc
help` documentation.

[#2644](https://github.com/cylc/cylc-flow/pull/2644),
[#2646](https://github.com/cylc/cylc-flow/pull/2646) - fix some graph parsing edge
cases.

[#2649](https://github.com/cylc/cylc-flow/pull/2649) - respect suite
UTC mode when recording job submit time (database and GUI tree view).

[#2631](https://github.com/cylc/cylc-flow/pull/2631) - fix "failed" task event after
bad host select.

[#2626](https://github.com/cylc/cylc-flow/pull/2626) - `cylc gui`: fix error when
a task job completes just before "view task prerequisites" (menu) is actioned.

[#2600](https://github.com/cylc/cylc-flow/pull/2600) - correct task prerequisite
manipulation on state changes.

[#2596](https://github.com/cylc/cylc-flow/pull/2596) - fix reference to parameter
values containing `+` or `-` characters.

[#2592](https://github.com/cylc/cylc-flow/pull/2592) - permit syntax errors in edit
runs, so that the job file still gets written.

[#2579](https://github.com/cylc/cylc-flow/pull/2579) - `cylc gscan`: fix a
re-spawning error dialog.

[#2674](https://github.com/cylc/cylc-flow/pull/2674) - `cylc cat-log`: avoid leaving
orphaned tail-follow processes on job hosts.


-------------------------------------------------------------------------------
## __cylc-7.6.1 (2018-03-28)__

A collection of bug fixes made since cylc-7.6.0.

### Fixes

[#2571](https://github.com/cylc/cylc-flow/pull/2571) - `cylc gui`: fix tailing of
remote job logs from the GUI (in 7.6.0 this failed with a Python traceback).

[#2596](https://github.com/cylc/cylc-flow/pull/2596) - allow parameter values that
contain +/- characters

[#2574](https://github.com/cylc/cylc-flow/pull/2574) - `cylc gscan HOST`: show just
the owner's suites by default (at 7.6.0 this showed all suites on HOST).

[#2592](https://github.com/cylc/cylc-flow/pull/2592) - `cylc trigger --edit`:
disable job script syntax checking in edit runs (this prevented a new job
script from being written for editing).

[#2579](https://github.com/cylc/cylc-flow/pull/2579) - `cylc gscan`: fix respawning
error dialog on giving a bad regular expression (on the command line) to match
owner or suite name.

[#2606](https://github.com/cylc/cylc-flow/pull/2606) - jobs with batch system info
missing in a corrupted status file (thus not pollable) will now poll as failed
rather appear stuck as running.

[#2603](https://github.com/cylc/cylc-flow/pull/2603) - `cylc gui` (graph view): fix
possible error on inserting a nested family.

[#2602](https://github.com/cylc/cylc-flow/pull/2602) - `cylc gui` (tree view): fix
negative progress bar value (reportedly possible after manual task state
manipulations).

[#2586](https://github.com/cylc/cylc-flow/pull/2586) - `cylc gui` (tree view): fix
possible division-by-zero error in elapsed time computation.

[#2588](https://github.com/cylc/cylc-flow/pull/2588) - `cylc trigger --edit`: fix
edit runs for tasks with dynamic remote host selection.

[#2585](https://github.com/cylc/cylc-flow/pull/2585) - fix recovery from a failed
host select command.

-------------------------------------------------------------------------------
## __cylc-7.6.0 (2018-02-07)__

### Enhancements

[#2373](https://github.com/cylc/cylc-flow/pull/2373) - refactored suite server code
(for efficiency, maintainability, etc.)

[#2396](https://github.com/cylc/cylc-flow/pull/2396) - improved job polling and task
state reset:
 * allow polling of finished tasks - to confirm they really succeeded or failed
 * poll to confirm a task message that implies a state reversal - it could just
   be a delayed message
 * allow reset to submitted or running states
 * removed the "enable resurrection" setting - any task can now return from the
   dead

[#2410](https://github.com/cylc/cylc-flow/pull/2410) - new CUSTOM severity task
messages that can trigger a custom event handler

[#2420](https://github.com/cylc/cylc-flow/pull/2420) - `cylc monitor` now
reconnects automatically if its target suite gets restarted on a different port

[#2430](https://github.com/cylc/cylc-flow/pull/2430) - `cylc gscan`,
`cylc gui` - significant reduction in impact on suite server
programs

[#2433](https://github.com/cylc/cylc-flow/pull/2433) - "group" (used to group suites
in `cylc gscan`) is now defined under the suite "[[meta]]" section

[#2424](https://github.com/cylc/cylc-flow/pull/2424) - task job scripts now run in
`bash -l` (login shell) instead of explicitly sourcing your
`.profile` file. *WARNING*: if you have a
`.bash_profile` and were using `.profile` as well just for
Cylc, the latter file will now be ignored because bash gives precedence to the
former. If so, just move your Cylc settings into
`.bash_profile` or consult the Cylc User Guide for
other ways to configure the task job environment.

[#2441](https://github.com/cylc/cylc-flow/pull/2441) -
[#2458](https://github.com/cylc/cylc-flow/pull/2458) - allow more event handler
arguments:
 * batch system name and job ID
 * submit time, start time, finish time
 * user@host

[#2455](https://github.com/cylc/cylc-flow/pull/2455) - network client improvements:
 * on a failed connection, clients detect if the suite has stopped according to
   the contact file, then report it stopped and remove the contact file
 * on attempt run an already-running suite (contact file exists) print more
   information on how old the suite is and how to shut it down
 * clients running in plain HTTP protocol will no longer attempt to fetch a
   non-existent SSL certificate
 * if a contact file is loaded, always use the values in it to avoid
   conflicting host strings in SSL certificate file, etc.

[#2468](https://github.com/cylc/cylc-flow/pull/2468) - initialize task remotes
asynchronously via the multiprocessing pool, to avoid holding up suite start-up
unnecessarily. *WARNING* this introduces new remote commands: `cylc
remote-init` and `cylc remote-tidy` that will affect sites
using ssh whitelisting

[#2449](https://github.com/cylc/cylc-flow/pull/2449) -
[#2469](https://github.com/cylc/cylc-flow/pull/2469) -
[#2480](https://github.com/cylc/cylc-flow/pull/2480) -
[#2501](https://github.com/cylc/cylc-flow/pull/2501) -
[#2547](https://github.com/cylc/cylc-flow/pull/2547) -
[#2552](https://github.com/cylc/cylc-flow/pull/2552) -
[#2564](https://github.com/cylc/cylc-flow/pull/2564) -
User Guide:
 * rewrote the section on restart from state checkpoints
 * rewrote the section on suite run databases
 * new section on suite contact files
 * new section on disaster recovery
 * new section on remote monitoring and control
 * improved terminology:
   * "suite server program" instead of "suite daemon" (it's not always a daemon)
   * "severity" instead of "priority" for logging and task messaging
   * "task remote" to encompass the concept of "the account where a task job
     runs" whether under the same user account or not, on another host or not
 * documented requirements for remote access to suite-parsing and
   file-retrieval commands, including via the GUI; and clarified the same for
   suite client commands
 * documented a known bug in use of parameters in complex graph syntax (and an
   easy workaround) - see the task parameters section
 * documented kill-to-hold behavior of tasks with retries configured

[#2475](https://github.com/cylc/cylc-flow/pull/2475) - suite server program:
separate debug mode from daemonization

[#2485](https://github.com/cylc/cylc-flow/pull/2485) - export task job environment
variables on definition and before assignment, to ensure they are available to
subshells immediately - even in expressions inside subsequent variable
definitions

[#2489](https://github.com/cylc/cylc-flow/pull/2489) -
[#2557](https://github.com/cylc/cylc-flow/pull/2557) -
`cylc gscan` -
 * configurable menubar visibility at start-up
 * grouped suites now retain their grouped status once stopped

[#2515](https://github.com/cylc/cylc-flow/pull/2515) -
[#2529](https://github.com/cylc/cylc-flow/pull/2529) -
[#2517](https://github.com/cylc/cylc-flow/pull/2517) -
[#2560](https://github.com/cylc/cylc-flow/pull/2560) -
`cylc gui`
 * put prompt dialogs above all windows
 * load new-suite log files after switching to another suite via the File menu
 * graph view: reinstate the right-click menu for ghost nodes (lost at cylc-7.5.0)
 * job log files:
   * fix and document the "extra log files" setting
   * add "view in editor" support for extra log files
   * add text-editor functionality to `cylc jobscript`
   * add "preview jobscript" functionality to the GUI

[#2527](https://github.com/cylc/cylc-flow/pull/2527) -
[#2431](https://github.com/cylc/cylc-flow/pull/2431) -
[#2435](https://github.com/cylc/cylc-flow/pull/2435) -
[#2445](https://github.com/cylc/cylc-flow/pull/2445) -
[#2491](https://github.com/cylc/cylc-flow/pull/2491) -
[#2484](https://github.com/cylc/cylc-flow/pull/2484) -
[#2556](https://github.com/cylc/cylc-flow/pull/2556) -
improved parameter support:
 * allow "%d" integer format in parameter templates
 * allow out of range parameter on graph RHS
 * allow positive offset for parameter index on graph
 * allow negative integer parameters
 * allow custom templating of parameter environment variables, in addition to
   the built-in `CYLC_TASK_PARAM\_&lt;param-name&gt;`
 * allow bare parameter values as task names
 * allow explicit parameter values in "inherit" items under "[runtime]"
 * fix parameters inside (as opposed to beginning or end) of family names
 * fixed inheritance from multiple parameterized namespaces at once

[#2553](https://github.com/cylc/cylc-flow/pull/2553) - upgraded the bundled Jinja2
version to 2.10. This fixes the block scope problem introduced in the previous
version

[#2558](https://github.com/cylc/cylc-flow/pull/2558) - new options to print out JSON
format from `cylc show` and `cylc scan`

### Fixes

[#2381](https://github.com/cylc/cylc-flow/pull/2381) - validation: fail bad event
handler argument templates

[#2416](https://github.com/cylc/cylc-flow/pull/2416) - validation: print the problem
namespace in case of bad multiple inheritance

[#2426](https://github.com/cylc/cylc-flow/pull/2426) - validation: fail
non-predefined config item names (e.g. batch scheduler directives) that contain
multiple consecutive spaces (to ensure that hard-to-spot whitespace typos don't
prevent repeated items from overriding as intended)

[#2432](https://github.com/cylc/cylc-flow/pull/2432) - fixed an issue that could
cause HTTPS client failure due to SSL certificate host name mismatch

[#2434](https://github.com/cylc/cylc-flow/pull/2434) - correctly strip "at TIME"
from the end of multi-line task messages

[#2440](https://github.com/cylc/cylc-flow/pull/2440) - `cylc suite-state`
- fixed DB query of tasks with custom outputs that have not been generated yet

[#2444](https://github.com/cylc/cylc-flow/pull/2444) - added `cylc
report-timings` to main command help

[#2449](https://github.com/cylc/cylc-flow/pull/2449):
 * server suite and task URLs from suite server programs, rather than parsing
   them from the suite definition - so browsing URLs from a remote GUI now
   works
 * allow proper string templating of suite and task names in URLs; retained the
   old pseudo environment variables for backward compatibility

[#2461](https://github.com/cylc/cylc-flow/pull/2461) - fixed manual task retrigger
after an aborted edit run - this was erroneously using the edited job file

[#2462](https://github.com/cylc/cylc-flow/pull/2462) - fixed job polling for the SGE
batch scheduler

[#2464](https://github.com/cylc/cylc-flow/pull/2464) - fixed the ssh+HTTPS task
communication method (broken at cylc-7.5.0)

[#2467](https://github.com/cylc/cylc-flow/pull/2467) - fixed an error in reverse
date-time subtraction (first\_point - last\_point)

[#2474](https://github.com/cylc/cylc-flow/pull/2474) - `cylc graph` -
better handle suite parsing errors on view refresh

[#2496](https://github.com/cylc/cylc-flow/pull/2496) - ensure that broadcasted
environment variables are defined before all user-defined variables, which may
need to reference the broadcasted ones

[#2523](https://github.com/cylc/cylc-flow/pull/2523) - fixed a problem with suicide
triggers: with several used at once, tasks could go untriggered

[#2546](https://github.com/cylc/cylc-flow/pull/2546) - fixed problems with stop
point after a suite reload: do not reset an existing stop point (this is
dangerous, but it could be done before, and the stop point in the GUI status
bar would still refer to the original)

[#2562](https://github.com/cylc/cylc-flow/pull/2562) - improved advice on how to
generate an initial user config file (`global.rc`)

-------------------------------------------------------------------------------
## __cylc-7.5.0 (2017-08-29)__

### Enhancements

[#2387](https://github.com/cylc/cylc-flow/pull/2387),
[#2330](https://github.com/cylc/cylc-flow/pull/2330): New suite.rc `[meta]` sections
for suite and task metadata. These hold the existing `title`, `description`,
and `URL` items, plus arbitrary user-defined items. Metadata items can be passed
to event handlers (e.g. a site-specific task "priority" or "importance" rating
could inform an event-handler's decision on whether or not to escalate task
failures).

[#2298](https://github.com/cylc/cylc-flow/pull/2298),
[#2401](https://github.com/cylc/cylc-flow/pull/2401): New shell function
`cylc__job_abort <message>` to abort task job scripts with a custom message
that can be passed to task failed event handlers.

[#2204](https://github.com/cylc/cylc-flow/pull/2204): Remove auto-fallback to HTTP
communications, if HTTPS is not available.  Now HTTP is only used if explicitly
configured.

[#2332](https://github.com/cylc/cylc-flow/pull/2332),
[#2325](https://github.com/cylc/cylc-flow/pull/2325),
[#2321](https://github.com/cylc/cylc-flow/pull/2321),
[#2312](https://github.com/cylc/cylc-flow/pull/2312): Validation efficiency
improvements.

[#2291](https://github.com/cylc/cylc-flow/pull/2291),
[#2303](https://github.com/cylc/cylc-flow/pull/2303),
[#2322](https://github.com/cylc/cylc-flow/pull/2322): Runtime efficiency
improvements.

[#2286](https://github.com/cylc/cylc-flow/pull/2286): New command `cylc
report-timings` to generate reports of task runtime statistics.

[#2304](https://github.com/cylc/cylc-flow/pull/2304): New event handlers for general
CRITICAL events.

[#2244](https://github.com/cylc/cylc-flow/pull/2244),
[#2258](https://github.com/cylc/cylc-flow/pull/2258): Advanced syntax for excluding
multiple points from cycling sequences.

[#2407](https://github.com/cylc/cylc-flow/pull/2407): Documented exactly how Cylc
uses ssh, scp, and rsync to interact with remote job hosts.

[#2346](https://github.com/cylc/cylc-flow/pull/2346),
[#2386](https://github.com/cylc/cylc-flow/pull/2386): `cylc graph` now plots
implicit dependences as grayed-out ghost nodes.

[#2343](https://github.com/cylc/cylc-flow/pull/2343): Improved the "Running
Suites" section of the User Guide, including documentation of suite remote
control.

[#2344](https://github.com/cylc/cylc-flow/pull/2344): Attempt to access suite
service files via the filesystem first, before ssh, for other accounts on the
suite host.

[#2360](https://github.com/cylc/cylc-flow/pull/2360): Better validation of suite
parameter configuration.

[#2314](https://github.com/cylc/cylc-flow/pull/2314): In debug mode, send bash job
script xtrace output (from `set -x`) to a separate log file.

### Fixes

[#2409](https://github.com/cylc/cylc-flow/pull/2409): Fixed the `cylc spawn` command
(it was killing tasks, since cylc-7).

[#2378](https://github.com/cylc/cylc-flow/pull/2378): Fixed use of negative offsets
by the `cylc suite-state` command.

[#2364](https://github.com/cylc/cylc-flow/pull/2364): Correctly load completed custom
task outputs on restart.

[#2350](https://github.com/cylc/cylc-flow/pull/2350): Handle bad event handler
command line templates gracefully.

[#2308](https://github.com/cylc/cylc-flow/pull/2308): The parameterized task
environment variable `$CYLC_TASK_PARAM_<param>` is now guaranteed to be defined
before any use of it in the user-defined task environment section.

[#2296](https://github.com/cylc/cylc-flow/pull/2296): Prevent suites stalling after
a restart that closely follows a warm-start (now the restart, like the warm
start, ignores dependence on tasks from before the warm start point).

[#2295](https://github.com/cylc/cylc-flow/pull/2295): Fixed `cylc cat-log` "open in
editor" functionality for remote job logs.

[#2412](https://github.com/cylc/cylc-flow/pull/2412): Fixed duplication of log
messages to the old log after restart.

-------------------------------------------------------------------------------

## __cylc-7.4.0 (2017-05-16)__

Enhancements and fixes.

### Highlighted Changes

[#2260](https://github.com/cylc/cylc-flow/pull/2260): Open job logs in your text
editor, from CLI (`cylc cat-log`) or GUI.

[#2259](https://github.com/cylc/cylc-flow/pull/2259): `cylc gscan` - various
improvements: right-click menu is now for suite operations only; other items
moved to a main menubar and toolbar (which can be hidden to retain gscan's
popular minimalist look); added all suite stop options (was just the default
clean stop); task-state colour-key popup updates in-place if theme changed; new
collapse/expand-all toobar buttons.

[#2275](https://github.com/cylc/cylc-flow/pull/2275): Pass suite and task URLs to
event handlers.

[#2272](https://github.com/cylc/cylc-flow/pull/2272): Efficiency - reduce memory
footprint.

[#2157](https://github.com/cylc/cylc-flow/pull/2157):
  * internal efficiency improvements
  * allow reset of individual message outputs
  * "cylc submit" can now submit families

[#2244](https://github.com/cylc/cylc-flow/pull/2244): Graph cycling configuration:
multiple exclusion points.

[#2240](https://github.com/cylc/cylc-flow/pull/2240): Stepped integer parameters.

### Fixes

[#2269](https://github.com/cylc/cylc-flow/pull/2269): Fix auto suite-polling tasks
(i.e. inter-suite dependence graph syntax) - Broken in 7.3.0.

[#2282](https://github.com/cylc/cylc-flow/pull/2282): Fix global config processing
of boolean settings - users could not override a site True setting to False.

[#2279](https://github.com/cylc/cylc-flow/pull/2279): Bundle Jinja2 2.9.6. (up from
2.8) - fixes a known issue with Jinja2 "import with context".

[#2255](https://github.com/cylc/cylc-flow/pull/2255): Fix handling of suite script
items that contain nothing but comments.

[#2247](https://github.com/cylc/cylc-flow/pull/2247): Allow `cylc graph --help`
in the absence of an X environment.

### Other Changes

[#2270](https://github.com/cylc/cylc-flow/pull/2270): Detect and fail null tasks in
graph.

[#2257](https://github.com/cylc/cylc-flow/pull/2257): `cylc gscan` - graceful exit
via Ctrl-C.

[#2252](https://github.com/cylc/cylc-flow/pull/2252): `ssh`: add `-Y` (X Forwarding)
only if necessary.

[#2245](https://github.com/cylc/cylc-flow/pull/2245): SSL certificate: add serial
number (issue number). This allows curl, browsers, etc. to connect to
suite daemons.

[#2265](https://github.com/cylc/cylc-flow/pull/2265): `cylc gpanel` - restored
sorting of items by suite name.

[#2250](https://github.com/cylc/cylc-flow/issues/2250): Updated installation docs
for HTTPS-related requirements.

-------------------------------------------------------------------------------
## __cylc-7.3.0 (2017-04-10)__

New Suite Design Guide, plus other enhancements and fixes.

### Highlighted Changes

[#2211](https://github.com/cylc/cylc-flow/pull/2211): New comprehensive Suite Design
Guide document to replace the outdated Suite Design section in the User Guide.

[#2232](https://github.com/cylc/cylc-flow/pull/2232): `cylc gscan` GUI: stop, hold,
and release suites or groups of suites.

[#2220](https://github.com/cylc/cylc-flow/pull/2220): dummy and simulation mode improvements:
 * new `dummy-local` mode runs dummy tasks as local background jobs (allows
   dummy running other-site suites).
 * proportional run length, if tasks configure an `execution time limit`
 * single common `[simulation]` configuration section for dummy, dummy-local, and
   simulation modes.
 * dummy or simulated tasks can be made to fail at specific cycle points, and
   for first-try only, or all tries.
 * custom message outputs now work in simulation mode as well as the dummy modes.

[#2218](https://github.com/cylc/cylc-flow/pull/2218): fix error trapping in job
scripts (degraded since job file refactoring in 7.1.1)

[#2215](https://github.com/cylc/cylc-flow/pull/2215): SGE batch system support -
fixed formatting of directives with a space in the name.

### Other Notable Changes

[#2233](https://github.com/cylc/cylc-flow/pull/2233): Upgraded the built-in example
suites to cylc-7 syntax.

[#2221](https://github.com/cylc/cylc-flow/pull/2221): `cylc gui` GUI dot view - maintain
user selection during update.

[#2217](https://github.com/cylc/cylc-flow/pull/2217): `cylc gscan` GUI - fix
tracebacks emitted during suite initialization.

[#2219](https://github.com/cylc/cylc-flow/pull/2219): add `user@host` option to
`cylc monitor` an `cylc gui`. Allows suite selection at startup using `cylc
scan` output.

[#2222](https://github.com/cylc/cylc-flow/pull/2222): `cylc gui` GUI graph view -
fixed right-click "view prerequisites" sub-menu.

[#2213](https://github.com/cylc/cylc-flow/pull/2213): Record family inheritance
structure in the run database.

-------------------------------------------------------------------------------
## __cylc-7.2.1 (2017-03-23)__

Minor enhancements and fixes.

### Highlighted Changes

[#2209](https://github.com/cylc/cylc-flow/pull/2209): Fixed the `cylc gui` graph
view, broken at cylc-7.2.0.

[#2193](https://github.com/cylc/cylc-flow/pull/2193): Restored `cylc gscan`
suite-stopped status checkerboard icons, lost at cylc-7.1.1.


[#2208](https://github.com/cylc/cylc-flow/pull/2208): Use suite host name instead
of suite name in the SSL certificate "common name".

[#2206](https://github.com/cylc/cylc-flow/pull/2206): Updated User Guide
installation section.

### Other Notable Changes

[#2191](https://github.com/cylc/cylc-flow/pull/2191): Clearer task prerequisites
print-out.

[#2197](https://github.com/cylc/cylc-flow/pull/2197): Removed the bundled external
OrderedDict package.

[#2194](https://github.com/cylc/cylc-flow/pull/2194): `cylc gscan` - better handling
of suites that are still initializing.

-------------------------------------------------------------------------------
## __cylc-7.2.0 (2017-03-06)__

Minor enhancements and fixes (note mid-level version number bumped up to
reflect significant changes included in 7.1.1 - esp. job file refactoring).

### Highlighted Changes

[#2189](https://github.com/cylc/cylc-flow/pull/2189): New `assert` and
`raise` functions for handling Jinja2 errors in suites.

### Other Changes

[#2186](https://github.com/cylc/cylc-flow/pull/2186): Use lowercase local shell
variable names in new job script shell functions introduced in 7.1.1, to avoid
overriding shell built-ins such as `$HOSTNAME`.

[#2187](https://github.com/cylc/cylc-flow/pull/2187): Fixed a bug causing restart
failure in the presence of an active broadcast of a submission timeout value.

[#2183](https://github.com/cylc/cylc-flow/pull/2183): Use site-configured suite host
self-identification, if present, as hostname in the SSL certificate.

[#2182](https://github.com/cylc/cylc-flow/pull/2182): Fixed failed User Guide build
in 7.1.1.

-------------------------------------------------------------------------------
## __cylc-7.1.1 (2017-02-27)__

Minor enhancements and fixes (plus a significant change: task job file refactoring).

### Highlighted Changes

[#2141](https://github.com/cylc/cylc-flow/pull/2141): Tidier task job files:
hide error trap and messaging code, etc., in external shell functions.

[#2134](https://github.com/cylc/cylc-flow/pull/2134): Suite-state polling (e.g. for
inter-suite triggering) now automatically detects and uses the remote suite
cycle point format.

[#2128](https://github.com/cylc/cylc-flow/pull/2128): Suite-state polling
(e.g. for inter-suite triggering) now works with custom task messages.

[#2172](https://github.com/cylc/cylc-flow/pull/2172): Added a built-in Jinja2 filter
for formatting ISO8601 date-time strings.

[#2164](https://github.com/cylc/cylc-flow/pull/2164): Fixed support for Jinja2 in
site/user config files, broken at 6.11.0.

[#2153](https://github.com/cylc/cylc-flow/pull/2153): `cylc gui` - use task
`execution time limit` as the default mean elapsed time, to compute a progress
bar for the first instance of a cycling task.

[#2154](https://github.com/cylc/cylc-flow/pull/2154): `cylc gui` graph view - fixed
right-click sub-menu activation, broken at 7.1.0.

[#2158](https://github.com/cylc/cylc-flow/pull/2158): `cylc gui` graph view: fix
right-click family ungroup, broken since 7.0.0.

### Other Changes

[#2142](https://github.com/cylc/cylc-flow/pull/2142): New "select all" and "select
none" buttons in the `cylc gui` task filter dialog.

[#2163](https://github.com/cylc/cylc-flow/pull/2163): (Development) New automated
profiling test framework for comparing performance between Cylc versions.

[#2160](https://github.com/cylc/cylc-flow/pull/2160): Better suite stall detection
in the presence of clock-triggered tasks.

[#2156](https://github.com/cylc/cylc-flow/pull/2156): Fix potential division-by-zero
error in `cylc gscan`.

[#2149](https://github.com/cylc/cylc-flow/pull/2149): Fix handling of cycle point
offsets in weeks (e.g. "P1W").

[#2146](https://github.com/cylc/cylc-flow/pull/2146): Documented how to set multiple
`-l VALUE` directives in jobs submitted to PBS.

[#2129](https://github.com/cylc/cylc-flow/pull/2129): Allow initial cycle point to be
specified on the command line for all relevant commands, if not specified in the
suite definition.

[#2139](https://github.com/cylc/cylc-flow/pull/2139): Fixed error in use of
`execution time limit` in jobs submitted to Platform LSF.

[#2176](https://github.com/cylc/cylc-flow/pull/2176): `cylc gui` graph view - fixed
a bug that could cause a blank graph view window, since 7.0.0.

[#2161](https://github.com/cylc/cylc-flow/pull/2161): `gcylc gui`- disallow
insertion at cycle points that are not valid for the task (unless overridden
with `--no-check`).

-------------------------------------------------------------------------------
## __cylc-7.1.0 (2017-01-26)__

Minor enhancements and fixes.

### Highlighted Changes

[#2021](https://github.com/cylc/cylc-flow/pull/2021): New command `cylc checkpoint`
to create a named suite state checkpoint that you can restart from.

[#2124](https://github.com/cylc/cylc-flow/pull/2124): open another GUI window (to
view another suite) via the gcylc File menu.

[#2100](https://github.com/cylc/cylc-flow/pull/2100): group multiple task event
notifications into a single email over a 5 minute interval (configurable).

[#2112](https://github.com/cylc/cylc-flow/pull/2112): broadcast settings can now be
loaded (or cancelled) from a file as well as the command line.

[#2096](https://github.com/cylc/cylc-flow/pull/2096): the `cylc gscan` GUI can now
display summary states for suites owned by others.

### Other Changes

[#2126](https://github.com/cylc/cylc-flow/pull/2126): fixed occasional
misidentification of suite stall when only succeeded tasks exist just prior to
shutdown.

[#2127](https://github.com/cylc/cylc-flow/pull/2127): fixed the `cylc diff` command
(broken at 7.0.0)

[#2119](https://github.com/cylc/cylc-flow/pull/2119): fixed remote job kill after a
suite definition reload, for task proxies that exist at the time of the reload.

[#2025](https://github.com/cylc/cylc-flow/pull/2025): GUI right-click menu items can
now be selected with either mouse button 1 or 3.

[#2117](https://github.com/cylc/cylc-flow/pull/2117): improved logic for adding
`lib/cylc` to Python `sys.path` (there was one reported instance of the
system-level `cherrpy` being imported instead of the Cylc-bundled one, in
cylc-7.0.0).

[#2114](https://github.com/cylc/cylc-flow/pull/2114): documented syntax-driven line
continuation in suite graph configuration.

[#2116](https://github.com/cylc/cylc-flow/pull/2116): corrected a rare edge-case
side-effect of manual task-state reset.

[#2107](https://github.com/cylc/cylc-flow/pull/2107): `cylc insert` - disallow
insertion at cycle points that are not valid for the task (unless overridden
with `--no-check`).

[#2106](https://github.com/cylc/cylc-flow/pull/2106): fixed `cylc get-config
--python` output formatting, broken since cylc-6.6.0.

[#2097](https://github.com/cylc/cylc-flow/pull/2097): fixed a problem with task host
and owner task proxies reloaded at suite restart (could cause job poll and
kill to fail in some cases, for tasks in this category).

[#2095](https://github.com/cylc/cylc-flow/pull/2095): fixed validation of mixed
deprecated and new suite.rc syntax.

## __cylc-7.0.0 (2016-12-21)__

**cylc-7 client/server communications is not backward compatible with cylc-6.**

Note that cylc-7 bug fixes were back-ported to a series of 6.11.x releases,
for those who have not transitioned to cylc-7 yet.

### Highlighted Changes

[#1923](https://github.com/cylc/cylc-flow/pull/1923): **A new HTTPS communications
layer, replaces Pyro-3 Object RPC for all client-server communications.**
Suite daemons are now web servers!

[#2063](https://github.com/cylc/cylc-flow/pull/2063): **Removed deprecated cylc-5
syntax and features.**

[#2044](https://github.com/cylc/cylc-flow/pull/2044): Suite start-up now aborts with
a sensible message on suite configuration errors (previously this happened post
daemonization so the user had to check suite logs to see the error).

[#2067](https://github.com/cylc/cylc-flow/pull/2067): Consolidated suite service
files (passphrase, SSL files, contact file, etc.) under `.service/` in the
suite run directory; the suite registration database and port files under
`$HOME/.cylc/` are no longer used; suites can now be grouped in sub-directory
trees under the top level run directory.

[#2033](https://github.com/cylc/cylc-flow/pull/2033): Allow restart from suite state
checkpoints other than the latest (checkpoints are also recorded automatically
before and after restarts, and on reload).

[#2024](https://github.com/cylc/cylc-flow/pull/2024): `cylc gscan` now supports
collapsible suite groups via a top level suite config `group` item.
Right-click *View Column* "Group".

[#2074](https://github.com/cylc/cylc-flow/pull/2074): Task retry states and timers,
and poll timers, now persist across suite restarts. Waiting tasks are not
put in the held state before shutdown. Held tasks are not automatically
released on restart.

[#2004](https://github.com/cylc/cylc-flow/pull/2004): Task event handlers are
now continued on restart.

### Other Changes

[#2042](https://github.com/cylc/cylc-flow/pull/2042): Documented `[scheduling]spawn
to max active cycle points` (new in 6.11.0), which lets successive instances of
the same task run out of order if dependencies allow.

[#2092](https://github.com/cylc/cylc-flow/pull/2092): New command `cylc
get-suite-contact` to print suite contact information (host, port, PID, etc.)

[#2089](https://github.com/cylc/cylc-flow/pull/2089): Improved documentation on
cycling workflows and use of parameterized tasks as a proxy for cycling.

[#2021](https://github.com/cylc/cylc-flow/pull/2021): `cylc gui`: removed the
"connection failed" warning dialog that popped up on suite shutdown. This
should be obvious by the reconnection countdown timer in the info bar.

[#2023](https://github.com/cylc/cylc-flow/pull/2023): New custom event email footer
via global or suite config.

[#2013](https://github.com/cylc/cylc-flow/pull/2013): Fixed "remove task after
spawning" which since 6.9.0 would not force a waiting task to spawn its
successor.

[#2071](https://github.com/cylc/cylc-flow/pull/2071): Fix quote stripping on
`initial cycle point = "now"`.

[#2070](https://github.com/cylc/cylc-flow/pull/2070): Fix dummy mode support for
custom task outputs: they were incorrectly propagated to other tasks.

[#2065](https://github.com/cylc/cylc-flow/pull/2065): `cylc gscan` now supports
suite name filtering via a `--name` command line option.

[#2060](https://github.com/cylc/cylc-flow/pull/2060): 5-second timeout if hanging
connections are encountered during port scanning.

[#2055](https://github.com/cylc/cylc-flow/pull/2055): Task elapsed times now persist
over restarts.

[#2046](https://github.com/cylc/cylc-flow/pull/2046): Multi-task interface for `cylc
show`. Fixed *View Prerequisites* for tasks in the runahead pool.

[#2049](https://github.com/cylc/cylc-flow/pull/2049): Per-host job submission and
execution polling intervals via global/user config files.

[#2051](https://github.com/cylc/cylc-flow/pull/2051): Bundle Jinja2 2.8 with Cylc -
one less external software dependency.

[#2088](https://github.com/cylc/cylc-flow/pull/2088): Support dependence on absolute
cycle points in cycling graphs.

## __cylc-6.11.4 (2017-01-26)__

More bug fixes backported from early Cylc-7 releases.

[#2120](https://github.com/cylc/cylc-flow/pull/2120): fixed remote job kill after a
+suite definition reload, for task proxies that exist at the time of the reload.

[#2111](https://github.com/cylc/cylc-flow/pull/2111): fixed member-expansion of
complex `(FAMILY:fail-any & FAMILYI:finish-all)` graph triggers.

[#2102](https://github.com/cylc/cylc-flow/pull/2102): fixed validation of mixed
deprecated and new suite.rc syntax.

[#2098](https://github.com/cylc/cylc-flow/pull/2098): fixed a problem with task host
and owner task proxies reloaded at suite restart (could cause job poll and
kill to fail in some cases, for tasks in this category).


## __cylc-6.11.3 (2016-12-21)__

One minor bug fix on top of 6.11.2.

[#2091](https://github.com/cylc/cylc-flow/pull/2091): Since 6.11.0 use of cylc-5
special "cold start tasks" caused downstream tasks to become immortal. This
fixes the problem, but note that you should no longer be using this deprecated
feature (which will be removed from cylc-7).


## __cylc-6.11.2 (2016-10-19)__

Some minor enhancements and fixes.

### Highlighted Changes

[#2034](https://github.com/cylc/cylc-flow/pull/2034): Allow restart from checkpoints.
These are currently created before and after reloads, and on restart. (Note that
since 6.11.0 suite state dump files no longer exist).

[#2047](https://github.com/cylc/cylc-flow/pull/2047): Documented the new
"[scheduling]spawn to max active cycle points" suite configuration item,
which allows successive instances of the same task to run out of order if the
opportunity arises.

[#2048](https://github.com/cylc/cylc-flow/pull/2048): Allow "view prerequisites" for
tasks in the 'runahead' state.

[#2025](https://github.com/cylc/cylc-flow/pull/2025): Provide a configurable event
mail footer (suite or site/user configuration).

[#2032](https://github.com/cylc/cylc-flow/pull/2032): `cylc gui` -
removed the annoying warning dialog for connection failed. Take note of the
connection countdown in the status bar instead.

### Other Changes

[#2016](https://github.com/cylc/cylc-flow/pull/2016): Fixed a Python traceback
occasionally generated by the gcylc GUI log view window.

[#2018](https://github.com/cylc/cylc-flow/pull/2018): Restored the incremental
printing of dots to stdout from the `cylc suite-state` polling
command (lost at 6.11.1).

[#2014](https://github.com/cylc/cylc-flow/pull/2014): Fixed "remove after spawning".
Since 6.9.0 this would not force-spawn the successor of a waiting task.

[#2031](https://github.com/cylc/cylc-flow/pull/2031): `cylc gscan` -
fixed occasional jumping status icons introduced in 6.11.1.

[#2040](https://github.com/cylc/cylc-flow/pull/2040): Corrected documentation for
the `cylc cat-log` command (it was using the alias `cylc
log`).


## __cylc-6.11.1 (2016-09-22)__

Three minor bug fixes on top of 6.11.0:

[#2002](https://github.com/cylc/cylc-flow/pull/2002): fix a bug in the graph string
parser - if a task appears both with and without a cycle point offset in the
same conditional trigger expression (unlikely, but possible!)

[#2007](https://github.com/cylc/cylc-flow/pull/2007): fix handling of OS Error if
the user run into the limit for number of forked processes.

[#2008](https://github.com/cylc/cylc-flow/pull/2008): fix occasional traceback from
`cylc gsan`.



## __cylc-6.11.0 (2016-09-13)__

### Highlighted Changes

[#1953](https://github.com/cylc/cylc-flow/pull/1953): Parameterized tasks: generate
tasks automatically without using messy Jinja2 loops.

[#1929](https://github.com/cylc/cylc-flow/pull/1929): Under `[runtime]`:
 * New task `[[[job]]]` sub-sections unify the various batch system, job
   execution, and job polling settings (older settings deprecated).
 * A new `[[[job]]] execution time limit` setting allows cylc to:
    * automatically generate batch system time limit directives;
    * run background or at jobs with the `timeout` command;
    * poll job with configurable delays (default 1, 3, 10 minutes) after
      reaching the time limit.
 * Moved the content of the old `[event hooks]` section to a unified `[events]`
   section (older settings deprecated).

[#1884](https://github.com/cylc/cylc-flow/pull/1884): `cylc gscan` displays a new
warning icon with a tool-tip summary of recent task failures.

[#1877](https://github.com/cylc/cylc-flow/pull/1877): The `gcylc` status bar now
shows a countdown to the next suite connection attempt, and resets the
connection timer schedule if the user changes view settings.

[#1966](https://github.com/cylc/cylc-flow/pull/1966): Optionally spawn waiting tasks
out to "max active cycle points" instead of one cycle point ahead. This means
successive instances of the same task can run out of order (dependencies
allowing).  Use with caution on large suites with a lot of runahead.

[#1940](https://github.com/cylc/cylc-flow/pull/1940): Bash tab completion for cylc
commands.

### Other Changes

[#1585](https://github.com/cylc/cylc-flow/pull/1585): If a suite stalls, report any
unsatisfied task prerequisites that cannot be met.

[#1944](https://github.com/cylc/cylc-flow/pull/1944): `cylc get-config` now returns
a valid suite definition.

[#1875](https://github.com/cylc/cylc-flow/pull/1875): Enabled multiple selection in
the gcylc text tree view.

[#1900](https://github.com/cylc/cylc-flow/pull/1900): Automatically continue graph
string lines that end in (or start with) a dependency arrow.

[#1862](https://github.com/cylc/cylc-flow/pull/1862): New notation for initial and
final cycle point in graph cycling section headings.  E.g. `[[[R1/^+PT1H]]]`
means "run once, one hour after the initial cycle point"; `[[[R1/$-PT1H]]]`
means "run once, one hour before the final cycle point".

[#1928](https://github.com/cylc/cylc-flow/pull/1928): New notation for excluding a
cycle point from a recurrence expression, e.g. `[[[T00!^]]]` means
"daily at T00 after but not including the initial cycle point".

[#1958](https://github.com/cylc/cylc-flow/pull/1958): Suite daemon logging upgrade:
improved log file formatting; the log, out, and err files are now rolled over
together as soon as any one reaches the size limit.

[#1827](https://github.com/cylc/cylc-flow/pull/1827): Suite state dump files no
longer exist - the suite run DB now records all restart information.

[#1912](https://github.com/cylc/cylc-flow/pull/1912): Fixed coloured `cylc scan -c`
output (broken at 6.10.1).

[#1921](https://github.com/cylc/cylc-flow/pull/1921): Don't ignore dependencies
among tasks back-inserted prior to a warm-start cycle point.

[#1910](https://github.com/cylc/cylc-flow/pull/1910): Task job scripts now use `set
-o pipefail` to ensure that failure of any part of a shell pipeline causes a
job failure.

[#1886](https://github.com/cylc/cylc-flow/pull/1886): When a job is submitted for
the first time, any job logs with higher submit numbers will be removed (
these must have been generated by a previous suite run).

[#1946](https://github.com/cylc/cylc-flow/pull/1946): Removed annoying warnings
that "self-suicide is not recommended".

[#1889](https://github.com/cylc/cylc-flow/pull/1889): Record any unhandled task
messages (e.g. general progress messages) in the suite DB.

[#1899](https://github.com/cylc/cylc-flow/pull/1899): Custom task output messages
(for message triggers) are now automatically faked in dummy mode.

-------------------------------------------------------------------------------

## __cylc-6.10.2 (2016-06-02)__

### Highlighted Changes

[#1848](https://github.com/cylc/cylc-flow/pull/1848): Automatic stalled-suite
detection, a "stalled" event hook, and an option to abort (shutdown) if stalled.

[#1850](https://github.com/cylc/cylc-flow/pull/1850): Much reduced CPU loading in
cycling suites that have progressed far beyond their initial cycle point (cache
recent points to avoid continually iterating from the start).

[#1836](https://github.com/cylc/cylc-flow/pull/1836): New `gscan.rc` file to
configure the initial state of `cylc gpanel` and `cylc gscan` (e.g. which
columns to display).

[#1849](https://github.com/cylc/cylc-flow/pull/1849): New configuration options for
the `gcylc` GUI, e.g. to set the initial window size.


### Other Changes

[#1863](https://github.com/cylc/cylc-flow/pull/1863): Report tasks added or removed
by a suite reload.

[#1844](https://github.com/cylc/cylc-flow/pull/1844): Allow client commands from
another suite's task (these would previously load the passphrase for the parent
suite rather than the target suite).

[#1866](https://github.com/cylc/cylc-flow/pull/1866): Allow explicitly unset
intervals in cylc config files, e.g. `execution timeout = # (nothing)`.

[#1863](https://github.com/cylc/cylc-flow/pull/1863): Fixed a recent bug (since in
6.10.0) causing shutdown on reload of a suite after removing a task and its
runtime definition.

[#1864](https://github.com/cylc/cylc-flow/pull/1864): Stronger checks to prevent
users starting a second instance of a suite that is already running.

[#1869](https://github.com/cylc/cylc-flow/pull/1869): Fixed day-of-week cycling.

[#1858](https://github.com/cylc/cylc-flow/pull/1858): Fixed a recent bug (since
6.10.1) that could prevent a task at suite start-up from submitting even though
its prerequisites were satisfied.

[#1855](https://github.com/cylc/cylc-flow/pull/1855): Allow inserted tasks to be
released to the `waiting` immediately, even if the suite is currently quiet.

[#1854](https://github.com/cylc/cylc-flow/pull/1854): Restore wildcards to
allow insertion of multiple tasks at once (inadvertently disallowed at 6.10.0).

[#1853](https://github.com/cylc/cylc-flow/pull/1853): Fixed a recent bug (since
6.10.1): reset task outputs to incomplete on manually retriggering or resetting
to a pre-run state.

-------------------------------------------------------------------------------

## __cylc-6.10.1 (2016-05-17)__

### Highlighted Changes

[#1839](https://github.com/cylc/cylc-flow/pull/1839): `gcylc` - fix for occasional
locked-up blank GUI window at start-up (since 6.8.0, Jan 2016).

[#1841](https://github.com/cylc/cylc-flow/pull/1841): `gcylc` tree view - fix for
excessive CPU load when displaying large suites (since 6.10.0).

[#1838](https://github.com/cylc/cylc-flow/pull/1838): Fix for the suite timeout
event timer not resetting on task activity (since 6.10.0).

### Other Changes

[#1835](https://github.com/cylc/cylc-flow/pull/1835): Suite reload - reload all
tasks at once (previously, current active tasks were reloaded only when they
finished, which could result in reloads appearing to take a long time).

[#1833](https://github.com/cylc/cylc-flow/pull/1833): `gcylc` - initial task state
filtering configurable via the  `gcylc.rc` config file.

[#1826](https://github.com/cylc/cylc-flow/pull/1826): Prevent tasks becoming immune
to change by suite reload after being orphaned by one reload (i.e. removed from
the suite) then re-inserted after another.

[#1804](https://github.com/cylc/cylc-flow/pull/1804): PBS job name length - truncate
to 15 characters by default, but can now be configured in `global.rc` for PBS
13+, which supports longer names.

-------------------------------------------------------------------------------

## __cylc-6.10.0 (2016-05-04)__

### Highlighted Changes

[#1769](https://github.com/cylc/cylc-flow/pull/1769),
[#1809](https://github.com/cylc/cylc-flow/pull/1809),
[#1810](https://github.com/cylc/cylc-flow/pull/1810),
[#1811](https://github.com/cylc/cylc-flow/pull/1811),
[#1812](https://github.com/cylc/cylc-flow/pull/1812),
[#1813](https://github.com/cylc/cylc-flow/pull/1813),
[#1819](https://github.com/cylc/cylc-flow/pull/1819): Suite daemon efficiency
and memory footprint - significant improvements!

[#1777](https://github.com/cylc/cylc-flow/pull/1777): Faster validation of
suites with large inter-dependent families.  See also
[#1791](https://github.com/cylc/cylc-flow/pull/1791).

[#1743](https://github.com/cylc/cylc-flow/pull/1743): Improved event handling:
flexible handlers, built-in email handlers, execute event handlers
asynchronously, general suite event handlers.

[#1729](https://github.com/cylc/cylc-flow/pull/1729): `gcylc` - The *File -> Open*
dialog can now connect to suites running on other scanned hosts.

[#1821](https://github.com/cylc/cylc-flow/pull/1821): Right-click on a cycle-point
in the `gcylc` text tree view to operate on all tasks at that cycle point.

### Other Changes

[#1714](https://github.com/cylc/cylc-flow/pull/1714): Further improvements to Jinja2
error reporting.

[#1755](https://github.com/cylc/cylc-flow/pull/1755): Pyro-3.16 is now packaged with
with cylc and has been modified to reduce the overhead of repeated calls to
`socket.gethost*`. We will eventually replace it with a new client/server
communications layer.

[#1807](https://github.com/cylc/cylc-flow/pull/1807): Dropped support for
_detaching_ (or _manual completion_) tasks.

[#1805](https://github.com/cylc/cylc-flow/pull/1805): `gcylc` - corrected the suite
hold/release button state during  active suite reloads.

[#1802](https://github.com/cylc/cylc-flow/pull/1802): Do not unregister running
suites or assume that the argument of `cylc unregister` is a pattern.

[#1800](https://github.com/cylc/cylc-flow/pull/1800): Print a sensible error message
for a suite graph section with a zero-width cycling interval.

[#1791](https://github.com/cylc/cylc-flow/pull/1791): Documented how to write suites
with efficient inter-family triggering.

[#1789](https://github.com/cylc/cylc-flow/pull/1789): Fixed a bug causing high CPU
load in large suites with `queued` tasks present.

[#1788](https://github.com/cylc/cylc-flow/pull/1788): Fixed a bug that could
occasionally result in missing entries in suite run databases.

[#1784](https://github.com/cylc/cylc-flow/pull/1784): Corrected and improved the
advice printed at start-up on how to see if a suite is still running.

[#1781](https://github.com/cylc/cylc-flow/pull/1781): Fixed a bug that could disable
the right-click menu for some tasks after enabling a filter.

[#1768](https://github.com/cylc/cylc-flow/pull/1768): Client commands like `cylc
broadcast` can now be invoked by tasks on hosts that do not share a
filesystem with the suite host.

[#1763](https://github.com/cylc/cylc-flow/pull/1763): Remote tasks now load
the right suite passphrase even if a locally registered suite has
the same name.

[#1762](https://github.com/cylc/cylc-flow/pull/1762): Fixed polling of jobs
submitted to loadleveler (broken since 6.8.1).

[#1816](https://github.com/cylc/cylc-flow/pull/1816),
[#1779](https://github.com/cylc/cylc-flow/pull/1779): Allow task names that contain
family names after a hyphen.

-------------------------------------------------------------------------------

#### For changes prior to cylc-6.10.0 see doc/changes.html in the cylc source tree.<|MERGE_RESOLUTION|>--- conflicted
+++ resolved
@@ -56,17 +56,15 @@
 
 ### Enhancements
 
-<<<<<<< HEAD
 [#4526](https://github.com/cylc/cylc-flow/pull/4526) - Prevent `runN` and
 `run\d+` being allowed as installation target names.
-=======
+
 [#4506](https://github.com/cylc/cylc-flow/pull/4506) -
 Cylc no longer creates a `flow.cylc` symlink to a `suite.rc` file.
 This only affects you if you have used a prior Cylc 8 pre-release.
 
 [#4526](https://github.com/cylc/cylc-flow/pull/4526) - Prevent runN and run\d+
 being allowed as installation target names.
->>>>>>> 06d78c2a
 
 [#4442](https://github.com/cylc/cylc-flow/pull/4442) - Prevent installation
 of workflows inside other installed workflows.
