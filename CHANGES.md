--- conflicted
+++ resolved
@@ -49,13 +49,11 @@
 
 ### Fixes
 
-<<<<<<< HEAD
 [#4936](https://github.com/cylc/cylc-flow/pull/4936) - Fix incorrect
 error messages when workflow CLI commands fail.
-=======
+
 [#4941](https://github.com/cylc/cylc-flow/pull/4941) - Fix job state for
 platform submit-failures.
->>>>>>> 13d40c20
 
 [#4931](https://github.com/cylc/cylc-flow/pull/4931) - Fix cylc install for
 installing workflows from multi-level directories.
