# Selected Cylc Changes

Internal changes that do not directly affect users may not be listed here.  For
all changes see the [closed
milestones](https://github.com/cylc/cylc-flow/milestones?state=closed) for each
release.

## Backward-incompatible changes in Cylc-8.x

Cylc 8.0aX (alpha) releases are not compatible with Cylc 7 or with previous
8.0aX releases, as the API is still under heavy development.

The Cylc server program and CLI codebase is now a Python 3 package that can be
installed from PyPI with `pip` (see
[#2990](https://github.com/cylc/cylc-flow/pull/2990)), and has been renamed to
`cylc-flow`. The name `cylc` is now used as a native Python package namespace
to allow other projects to re-use it and extend Cylc with plug-ins.

The old PyGTK GUI is being replaced by a Web UI, with development managed in
the cylc/cylc-ui repository (and see also cylc/cylc-uiserver).

The User Guide and other documentation has been removed from the Python package
to the cylc/cylc-doc repository.

The commands `cylc-profile-battery`, `cylc-test-battery`, `cylc-license`
have been removed, and `cylc graph` is only retained for text output
used in tests (it will be re-implemented in the new web UI).

The xtrigger examples were moved to a separate `cylc/cylc-xtriggers` project
(see [#3123](https://github.com/cylc/cylc-flow/pull/3123)).

Jinja filters were moved from its `Jinja2Filters` folder to within the `cylc`
namespace, under `cylc.jinja.filters`.

Cylc Review was also removed in this version.

Cylc 7 suites cannot be *restarted* (from previous state) with Cylc 8, but they
can still be started from scratch
([#3863](https://github.com/cylc/cylc-flow/pull/3863)).

Named checkpoints have been removed ([#3906](https://github.com/cylc/cylc-flow/pull/3906))
due to being a seldom-used feature. Workflows can still be restarted from the
last run, or reflow can be used to achieve the same result.

<!-- The topmost release date is automatically updated by GitHub Actions. When
creating a new release entry be sure to copy & paste the span tag with the
`actions:bind` attribute, which is used by a regex to find the text to be
updated. Only the first match gets replaced, so it's fine to leave the old
ones in. -->
-------------------------------------------------------------------------------
## __cylc-8.0b2 (<span actions:bind='release-date'>Upcoming, 2021</span>)__

Third beta release of Cylc 8.

(See note on cylc-8 backward-incompatible changes, above)

### Enhancements

[#4103](https://github.com/cylc/cylc-flow/pull/4103)
- Expose runahead limiting to UIs; restore correct force-triggering of queued
- tasks for Cylc 8.

[#4218](https://github.com/cylc/cylc-flow/pull/4218)
- Start a new run from specified tasks.

[#4214](https://github.com/cylc/cylc-flow/pull/4214)
- Unify `-v --verbose`, `-q --quiet` and `--debug` options.

[#4174](https://github.com/cylc/cylc-flow/pull/4174) - Terminology: replace
"suite" with "workflow".

[#4177](https://github.com/cylc/cylc-flow/pull/4177) - Remove obsolete
configuration items from `global.cylc[platforms][<platform name>]`:
`run directory`, `work directory` and `suite definition directory`. This
functionality is now provided by `[symlink dirs]`.

[#4142](https://github.com/cylc/cylc-flow/pull/4142) - Record source directory
version control information on installation of a workflow.

[#4222](https://github.com/cylc/cylc-flow/pull/4222) - Fix bug where a
workflow's public database file was not closed properly.

### Fixes

<<<<<<< HEAD
[#4273](https://github.com/cylc/cylc-flow/pull/4273)
 - Remove obsolete Cylc 7 visualization config section.
=======
[#4272](https://github.com/cylc/cylc-flow/pull/4272) - Workflow visualisation
data (data-store) now constrained by final cycle point.
>>>>>>> 71f0cf32

[#4248](https://github.com/cylc/cylc-flow/pull/4248)
 - Fix parameter expansion in inherited task environments.

[#4227](https://github.com/cylc/cylc-flow/pull/4227) - Better error messages
when initial cycle point is not valid for the cycling type.

[#4228](https://github.com/cylc/cylc-flow/pull/4228) - Interacting with a
workflow on the cli using `runN` is now supported.


[#4193](https://github.com/cylc/cylc-flow/pull/4193) - Standard `cylc install`
now correctly installs from directories with a `.` in the name. Symlink dirs
now correctly expands environment variables on the remote. Fixes minor cosmetic
bugs.

[#4199](https://github.com/cylc/cylc-flow/pull/4199) -
`cylc validate` and `cylc run` now check task/family names in the `[runtime]`
section for validity.

[#4180](https://github.com/cylc/cylc-flow/pull/4180) - Fix bug where installing
a workflow that uses the deprecated `suite.rc` filename would symlink `flow.cylc`
to the `suite.rc` in the source dir instead of the run dir. Also fixes a couple
of other, small bugs.

-------------------------------------------------------------------------------
## __cylc-8.0b1 (<span actions:bind='release-date'>Released 2021-04-21</span>)__

Second beta release of Cylc 8.

(See note on cylc-8 backward-incompatible changes, above)

### Enhancements

[#4154](https://github.com/cylc/cylc-flow/pull/4154) -
Deprecate `CYLC_SUITE_DEF_PATH` with `CYLC_SUITE_RUN_DIR` (note the deprecated
variable is still present in the job environment).

[#4164](https://github.com/cylc/cylc-flow/pull/4164) -
Replace the job "host" field with "platform" in the GraphQL schema.

### Fixes

[#4169](https://github.com/cylc/cylc-flow/pull/4169) -
Fix a host ⇒ platform upgrade bug where host names were being popped from task
configs causing subsequent tasks to run on localhost.

[#4173](https://github.com/cylc/cylc-flow/pull/4173) -
Fix the state totals shown in both the UI and TUI, including incorrect counts
during workflow run and post pause.

[#4168](https://github.com/cylc/cylc-flow/pull/4168) - Fix bug where any
errors during workflow shutdown were not logged.

[#4161](https://github.com/cylc/cylc-flow/pull/4161) - Fix bug in in `cylc install`
where a workflow would be installed with the wrong name.

[#4188](https://github.com/cylc/cylc-flow/pull/4188) - Fix incorrect usage
examples for `cylc install`.

-------------------------------------------------------------------------------
## __cylc-8.0b0 (<span actions:bind='release-date'>Released 2021-03-29</span>)__

First beta release of Cylc 8.

(See note on cylc-8 backward-incompatible changes, above)

The filenames `suite.rc` and `global.rc` are now deprecated in favour of
`flow.cylc` and `global.cylc` respectively
([#3755](https://github.com/cylc/cylc-flow/pull/3755)). For backward
compatibility, the `cylc run` command will automatically symlink an existing
`suite.rc` file to `flow.cylc`.

Obsolete *queued* task state replaced by *waiting*, with a queued flag;
queueing logic centralized.
([#4088](https://github.com/cylc/cylc-flow/pull/4088)).

`cylc register` has been replaced by `cylc install`
([#4000](https://github.com/cylc/cylc-flow/pull/4000)).

Added a new command: `cylc clean`, for removing stopped workflows on the local
and any remote filesystems ([#3961](https://github.com/cylc/cylc-flow/pull/3961),
[#4017](https://github.com/cylc/cylc-flow/pull/4017)).

`cylc run` and `cylc restart` have been replaced by `cylc play`, simplifying
how workflows are restarted
([#4040](https://github.com/cylc/cylc-flow/pull/4040)).

`cylc pause` and `cylc play` are now used to pause and resume workflows,
respectively. `cylc hold` and `cylc release` now only hold and release tasks,
not the whole workflow. ([#4076](https://github.com/cylc/cylc-flow/pull/4076))

"Implicit"/"naked" tasks (tasks that do not have an explicit definition in
`flow.cylc[runtime]`) are now disallowed by default
([#4109](https://github.com/cylc/cylc-flow/pull/4109)). You can allow them by
setting `flow.cylc[scheduler]allow implicit tasks` to `True`.

### Enhancements

[#4119](https://github.com/cylc/cylc-flow/pull/4119) - Reimplement ssh task
communications.

[#4115](https://github.com/cylc/cylc-flow/pull/4115) - Raise an error when
invalid sort keys are provided clients.

[#4105](https://github.com/cylc/cylc-flow/pull/4105) - Replace the
`cylc executable` global config setting with `cylc path`, for consistency with
`cylc` invocation in job scripts.

[#4014](https://github.com/cylc/cylc-flow/pull/4014) - Rename "ready" task
state to "preparing".

[#4000](https://github.com/cylc/cylc-flow/pull/4000) - `cylc install` command
added. Install workflows into cylc run directory from source directories
configured in `global.cylc` (see [#4132](https://github.com/cylc/cylc-flow/pull/4132)),
or from arbitrary locations.

[#4071](https://github.com/cylc/cylc-flow/pull/4071) - `cylc reinstall` command
added.

[#3992](https://github.com/cylc/cylc-flow/pull/3992) - Rename
batch system to job runner.

[#3791](https://github.com/cylc/cylc-flow/pull/3791) - Support Slurm
heterogeneous jobs with a special directive prefix.

[#3974](https://github.com/cylc/cylc-flow/pull/3974) - Template variables,
both in set files and provided via the -s/--set command line options are
now parsed using ast.literal_eval. This permits non-string data types,
strings must now be quoted.

[#3811](https://github.com/cylc/cylc-flow/pull/3811) - Move from cycle based
to `n` distance dependency graph window node generation and pruning of the
data-store (API/visual backing data). Ability to modify distance of live
workflow via API, with default of `n=1`.

[#3899](https://github.com/cylc/cylc-flow/pull/3899) - CLI changes
* Commands no longer re-invoke (so you get `cylc run` not `cylc-run`).
* Improve CLI descriptions and help.
* Internal-only commands now hidden from help.
* New entry point for defining Cylc sub-commands.
* remove `cylc check-software` (use standard tools like pipdeptree)
* remove `cylc nudge` (no longer needed)

[#3884](https://github.com/cylc/cylc-flow/pull/3884) - Directories `run`,
`log`, `share`, `share/cycle`, `work` now have the option to be redirected to
configured directories by symlink.

[#3856](https://github.com/cylc/cylc-flow/pull/3856) - fail the GraphQL query
with a helpful message if the variables defined do not match the expected
values.

[#3853](https://github.com/cylc/cylc-flow/pull/3853) - Update protobuf and
pyzmq.

[#3857](https://github.com/cylc/cylc-flow/pull/3857) - removed the obsolete
"runahead" task state (not used since spawn-on-demand implementation).

[#3816](https://github.com/cylc/cylc-flow/pull/3816) - change `cylc spawn`
command name to `cylc set-outputs` to better reflect its role in Cylc 8.

[#3796](https://github.com/cylc/cylc-flow/pull/3796) - Remote installation is
now on a per install target rather than a per platform basis. `app/`, `bin/`,
`etc/`, `lib/` directories are now installed on the target, configurable in flow.cylc.

[#3724](https://github.com/cylc/cylc-flow/pull/3724) - Re-implemented
the `cylc scan` command line interface and added a Python API for accessing
workflow scanning functionality.

[#3515](https://github.com/cylc/cylc-flow/pull/3515) - spawn-on-demand: a more
efficient way of the evolving the workflow via the graph.

[#3692](https://github.com/cylc/cylc-flow/pull/3692) - Use the `$EDITOR`
and `$GEDITOR` environment variables to determine the default editor to use.

[#3574](https://github.com/cylc/cylc-flow/pull/3574) - use the bash
installation defined in $path rather than hardcoding to /bin/bash.

[#3774](https://github.com/cylc/cylc-flow/pull/3774) - Removed support for
interactive prompt.

[#3798](https://github.com/cylc/cylc-flow/pull/3798) - Deprecated the
`[runtime][X][parameter environment templates]` section and instead allow
templates in `[runtime][X][environment]`.

[#3802](https://github.com/cylc/cylc-flow/pull/3802) - New global config
hierarchy and ability to set site config directory.

[#3848](https://github.com/cylc/cylc-flow/pull/3848) - Deprecated
`[scheduling]max active cycle points` in favour of `[scheduling]runahead limit`.

[#3883](https://github.com/cylc/cylc-flow/pull/3883) - Added a new workflow
config option `[scheduling]stop after cycle point`.

[#3913](https://github.com/cylc/cylc-flow/pull/3913) - Added the ability to
use plugins to parse suite templating variables and additional files to
install. Only one such plugin exists at the time of writing, designed to
parse ``rose-suite.conf`` files in repository "cylc-rose".

[#3955](https://github.com/cylc/cylc-flow/pull/3955) - Global config options
to control the job submission environment.

[#4020](https://github.com/cylc/cylc-flow/pull/4020) - `cylc validate` will no
longer check for a cyclic/circular graph if there are more than 100 tasks,
unless the option  `--check-circular` is used. This is to improve performance.

[#3913](https://github.com/cylc/cylc-flow/pull/3913) - Add ability to use
pre-install entry point from cylc-rose plugin to provide environment and
template variables for a workflow.

[#4023](https://github.com/cylc/cylc-flow/pull/4023) - Add ability to use
post-install entry point from cylc-rose to use Rose style CLI settings of
configurations in Cylc install. If Cylc-rose is installed three new CLI
options will be available:
- `--opt_conf_keys="foo, bar"`
- `--defines="[env]FOO=BAR"`
- `--suite-defines="FOO=BAR"`

[#4101](https://github.com/cylc/cylc-flow/pull/4101) - Add the ability to
ignore (clear) rose install options from an earlier install:
`cylc reinstall --clear-rose-install-options`

[#4094](https://github.com/cylc/cylc-flow/pull/4094) - Prevent Cylc from
rsyncing the following files on install and reinstall:
- `rose-suite.conf`
- `opt/rose-suite-cylc-install.conf`
These files should be handled by the cylc-rose plugin if you require them.

[#4126](https://github.com/cylc/cylc-flow/pull/4126) - Make obselete the config
``flow.cylc:[runtime][__TASK__][remote]suite definition directory``.

[#4098](https://github.com/cylc/cylc-flow/pull/4098) - Provide a dictionary called
CYLC_TEMPLATE_VARS into the templating environment.

[#4099](https://github.com/cylc/cylc-flow/pull/4099) - Unify `cylc get-suite-config`
and `cylc get-site-config` commands as `cylc config`. Some options have been
removed.

### Fixes

[#3984](https://github.com/cylc/cylc-flow/pull/3984) - Only write task
event timers to the database when they have changed (reverts behaviour
change in 7.8.6). This corrects last updated db entries and reduces filesystem
load.

[#3917](https://github.com/cylc/cylc-flow/pull/3917) - Fix a bug that caused
one of the hostname resolution tests to fail in certain environments.

[#3879](https://github.com/cylc/cylc-flow/pull/3879) - Removed Google
Groups e-mail from pip packaging metadata. Users browsing PYPI will have
to visit our website to find out how to reach us (we are using Discourse
and it does not offer an e-mail address).

[#3859](https://github.com/cylc/cylc-flow/pull/3859) - Fixes the query of
broadcast states to retrieve only the data for the requested ID, instead
of returning all the broadcast states in the database.

[#3815](https://github.com/cylc/cylc-flow/pull/3815) - Fixes a minor bug in the
auto-restart functionality which caused suites to wait for local jobs running
on *any* host to complete before restarting.

[#3732](https://github.com/cylc/cylc-flow/pull/3732) - XTrigger labels
are now validated to ensure that runtime errors can not occur when
exporting environment variables.

[#3632](https://github.com/cylc/cylc-flow/pull/3632) - Fix a bug that was causing
`UTC mode` specified in global config to be pretty much ignored.

[#3614](https://github.com/cylc/cylc-flow/pull/3614) - Ensure the suite always
restarts using the same time zone as the last `cylc run`.

[#3788](https://github.com/cylc/cylc-flow/pull/3788),
[#3820](https://github.com/cylc/cylc-flow/pull/3820) - Task messages and
task outputs/message triggers are now validated.

[#3614](https://github.com/cylc/cylc-flow/pull/3795) - Fix error when running
`cylc ping --verbose $SUITE`.

[#3852](https://github.com/cylc/cylc-flow/pull/3852) - Prevents registering a
workflow in a sub-directory of a run directory (as `cylc scan` would not be
able to find it).

[#3452](https://github.com/cylc/cylc-flow/pull/3452) - Fix param graph
issue when mixing offset and conditional (e.g. foo<m-1> & baz => foo<m>).

[#3982](https://github.com/cylc/cylc-flow/pull/3982) - Fix bug preventing
workflow from shutting down properly on a keyboard interrupt (Ctrl+C) in
Python 3.8+.

[#4011](https://github.com/cylc/cylc-flow/pull/4011) - Fix bug where including
a trailing slash in the suite/workflow name would cause `cylc stop`
(and possibly other commands) to silently fail.

[#4046](https://github.com/cylc/cylc-flow/pull/4046) - Fix bug where a workflow
database could still be active for a short time after the workflow stops.

-------------------------------------------------------------------------------
## __cylc-8.0a2 (2020-07-03)__

Third alpha release of Cylc 8.

(See note on cylc-8 backward-incompatible changes, above)

The commands `cylc submit` and `cylc jobscript` have been removed.

### Enhancements

[#3389](https://github.com/cylc/cylc-flow/pull/3389) - Publisher/Subscriber
network components added (0MQ PUB/SUB pattern). Used to publish fine-grained
data-store updates for the purposes of UI Server data sync, this change also
includes CLI utility: `cylc subscribe`.

[#3402](https://github.com/cylc/cylc-flow/pull/3402) - removed automatic task
job status message retries (problems that prevent message transmission are
almost never transient, and in practice job polling is the only way to
recover).

[#3463](https://github.com/cylc/cylc-flow/pull/3463) - cylc tui:
A new terminal user interface to replace the old `cylc monitor`.
An interactive collapsible tree to match the new web interface.

[#3559](https://github.com/cylc/cylc-flow/pull/3559) - Cylc configuration
files are now auto-documented from their definitions.

[#3617](https://github.com/cylc/cylc-flow/pull/3617) - For integer cycling mode
there is now a default initial cycle point of 1.

[#3423](https://github.com/cylc/cylc-flow/pull/3423) - automatic task retries
re-implemented using xtriggers. Retrying tasks will now be in the "waiting"
state with a wall_clock xtrigger set for the retry time.

### Fixes

[#3618](https://github.com/cylc/cylc-flow/pull/3618) - Clear queue configuration
warnings for referencing undefined or unused tasks.

[#3596](https://github.com/cylc/cylc-flow/pull/3596) - Fix a bug that could
prevent housekeeping of the task_action_timers DB table and cause many warnings
at restart.

[#3602](https://github.com/cylc/cylc-flow/pull/3602) - Fix a bug that prevented
cycle point format conversion by the `cylc suite-state` command and the
`suite_state` xtrigger function, if the target suite used the default format
but downstream command or suite did not.

[#3541](https://github.com/cylc/cylc-flow/pull/3541) - Don't warn that a task
was already added to an internal queue, if the queue is the same.

[#3409](https://github.com/cylc/cylc-flow/pull/3409) - prevent cylc-run from
creating directories when executed for suites that do not exist.

[#3433](https://github.com/cylc/cylc-flow/pull/3433) - fix server abort at
shutdown during remote run dir tidy (introduced during Cylc 8 development).

[#3493](https://github.com/cylc/cylc-flow/pull/3493) - Update jinja2 and
pyzmq, as well as some test/dev dependencies. Fixes Jinja2 error where
validation shows incorrect context.

[#3531](https://github.com/cylc/cylc-flow/pull/3531) - Fix job submission to
SLURM when task name has a percent `%` character.

[#3543](https://github.com/cylc/cylc-flow/pull/3543) - fixed pipe polling
issue observed on darwin (BSD) which could cause Cylc to hang.

-------------------------------------------------------------------------------
## __cylc-8.0a1 (2019-09-18)__

Second alpha release of Cylc 8.

(See note on cylc-8 backward-incompatible changes, above)

### Enhancements

[#3377](https://github.com/cylc/cylc-flow/pull/3377) - removed support for
sourcing `job-init-env.sh` in task job scripts. Use bash login scripts instead.

[#3302](https://github.com/cylc/cylc-flow/pull/3302) - improve CLI
task-globbing help.

[#2935](https://github.com/cylc/cylc-flow/pull/2935) - support alternate run
directories, particularly for sub-suites.

[#3096](https://github.com/cylc/cylc-flow/pull/3096) - add colour to the
Cylc CLI.

[#2963](https://github.com/cylc/cylc-flow/pull/2963) - make suite context
available before config parsing.

[#3274](https://github.com/cylc/cylc-flow/pull/3274) - disallow the use of
special characters in suite names.

[#3001](https://github.com/cylc/cylc-flow/pull/3001) - simplify cylc version,
dropping VERSION file and git info.

[#3007](https://github.com/cylc/cylc-flow/pull/3007) - add tests for quoting
of tilde expressions in environment section.

[#3006](https://github.com/cylc/cylc-flow/pull/3006) - remove cylc.profiling
package and cylc-profile-battery.

[#2998](https://github.com/cylc/cylc-flow/pull/2998) - Bandit security
recommendations for Cylc 8 target.

[#3024](https://github.com/cylc/cylc-flow/pull/3024) - remove remaining Cylc
Review files.

[#3022](https://github.com/cylc/cylc-flow/pull/3022) - removed LaTeX support
from check-software.

[#3029](https://github.com/cylc/cylc-flow/pull/3029) - remove dev-suites
from tests.

[#3036](https://github.com/cylc/cylc-flow/pull/3036) - re-enable EmPy
templating.

[#3044](https://github.com/cylc/cylc-flow/pull/3044) - remove GTK labels
from task states.

[#3055](https://github.com/cylc/cylc-flow/pull/3055) - simplify regexes.

[#2995](https://github.com/cylc/cylc-flow/pull/2995) - elegantly handle
known errors.

[#3069](https://github.com/cylc/cylc-flow/pull/3069) - make Python 3.7 the
min version for Cylc.

[#3068](https://github.com/cylc/cylc-flow/pull/3068) - add shellcheck to
lint shell script files.

[#3088](https://github.com/cylc/cylc-flow/pull/3088) - remove obsolete
ksh support.

[#3091](https://github.com/cylc/cylc-flow/pull/3091) - remove useless
license commands.

[#3095](https://github.com/cylc/cylc-flow/pull/3095) - run prove with
--timer.

[#3093](https://github.com/cylc/cylc-flow/pull/3093) - job.sh: run
as bash only.

[#3101](https://github.com/cylc/cylc-flow/pull/3101) - add kill all to
functional tests.

[#3123](https://github.com/cylc/cylc-flow/pull/3123) - remove Kafka
xtrigger example.

[#2990](https://github.com/cylc/cylc-flow/pull/2990) - make cylc a module.

[#3131](https://github.com/cylc/cylc-flow/pull/3131) - renamed cylc to
cylc-flow, and simplified project summary.

[#3140](https://github.com/cylc/cylc-flow/pull/3140) - cylc-flow rename in
README badges, setup.py, and a few more places.

[#3138](https://github.com/cylc/cylc-flow/pull/3138) - add suite aborted
event.

[#3132](https://github.com/cylc/cylc-flow/pull/3132) - move parsec to
cylc.parsec.

[#3113](https://github.com/cylc/cylc-flow/pull/3113) - document
select_autoescape security ignore.

[#3083](https://github.com/cylc/cylc-flow/pull/3083) - extend
ZMQClient and update docstrings.

[#3155](https://github.com/cylc/cylc-flow/pull/3155) - remove changed
variable in async_map.

[#3135](https://github.com/cylc/cylc-flow/pull/3135) - incorporate
jinja2filters into cylc.flow.jinja.filters, and use native namespaces.

[#3134](https://github.com/cylc/cylc-flow/pull/3134) - update how
CYLC_DIR is used in Cylc.

[#3165](https://github.com/cylc/cylc-flow/pull/3165) - added GitHub
Issue and Pull Request templates.

[#3272](https://github.com/cylc/cylc-flow/pull/3272),
[#3191](https://github.com/cylc/cylc-flow/pull/3191) - uniform configuration
section level for defining non-cycling and cycling graphs. E.g.:

```
# Deprecated Syntax
[scheduling]
    initial cycle point = next(T00)
    [[dependencies]]
        [[[P1D]]]
            graph = task1 => task2
```

Can now be written as:

```
# New Syntax
[scheduling]
    initial cycle point = next(T00)
    [[graph]]
        P1D = task1 => task2
```

[#3249](https://github.com/cylc/cylc-flow/pull/3249) - export the environment
variable `ISODATETIMEREF` (reference time for the `isodatetime` command from
[metomi-isodatetime](https://github.com/metomi/isodatetime/)) in task jobs to
have the same value as `CYLC_TASK_CYCLE_POINT`.

[#3286](https://github.com/cylc/cylc-flow/pull/3286) -
Removed the `cylc check-triggering` command.
Changed the `suite.rc` schema:
* Removed `[cylc]log resolved dependencies`
* Removed `[cylc][[reference test]]*` except `expected task failures`.
* Moved `[cylc]abort if any task fails` to
  `[cylc][[events]]abort if any task fails` so it lives with the other
  `abort if/on ...` settings.

[#3351](https://github.com/cylc/cylc-flow/pull/3351) - sped up suite validation
(which also affects responsiveness of suite controllers during suite startup,
restarts, and reloads).  Impact of the speedup is most noticeable when dealing
with suite configurations that contain tasks with many task outputs.

[#3358](https://github.com/cylc/cylc-flow/pull/3358) - on submitting jobs to
SLURM or LSF, the job names will now follow the pattern `task.cycle.suite`
(instead of `suite.task.cycle`), for consistency with jobs on PBS.

[#3356](https://github.com/cylc/cylc-flow/pull/3356) - default job name length
maximum for PBS is now 236 characters (i.e. assuming PBS 13 or newer). If you
are still using PBS 12 or older, you should add a site configuration to
restrict it to 15 characters.

### Fixes

[#3308](https://github.com/cylc/cylc-flow/pull/3308) - fix a long-standing bug
causing suites to stall some time after reloading a suite definition that
removed tasks from the graph.

[#3287](https://github.com/cylc/cylc-flow/pull/3287) - fix xtrigger
cycle-sequence specificity.

[#3258](https://github.com/cylc/cylc-flow/pull/3258) - leave '%'-escaped string
templates alone in xtrigger arguments.

[#3010](https://github.com/cylc/cylc-flow/pull/3010) - fixes except KeyError
in task_job_mgr.

[#3031](https://github.com/cylc/cylc-flow/pull/3031) - convert range to list
so that we can use reduce.

[#3040](https://github.com/cylc/cylc-flow/pull/3040) - add check for zero
to xrandom.

[#3018](https://github.com/cylc/cylc-flow/pull/3018) - subprocpool: use
SpooledTemporaryFile instead of TemporaryFile.

[#3032](https://github.com/cylc/cylc-flow/pull/3032) - fix syntax for
array access in cylc check-software.

[#3035](https://github.com/cylc/cylc-flow/pull/3035) - fix scheduler#shutdown
when reference-log option is used.

[#3056](https://github.com/cylc/cylc-flow/pull/3056) - fix suite freeze on
non-existent xtrigger.

[#3060](https://github.com/cylc/cylc-flow/pull/3060) - fix bug when an
AttributeError is raised, and add unit tests for xtrigger.

[#3015](https://github.com/cylc/cylc-flow/pull/3015) - use global client
zmq context.

[#3092](https://github.com/cylc/cylc-flow/pull/3092) - fix recent
shellcheck-inspired quoting errors.

[#3085](https://github.com/cylc/cylc-flow/pull/3085) - fix cylc-search
for directories without suite.rc.

[#3105](https://github.com/cylc/cylc-flow/pull/3105) - fix work location
assumption in a test.

[#3112](https://github.com/cylc/cylc-flow/pull/3112) - prepend custom
Jinja2 paths.

[#3130](https://github.com/cylc/cylc-flow/pull/3130) - remove Python 2
compatibility in setup.py for wheel.

[#3137](https://github.com/cylc/cylc-flow/pull/3137) - fix job kill
hold-retry logic.

[#3077](https://github.com/cylc/cylc-flow/pull/3077) - support single
port configuration for zmq.

[#3153](https://github.com/cylc/cylc-flow/pull/3153) - fix bug in
async_map.

[#3164](https://github.com/cylc/cylc-flow/pull/3164) - fix pclient
undefined error.

[#3173](https://github.com/cylc/cylc-flow/issues/3173) - NameError when
invalid cylc command is used (instead of a ValueError).

[#3003](https://github.com/cylc/cylc-flow/pull/3003) - Fix inheritance
with quotes using shlex.

[#3184](https://github.com/cylc/cylc-flow/pull/3184) - Fix restart
correctness when the suite has a hold point, stop point, a stop task, a stop
clock time and/or an auto stop option. These settings are now stored in the
suite run SQLite file and are retrieved on suite restart. In addition, the
settings are removed when they are consumed, e.g. if the suite stopped
previously on reaching the stop point, the stop point would be consumed, so
that on restart the suite would not stop again immediately.

The `cylc run` command can now accept `--initial-cycle-point=CYCLE-POINT`
(`--icp=CYCLE-POINT)` and `--start-cycle-point=CYCLE-POINT` options. This
change should allow the command to have  a more uniform interface with commands
such as `cylc validate`, and with the final/stop cycle point options).

After this change:
* `cylc run SUITE POINT` is equivalent to `cylc run --icp=POINT SUITE`.
* `cylc run -w SUITE POINT` is equivalent to
  `cylc run -w --start-point=POINT SUITE`.

The `cylc run` and `cylc restart` commands can now accept the
`--final-cycle-point=POINT` and `--stop-cycle-point=POINT` options. The
`--until=POINT` option is now an alias for `--final-cycle-point=POINT` option.

The `cylc run` and `cylc restart` commands can now accept the new
`--auto-shutdown` option. This option overrides the equivalent suite
configuration to force auto shutdown to be enabled. Previously, it is only
possible to disable auto shutdown on the command line.

[#3236](https://github.com/cylc/cylc-flow/pull/3236) - Fix submit number
increment logic on insert of family with tasks that were previously submitted.

[#3276](https://github.com/cylc/cylc-flow/pull/3276) - Fix log & DB recording
of broadcasts from xtriggers so they register all settings, not just one.

[#3325](https://github.com/cylc/cylc-flow/pull/3325) - Fix task event handler
*start_time* being unavailable in *started* events.

### Documentation

[#3181](https://github.com/cylc/cylc-flow/pull/3181) - moved documentation to
the new cylc/cylc-doc repository.

[#3025](https://github.com/cylc/cylc-flow/pull/3025) - fix dev-suites
reference in docs (now in examples).

[#3004](https://github.com/cylc/cylc-flow/pull/3004) - document suite
runtime interface.

[#3066](https://github.com/cylc/cylc-flow/pull/3066) - minor fix to
docs about exit-script.

[#3108](https://github.com/cylc/cylc-flow/pull/3108) - anatomy of a
job script.

[#3129](https://github.com/cylc/cylc-flow/pull/3129) - added
SECURITY.md.

[#3151](https://github.com/cylc/cylc-flow/pull/3151) - fix documentation
heading levels.

[#3158](https://github.com/cylc/cylc-flow/pull/3158) - fix \ in doco
when wrapped in ``..``.

### Security issues

None. Note that we added a `SECURITY.md` file in this release (see #3129)
with instructions for reporting security issues, as well as a
listing with current incident reports.

-------------------------------------------------------------------------------
## __cylc-8.0a0 (2019-03-12)__

First alpha release of Cylc 8. Also first release of Cylc uploaded
to PYPI: https://pypi.org/project/cylc-flow/.

(See note on cylc-8 backward-incompatible changes, above)

### Enhancements

[#2936](https://github.com/cylc/cylc-flow/pull/2936) - remove obsolete commands,
modules, configuration, and documentation.

[#2966](https://github.com/cylc/cylc-flow/pull/2966) - port Cylc to Python 3.

### Fixes

None.

### Documentation

[#2939](https://github.com/cylc/cylc-flow/pull/2939) - use higher contrast link
colours for the generated documentation.

[#2954](https://github.com/cylc/cylc-flow/pull/2954) - fix jinja2 variable
setting example suites.

[#2951](https://github.com/cylc/cylc-flow/pull/2951) - amend makefile command
and address warning.

[#2971](https://github.com/cylc/cylc-flow/pull/2971) - general single- and
multi-page User Guides.

### Security issues

None.

-------------------------------------------------------------------------------
## __cylc-7.8.1 (2019-01-25)__

Maintenance and minor enhancement release, plus new-format User Guide.

Selected user-facing changes:

### Enhancements

[#2910](https://github.com/cylc/cylc-flow/pull/2910) - replace LaTeX-generated HTML
and PDF User Guide with Sphinx-generated HTML.

[#2815](https://github.com/cylc/cylc-flow/pull/2815) - allow initial cycle point
relative to current time.

[#2902](https://github.com/cylc/cylc-flow/pull/2902) - expose suite UUID to event
handlers.

### Fixes

[#2932](https://github.com/cylc/cylc-flow/pull/2932) - fix possible blocking pipe
due to chatty job submission (and other subprocess) commands.

[#2921](https://github.com/cylc/cylc-flow/pull/2921) - better suite validation
warning for out-of-bounds cycling sequences.

[#2924](https://github.com/cylc/cylc-flow/pull/2924) - fix and expand 7.8.0 `cylc
review` documentation in the User Guide.

-------------------------------------------------------------------------------
## __cylc-7.8.0 (2018-11-27)__

Minor release with over 120 issues closed. Significant issues include:

### Enhancements

[#2693](https://github.com/cylc/cylc-flow/pull/2693) - __auto host selection__; and
[#2809](https://github.com/cylc/cylc-flow/pull/2809) - __auto migration__.
`cylc run` and `cylc restart` can now select the best host (based on several
metrics) on which to launch suite server programs. And running suites
can be told (via global config) to self-migrate to another available host, e.g.
for server maintenance. (The pool of suite hosts should see a shared
filesystem).

[#2614](https://github.com/cylc/cylc-flow/pull/2614) and
[#2821](https://github.com/cylc/cylc-flow/pull/2821) - __web-based job log viewer__ -
 `cylc review` (migration of "Rose Bush" from the Rose project).


[#2339](https://github.com/cylc/cylc-flow/pull/2339) - __general external
triggering__: tasks can trigger off of arbitrary user-defined Python functions
called periodically by the suite server program, with built-in functions
for suite-state (inter-suite) triggering and clock triggering (these
deprecate the existing suite-state polling tasks and clock-triggered tasks).

[#2734](https://github.com/cylc/cylc-flow/pull/2734) - __EmPy templating__
support, as an alternative to Jinja2. _"EmPy allows embedding plain Python code
within templates and doesn't enforce any particular templating philosophy."_

[#2733](https://github.com/cylc/cylc-flow/pull/2733) - enhanced Jinja2 support:
- __import pure Python modules__ in the same way as template modules
- Jinja2Tests and Jinja2Globals, for custom "is" tests and global variables
  (c.f. our existing Jinja2Filters for custom filters).

[#2682](https://github.com/cylc/cylc-flow/pull/2682) - new built-in
Jinja2 filter to convert ISO8601 date-time durations to
decimal seconds or hours.

[#2842](https://github.com/cylc/cylc-flow/pull/2842) - `cylc gui` and
`cylc graph` - better integration with system desktop themes, including dark
themes; and other minor graph visualization improvements.

[#2807](https://github.com/cylc/cylc-flow/pull/2807) - task output events (event
handlers can now be triggered when a task reports a registered output message).

[#2868](https://github.com/cylc/cylc-flow/pull/2868) - a new task
runtime config item `exit-script`, for scripting to be executed at the
last moment after successful job completion. (Companion of `err-script`).

[#2781](https://github.com/cylc/cylc-flow/pull/2781) and
[#2854](https://github.com/cylc/cylc-flow/pull/2854) - improved suite
server program logging (including: `log/suite/err` is no longer used).

[#2849](https://github.com/cylc/cylc-flow/pull/2849) - record local
background jobs by host name rather than "localhost".

[#2877](https://github.com/cylc/cylc-flow/pull/2877) - new batch system
handler `pbs_multi_cluster`, supports PBS 13 clients fronting
heterogeneous clusters with different home directories from the
cylc remote. (Not needed for PBS 14+.) (For Rose suites this requires a
corresponding change to `rose suite-run`:
[metomi/rose#2252](https://github.com/metomi/rose/pull/2252).)

[#2812](https://github.com/cylc/cylc-flow/pull/2812) - `cylc gscan`:
show application menu bar by default.

[#2768](https://github.com/cylc/cylc-flow/pull/2768) - `cylc gscan`: display Cylc
version of running suites.

[#2786](https://github.com/cylc/cylc-flow/pull/2786) - make task try number
available to event handlers (as for task job submit number).

[#2771](https://github.com/cylc/cylc-flow/pull/2771) - bash command completion:
complete suite names for commands that take a suite name argument (see
`etc/cylc-bash-completion`).

[#2769](https://github.com/cylc/cylc-flow/pull/2769) - `cylc check-software` now
takes arguments to check for availability of specific modules.

[#2763](https://github.com/cylc/cylc-flow/pull/2763) - `cylc monitor` - clean exit
on Ctrl-C.

[#2704](https://github.com/cylc/cylc-flow/pull/2704) - paginated `cylc help` output.

[#2660](https://github.com/cylc/cylc-flow/pull/2660) - new `gcylc.rc` config item to
show grouped cyclepoint subgraphs by default.

[#2766](https://github.com/cylc/cylc-flow/pull/2766) - (development) formal test
coverage reporting and integration with GitHub.

[#2751](https://github.com/cylc/cylc-flow/pull/2751) - (development) new contributor
guidelines - see `CONTRIBUTING.md`.

### Fixes

[#2876](https://github.com/cylc/cylc-flow/pull/2876) - avoid subprocess hang when
executing commands that generate a lot of stdout (such as when submitting
hundreds of jobs at once).

[#2828](https://github.com/cylc/cylc-flow/pull/2828) - `suite.rc` - fail validation
on detecting trailing whitespace after a line continuation character.

[#2807](https://github.com/cylc/cylc-flow/pull/2807) - handle multiple events of
the same type with the same message (e.g. warnings) from the same task job.

[#2803](https://github.com/cylc/cylc-flow/pull/2803) - reset job submit number
correctly after aborting (backing out of) a trigger edit-run.

[#2727](https://github.com/cylc/cylc-flow/pull/2727) - `cylc gui`: fix dropdown list
of log numbers for re-inserted tasks or after suite
restart.

[#2759](https://github.com/cylc/cylc-flow/pull/2759) and
[#2816](https://github.com/cylc/cylc-flow/pull/2816) -
suite registration tweaks and fixes.

[#2861](https://github.com/cylc/cylc-flow/pull/2861) - improved emacs
syntax highlighting.

[#2892](https://github.com/cylc/cylc-flow/pull/2892) - print the bad host name along
with "Name or service not known" exceptions.


-------------------------------------------------------------------------------
## __cylc-7.7.2 (2018-07-26)__

Maintenance release.

(Some minor changes not relevant to normal users may be omitted.)

### Fixes and minor enhancements

[#2719](https://github.com/cylc/cylc-flow/pull/2719) - improved job poll logging

[#2724](https://github.com/cylc/cylc-flow/pull/2724) - fix a rare error associated
with ithe use of final cycle point in multiple recurrence expressions

[#2723](https://github.com/cylc/cylc-flow/pull/2723) - fix remote commands (executed
by remote task jobs) running in UTC mode when the suite is not running in UTC
mode

[#2726](https://github.com/cylc/cylc-flow/pull/2726) - fix crash in suites with no
final cycle point that are reloaded following a restart

[#2716](https://github.com/cylc/cylc-flow/pull/2716) - ensure that job polling
interval lists are not overridden

[#2714](https://github.com/cylc/cylc-flow/pull/2714) - block irrelevant
`InsecureRequestWarning`s from urllib3 on anonymous suite server access by
`cylc scan` and `cylc ping`

[#2715](https://github.com/cylc/cylc-flow/pull/2715) - fix a cross-version
incompatibility, if a cylc-7.6.x task job messages a cylc-7.7.1 suite

[#2710](https://github.com/cylc/cylc-flow/pull/2710) - fix a GUI error on
right-clicking a "scissor node" in the graph view

-------------------------------------------------------------------------------
## __cylc-7.7.1 (2018-06-27)__

Minor maintenance release.

### Fixes

(Several minor fixes have been omitted from this list.)

[#2678](https://github.com/cylc/cylc-flow/pull/2678) - fix loading of job poll
timers on restart (bug introduced at last release)

[#2683](https://github.com/cylc/cylc-flow/pull/2683) - fix potential error in
`cylc check-software` (which checks for installed software dependencies)

[#2691](https://github.com/cylc/cylc-flow/pull/2691) PBS support - handle job poll
result correctly if qstat temporarily fails to connect to the server

[#2703](https://github.com/cylc/cylc-flow/pull/2703) - fix an error
(inconsequential) that appears in the suite log at restart: `ValueError: No
JSON object could be decoded`

[#2692](https://github.com/cylc/cylc-flow/pull/2692) - fix X11 forwarding for GUI
edit job log, with `cylc gui --host=HOST`

[#2690](https://github.com/cylc/cylc-flow/pull/2690) - invoking Cylc command help
should not require `$DISPLAY` to be set

[#2677](https://github.com/cylc/cylc-flow/pull/2677) - use random serial numbers in
the self-signed SSL certificates generated by suite server programs

[#2688](https://github.com/cylc/cylc-flow/pull/2688)
[#2705](https://github.com/cylc/cylc-flow/pull/2705) - block several security
warnings emitted by `urllib3` under old Python versions (2.6). *We are
aware of the security issues, but these warnings serve no purpose on affected
platforms except to confuse and annoy users.*

[#2676](https://github.com/cylc/cylc-flow/pull/2676) - use `#!/usr/bin/env python2`
(i.e. Python-2 specific) in Cylc source files, to avoid issues with default
Python 3 installations (note Cylc is going to Python 3 next year)

[#2679](https://github.com/cylc/cylc-flow/pull/2679) - change bold font back to
normal in the GUI log viewer

-------------------------------------------------------------------------------
## __cylc-7.7.0 (2018-05-12)__

### Enhancements

[#2661](https://github.com/cylc/cylc-flow/pull/2661) -
 * new User Guide section on Remote Job Management
 * tidy the installation documentation
 * standardise directory structures (all docs updated accordingly):
   - deprecated `<cylc-dir>conf/` file locations:
     - site config file `<cylc-dir>etc/global.rc`
     - gcylc config example `<cylc-dir>/etc/gcylc.rc.eg`
     - site job environment init `<cylc-dir/etc/job-init-env.sh`
     - editor syntax files in `<cylc-dir>etc/syntax/`
     - bash completion script `<cylc-dir>/etc/cylc-bash-completion`
   - user `global.rc` can now go in `~/.cylc/<cylc-version>/` or `~/.cylc/`
     (the version-specific location avoid forward compatibility problems - see
     notes in `<cylc-dir>/etc/global.rc.eg`).
   - moved central cylc wrapper template to `usr/bin/cylc`
   - various developer scripts and notes moved from `<cylc-dir>/dev/` to
     `<cylc-dir>/etc/dev-bin, dev-notes, dev-suites`.
   - *the ancient `site.rc` and `user.rc` global config filename variants are
     now obsolete.*

[#2659](https://github.com/cylc/cylc-flow/pull/2659) - commands in the process pool
(event handlers, and job submit, poll and kill commands) will now be killed on
a configurable timeout if they hang, rather than tying up a member of the
finite process pool: `global.rc` default: `process pool timeout = PT10M`

[#2582](https://github.com/cylc/cylc-flow/pull/2582) - improve client/server
interface, including: `cylc message` can send multiple messages at once, with
different severities; server ignores messages from superseded job submits;
running jobs detect that the suite has been cold-started under them and will
not attempt to connect; ssh-based indirect client-server communication now
works automatically for all clients, not just messaging.

[#2582](https://github.com/cylc/cylc-flow/pull/2582),
[#2624](https://github.com/cylc/cylc-flow/pull/2624), and earlier changes: all job
host actions are now done by remote `cylc` subcommands that are compatible with
ssh whitelisting.

[#2590](https://github.com/cylc/cylc-flow/pull/2590) - replaced the fixed process
pool with direct management of individual sub-processes (for external commands
executed by the server program).

[#2561](https://github.com/cylc/cylc-flow/pull/2561) - pass resolved triggering
dependencies to `$CYLC_TASK_DEPENDENCIES` in job environments.

[#2639](https://github.com/cylc/cylc-flow/pull/2639) - date-time cycling: document
availability of 365-day (never a leap year) and 366-day (always a leap year)
calendars.

[#2597](https://github.com/cylc/cylc-flow/pull/2597) - emit a "late" event if a task
has not triggered by a user-defined real-time offset relative to cycle point.

[#2648](https://github.com/cylc/cylc-flow/pull/2648) - improve version reporting.
Note than non-standard lowercase `cylc -v` is now gone; use `cylc -V` or `cylc
--version`, with optional `--long` format to print as well as version.

[#2620](https://github.com/cylc/cylc-flow/pull/2620) - re-document the long-dated
`[special tasks]sequential` and recommend using explicit dependencies in the
graph instead.

[#2584](https://github.com/cylc/cylc-flow/pull/2584) - internal queues now release
task jobs on a FIFO (First In, First Out) basis, rather than randomly.

[#2538](https://github.com/cylc/cylc-flow/pull/2538) - remove leading whitespace
from multi-line `script` items in task definitions, for cleaner job scripts.

[#2503](https://github.com/cylc/cylc-flow/pull/2503),
[#2624](https://github.com/cylc/cylc-flow/pull/2624) - `cylc cat-log`: all remote
host actions now done by a `cylc` sub-command; and simpler command options (see
`cylc cat-log --help`; **warning: the old command options are not supported**)

### Fixes

[#2666](https://github.com/cylc/cylc-flow/pull/2666) - `cylc scan`: make default
behavior consistent with `cylc gscan`: get suite information from `~/cylc-run/`
only for the current user; and no partial matches with `-n/--name=PATTERN`
(i.e. `--name=bar` will only match the suite `bar`, not `foobar` or `barbaz`).

[#2593](https://github.com/cylc/cylc-flow/pull/2593) - fix polling after job
execution timeout (configured pre-poll delays were being ignored).

[#2656](https://github.com/cylc/cylc-flow/pull/2656) - fix suicide triggers with
multiple prerequisites in the same graph line.

[#2638](https://github.com/cylc/cylc-flow/pull/2638) - fix duplicate "failed" task
events after `cylc stop --kill`.

[#2653](https://github.com/cylc/cylc-flow/pull/2653) - tidy and correct the main `cylc
help` documentation.

[#2644](https://github.com/cylc/cylc-flow/pull/2644),
[#2646](https://github.com/cylc/cylc-flow/pull/2646) - fix some graph parsing edge
cases.

[#2649](https://github.com/cylc/cylc-flow/pull/2649) - respect suite
UTC mode when recording job submit time (database and GUI tree view).

[#2631](https://github.com/cylc/cylc-flow/pull/2631) - fix "failed" task event after
bad host select.

[#2626](https://github.com/cylc/cylc-flow/pull/2626) - `cylc gui`: fix error when
a task job completes just before "view task prerequisites" (menu) is actioned.

[#2600](https://github.com/cylc/cylc-flow/pull/2600) - correct task prerequisite
manipulation on state changes.

[#2596](https://github.com/cylc/cylc-flow/pull/2596) - fix reference to parameter
values containing `+` or `-` characters.

[#2592](https://github.com/cylc/cylc-flow/pull/2592) - permit syntax errors in edit
runs, so that the job file still gets written.

[#2579](https://github.com/cylc/cylc-flow/pull/2579) - `cylc gscan`: fix a
re-spawning error dialog.

[#2674](https://github.com/cylc/cylc-flow/pull/2674) - `cylc cat-log`: avoid leaving
orphaned tail-follow processes on job hosts.


-------------------------------------------------------------------------------
## __cylc-7.6.1 (2018-03-28)__

A collection of bug fixes made since cylc-7.6.0.

### Fixes

[#2571](https://github.com/cylc/cylc-flow/pull/2571) - `cylc gui`: fix tailing of
remote job logs from the GUI (in 7.6.0 this failed with a Python traceback).

[#2596](https://github.com/cylc/cylc-flow/pull/2596) - allow parameter values that
contain +/- characters

[#2574](https://github.com/cylc/cylc-flow/pull/2574) - `cylc gscan HOST`: show just
the owner's suites by default (at 7.6.0 this showed all suites on HOST).

[#2592](https://github.com/cylc/cylc-flow/pull/2592) - `cylc trigger --edit`:
disable job script syntax checking in edit runs (this prevented a new job
script from being written for editing).

[#2579](https://github.com/cylc/cylc-flow/pull/2579) - `cylc gscan`: fix respawning
error dialog on giving a bad regular expression (on the command line) to match
owner or suite name.

[#2606](https://github.com/cylc/cylc-flow/pull/2606) - jobs with batch system info
missing in a corrupted status file (thus not pollable) will now poll as failed
rather appear stuck as running.

[#2603](https://github.com/cylc/cylc-flow/pull/2603) - `cylc gui` (graph view): fix
possible error on inserting a nested family.

[#2602](https://github.com/cylc/cylc-flow/pull/2602) - `cylc gui` (tree view): fix
negative progress bar value (reportedly possible after manual task state
manipulations).

[#2586](https://github.com/cylc/cylc-flow/pull/2586) - `cylc gui` (tree view): fix
possible division-by-zero error in elapsed time computation.

[#2588](https://github.com/cylc/cylc-flow/pull/2588) - `cylc trigger --edit`: fix
edit runs for tasks with dynamic remote host selection.

[#2585](https://github.com/cylc/cylc-flow/pull/2585) - fix recovery from a failed
host select command.

-------------------------------------------------------------------------------
## __cylc-7.6.0 (2018-02-07)__

### Enhancements

[#2373](https://github.com/cylc/cylc-flow/pull/2373) - refactored suite server code
(for efficiency, maintainability, etc.)

[#2396](https://github.com/cylc/cylc-flow/pull/2396) - improved job polling and task
state reset:
 * allow polling of finished tasks - to confirm they really succeeded or failed
 * poll to confirm a task message that implies a state reversal - it could just
   be a delayed message
 * allow reset to submitted or running states
 * removed the "enable resurrection" setting - any task can now return from the
   dead

[#2410](https://github.com/cylc/cylc-flow/pull/2410) - new CUSTOM severity task
messages that can trigger a custom event handler

[#2420](https://github.com/cylc/cylc-flow/pull/2420) - `cylc monitor` now
reconnects automatically if its target suite gets restarted on a different port

[#2430](https://github.com/cylc/cylc-flow/pull/2430) - `cylc gscan`,
`cylc gui` - significant reduction in impact on suite server
programs

[#2433](https://github.com/cylc/cylc-flow/pull/2433) - "group" (used to group suites
in `cylc gscan`) is now defined under the suite "[[meta]]" section

[#2424](https://github.com/cylc/cylc-flow/pull/2424) - task job scripts now run in
`bash -l` (login shell) instead of explicitly sourcing your
`.profile` file. *WARNING*: if you have a
`.bash_profile` and were using `.profile` as well just for
Cylc, the latter file will now be ignored because bash gives precedence to the
former. If so, just move your Cylc settings into
`.bash_profile` or consult the Cylc User Guide for
other ways to configure the task job environment.

[#2441](https://github.com/cylc/cylc-flow/pull/2441) -
[#2458](https://github.com/cylc/cylc-flow/pull/2458) - allow more event handler
arguments:
 * batch system name and job ID
 * submit time, start time, finish time
 * user@host

[#2455](https://github.com/cylc/cylc-flow/pull/2455) - network client improvements:
 * on a failed connection, clients detect if the suite has stopped according to
   the contact file, then report it stopped and remove the contact file
 * on attempt run an already-running suite (contact file exists) print more
   information on how old the suite is and how to shut it down
 * clients running in plain HTTP protocol will no longer attempt to fetch a
   non-existent SSL certificate
 * if a contact file is loaded, always use the values in it to avoid
   conflicting host strings in SSL certificate file, etc.

[#2468](https://github.com/cylc/cylc-flow/pull/2468) - initialize task remotes
asynchronously via the multiprocessing pool, to avoid holding up suite start-up
unnecessarily. *WARNING* this introduces new remote commands: `cylc
remote-init` and `cylc remote-tidy` that will affect sites
using ssh whitelisting

[#2449](https://github.com/cylc/cylc-flow/pull/2449) -
[#2469](https://github.com/cylc/cylc-flow/pull/2469) -
[#2480](https://github.com/cylc/cylc-flow/pull/2480) -
[#2501](https://github.com/cylc/cylc-flow/pull/2501) -
[#2547](https://github.com/cylc/cylc-flow/pull/2547) -
[#2552](https://github.com/cylc/cylc-flow/pull/2552) -
[#2564](https://github.com/cylc/cylc-flow/pull/2564) -
User Guide:
 * rewrote the section on restart from state checkpoints
 * rewrote the section on suite run databases
 * new section on suite contact files
 * new section on disaster recovery
 * new section on remote monitoring and control
 * improved terminology:
   * "suite server program" instead of "suite daemon" (it's not always a daemon)
   * "severity" instead of "priority" for logging and task messaging
   * "task remote" to encompass the concept of "the account where a task job
     runs" whether under the same user account or not, on another host or not
 * documented requirements for remote access to suite-parsing and
   file-retrieval commands, including via the GUI; and clarified the same for
   suite client commands
 * documented a known bug in use of parameters in complex graph syntax (and an
   easy workaround) - see the task parameters section
 * documented kill-to-hold behavior of tasks with retries configured

[#2475](https://github.com/cylc/cylc-flow/pull/2475) - suite server program:
separate debug mode from daemonization

[#2485](https://github.com/cylc/cylc-flow/pull/2485) - export task job environment
variables on definition and before assignment, to ensure they are available to
subshells immediately - even in expressions inside subsequent variable
definitions

[#2489](https://github.com/cylc/cylc-flow/pull/2489) -
[#2557](https://github.com/cylc/cylc-flow/pull/2557) -
`cylc gscan` -
 * configurable menubar visibility at start-up
 * grouped suites now retain their grouped status once stopped

[#2515](https://github.com/cylc/cylc-flow/pull/2515) -
[#2529](https://github.com/cylc/cylc-flow/pull/2529) -
[#2517](https://github.com/cylc/cylc-flow/pull/2517) -
[#2560](https://github.com/cylc/cylc-flow/pull/2560) -
`cylc gui`
 * put prompt dialogs above all windows
 * load new-suite log files after switching to another suite via the File menu
 * graph view: reinstate the right-click menu for ghost nodes (lost at cylc-7.5.0)
 * job log files:
   * fix and document the "extra log files" setting
   * add "view in editor" support for extra log files
   * add text-editor functionality to `cylc jobscript`
   * add "preview jobscript" functionality to the GUI

[#2527](https://github.com/cylc/cylc-flow/pull/2527) -
[#2431](https://github.com/cylc/cylc-flow/pull/2431) -
[#2435](https://github.com/cylc/cylc-flow/pull/2435) -
[#2445](https://github.com/cylc/cylc-flow/pull/2445) -
[#2491](https://github.com/cylc/cylc-flow/pull/2491) -
[#2484](https://github.com/cylc/cylc-flow/pull/2484) -
[#2556](https://github.com/cylc/cylc-flow/pull/2556) -
improved parameter support:
 * allow "%d" integer format in parameter templates
 * allow out of range parameter on graph RHS
 * allow positive offset for parameter index on graph
 * allow negative integer parameters
 * allow custom templating of parameter environment variables, in addition to
   the built-in `CYLC_TASK_PARAM\_&lt;param-name&gt;`
 * allow bare parameter values as task names
 * allow explicit parameter values in "inherit" items under "[runtime]"
 * fix parameters inside (as opposed to beginning or end) of family names
 * fixed inheritance from multiple parameterized namespaces at once

[#2553](https://github.com/cylc/cylc-flow/pull/2553) - upgraded the bundled Jinja2
version to 2.10. This fixes the block scope problem introduced in the previous
version

[#2558](https://github.com/cylc/cylc-flow/pull/2558) - new options to print out JSON
format from `cylc show` and `cylc scan`

### Fixes

[#2381](https://github.com/cylc/cylc-flow/pull/2381) - validation: fail bad event
handler argument templates

[#2416](https://github.com/cylc/cylc-flow/pull/2416) - validation: print the problem
namespace in case of bad multiple inheritance

[#2426](https://github.com/cylc/cylc-flow/pull/2426) - validation: fail
non-predefined config item names (e.g. batch scheduler directives) that contain
multiple consecutive spaces (to ensure that hard-to-spot whitespace typos don't
prevent repeated items from overriding as intended)

[#2432](https://github.com/cylc/cylc-flow/pull/2432) - fixed an issue that could
cause HTTPS client failure due to SSL certificate host name mismatch

[#2434](https://github.com/cylc/cylc-flow/pull/2434) - correctly strip "at TIME"
from the end of multi-line task messages

[#2440](https://github.com/cylc/cylc-flow/pull/2440) - `cylc suite-state`
- fixed DB query of tasks with custom outputs that have not been generated yet

[#2444](https://github.com/cylc/cylc-flow/pull/2444) - added `cylc
report-timings` to main command help

[#2449](https://github.com/cylc/cylc-flow/pull/2449):
 * server suite and task URLs from suite server programs, rather than parsing
   them from the suite definition - so browsing URLs from a remote GUI now
   works
 * allow proper string templating of suite and task names in URLs; retained the
   old pseudo environment variables for backward compatibility

[#2461](https://github.com/cylc/cylc-flow/pull/2461) - fixed manual task retrigger
after an aborted edit run - this was erroneously using the edited job file

[#2462](https://github.com/cylc/cylc-flow/pull/2462) - fixed job polling for the SGE
batch scheduler

[#2464](https://github.com/cylc/cylc-flow/pull/2464) - fixed the ssh+HTTPS task
communication method (broken at cylc-7.5.0)

[#2467](https://github.com/cylc/cylc-flow/pull/2467) - fixed an error in reverse
date-time subtraction (first\_point - last\_point)

[#2474](https://github.com/cylc/cylc-flow/pull/2474) - `cylc graph` -
better handle suite parsing errors on view refresh

[#2496](https://github.com/cylc/cylc-flow/pull/2496) - ensure that broadcasted
environment variables are defined before all user-defined variables, which may
need to reference the broadcasted ones

[#2523](https://github.com/cylc/cylc-flow/pull/2523) - fixed a problem with suicide
triggers: with several used at once, tasks could go untriggered

[#2546](https://github.com/cylc/cylc-flow/pull/2546) - fixed problems with stop
point after a suite reload: do not reset an existing stop point (this is
dangerous, but it could be done before, and the stop point in the GUI status
bar would still refer to the original)

[#2562](https://github.com/cylc/cylc-flow/pull/2562) - improved advice on how to
generate an initial user config file (`global.rc`)

-------------------------------------------------------------------------------
## __cylc-7.5.0 (2017-08-29)__

### Enhancements

[#2387](https://github.com/cylc/cylc-flow/pull/2387),
[#2330](https://github.com/cylc/cylc-flow/pull/2330): New suite.rc `[meta]` sections
for suite and task metadata. These hold the existing `title`, `description`,
and `URL` items, plus arbitrary user-defined items. Metadata items can be passed
to event handlers (e.g. a site-specific task "priority" or "importance" rating
could inform an event-handler's decision on whether or not to escalate task
failures).

[#2298](https://github.com/cylc/cylc-flow/pull/2298),
[#2401](https://github.com/cylc/cylc-flow/pull/2401): New shell function
`cylc__job_abort <message>` to abort task job scripts with a custom message
that can be passed to task failed event handlers.

[#2204](https://github.com/cylc/cylc-flow/pull/2204): Remove auto-fallback to HTTP
communications, if HTTPS is not available.  Now HTTP is only used if explicitly
configured.

[#2332](https://github.com/cylc/cylc-flow/pull/2332),
[#2325](https://github.com/cylc/cylc-flow/pull/2325),
[#2321](https://github.com/cylc/cylc-flow/pull/2321),
[#2312](https://github.com/cylc/cylc-flow/pull/2312): Validation efficiency
improvements.

[#2291](https://github.com/cylc/cylc-flow/pull/2291),
[#2303](https://github.com/cylc/cylc-flow/pull/2303),
[#2322](https://github.com/cylc/cylc-flow/pull/2322): Runtime efficiency
improvements.

[#2286](https://github.com/cylc/cylc-flow/pull/2286): New command `cylc
report-timings` to generate reports of task runtime statistics.

[#2304](https://github.com/cylc/cylc-flow/pull/2304): New event handlers for general
CRITICAL events.

[#2244](https://github.com/cylc/cylc-flow/pull/2244),
[#2258](https://github.com/cylc/cylc-flow/pull/2258): Advanced syntax for excluding
multiple points from cycling sequences.

[#2407](https://github.com/cylc/cylc-flow/pull/2407): Documented exactly how Cylc
uses ssh, scp, and rsync to interact with remote job hosts.

[#2346](https://github.com/cylc/cylc-flow/pull/2346),
[#2386](https://github.com/cylc/cylc-flow/pull/2386): `cylc graph` now plots
implicit dependences as grayed-out ghost nodes.

[#2343](https://github.com/cylc/cylc-flow/pull/2343): Improved the "Running
Suites" section of the User Guide, including documentation of suite remote
control.

[#2344](https://github.com/cylc/cylc-flow/pull/2344): Attempt to access suite
service files via the filesystem first, before ssh, for other accounts on the
suite host.

[#2360](https://github.com/cylc/cylc-flow/pull/2360): Better validation of suite
parameter configuration.

[#2314](https://github.com/cylc/cylc-flow/pull/2314): In debug mode, send bash job
script xtrace output (from `set -x`) to a separate log file.

### Fixes

[#2409](https://github.com/cylc/cylc-flow/pull/2409): Fixed the `cylc spawn` command
(it was killing tasks, since cylc-7).

[#2378](https://github.com/cylc/cylc-flow/pull/2378): Fixed use of negative offsets
by the `cylc suite-state` command.

[#2364](https://github.com/cylc/cylc-flow/pull/2364): Correctly load completed custom
task outputs on restart.

[#2350](https://github.com/cylc/cylc-flow/pull/2350): Handle bad event handler
command line templates gracefully.

[#2308](https://github.com/cylc/cylc-flow/pull/2308): The parameterized task
environment variable `$CYLC_TASK_PARAM_<param>` is now guaranteed to be defined
before any use of it in the user-defined task environment section.

[#2296](https://github.com/cylc/cylc-flow/pull/2296): Prevent suites stalling after
a restart that closely follows a warm-start (now the restart, like the warm
start, ignores dependence on tasks from before the warm start point).

[#2295](https://github.com/cylc/cylc-flow/pull/2295): Fixed `cylc cat-log` "open in
editor" functionality for remote job logs.

[#2412](https://github.com/cylc/cylc-flow/pull/2412): Fixed duplication of log
messages to the old log after restart.

-------------------------------------------------------------------------------

## __cylc-7.4.0 (2017-05-16)__

Enhancements and fixes.

### Highlighted Changes

[#2260](https://github.com/cylc/cylc-flow/pull/2260): Open job logs in your text
editor, from CLI (`cylc cat-log`) or GUI.

[#2259](https://github.com/cylc/cylc-flow/pull/2259): `cylc gscan` - various
improvements: right-click menu is now for suite operations only; other items
moved to a main menubar and toolbar (which can be hidden to retain gscan's
popular minimalist look); added all suite stop options (was just the default
clean stop); task-state colour-key popup updates in-place if theme changed; new
collapse/expand-all toobar buttons.

[#2275](https://github.com/cylc/cylc-flow/pull/2275): Pass suite and task URLs to
event handlers.

[#2272](https://github.com/cylc/cylc-flow/pull/2272): Efficiency - reduce memory
footprint.

[#2157](https://github.com/cylc/cylc-flow/pull/2157):
  * internal efficiency improvements
  * allow reset of individual message outputs
  * "cylc submit" can now submit families

[#2244](https://github.com/cylc/cylc-flow/pull/2244): Graph cycling configuration:
multiple exclusion points.

[#2240](https://github.com/cylc/cylc-flow/pull/2240): Stepped integer parameters.

### Fixes

[#2269](https://github.com/cylc/cylc-flow/pull/2269): Fix auto suite-polling tasks
(i.e. inter-suite dependence graph syntax) - Broken in 7.3.0.

[#2282](https://github.com/cylc/cylc-flow/pull/2282): Fix global config processing
of boolean settings - users could not override a site True setting to False.

[#2279](https://github.com/cylc/cylc-flow/pull/2279): Bundle Jinja2 2.9.6. (up from
2.8) - fixes a known issue with Jinja2 "import with context".

[#2255](https://github.com/cylc/cylc-flow/pull/2255): Fix handling of suite script
items that contain nothing but comments.

[#2247](https://github.com/cylc/cylc-flow/pull/2247): Allow `cylc graph --help`
in the absence of an X environment.

### Other Changes

[#2270](https://github.com/cylc/cylc-flow/pull/2270): Detect and fail null tasks in
graph.

[#2257](https://github.com/cylc/cylc-flow/pull/2257): `cylc gscan` - graceful exit
via Ctrl-C.

[#2252](https://github.com/cylc/cylc-flow/pull/2252): `ssh`: add `-Y` (X Forwarding)
only if necessary.

[#2245](https://github.com/cylc/cylc-flow/pull/2245): SSL certificate: add serial
number (issue number). This allows curl, browsers, etc. to connect to
suite daemons.

[#2265](https://github.com/cylc/cylc-flow/pull/2265): `cylc gpanel` - restored
sorting of items by suite name.

[#2250](https://github.com/cylc/cylc-flow/issues/2250): Updated installation docs
for HTTPS-related requirements.

-------------------------------------------------------------------------------
## __cylc-7.3.0 (2017-04-10)__

New Suite Design Guide, plus other enhancements and fixes.

### Highlighted Changes

[#2211](https://github.com/cylc/cylc-flow/pull/2211): New comprehensive Suite Design
Guide document to replace the outdated Suite Design section in the User Guide.

[#2232](https://github.com/cylc/cylc-flow/pull/2232): `cylc gscan` GUI: stop, hold,
and release suites or groups of suites.

[#2220](https://github.com/cylc/cylc-flow/pull/2220): dummy and simulation mode improvements:
 * new `dummy-local` mode runs dummy tasks as local background jobs (allows
   dummy running other-site suites).
 * proportional run length, if tasks configure an `execution time limit`
 * single common `[simulation]` configuration section for dummy, dummy-local, and
   simulation modes.
 * dummy or simulated tasks can be made to fail at specific cycle points, and
   for first-try only, or all tries.
 * custom message outputs now work in simulation mode as well as the dummy modes.

[#2218](https://github.com/cylc/cylc-flow/pull/2218): fix error trapping in job
scripts (degraded since job file refactoring in 7.1.1)

[#2215](https://github.com/cylc/cylc-flow/pull/2215): SGE batch system support -
fixed formatting of directives with a space in the name.

### Other Notable Changes

[#2233](https://github.com/cylc/cylc-flow/pull/2233): Upgraded the built-in example
suites to cylc-7 syntax.

[#2221](https://github.com/cylc/cylc-flow/pull/2221): `cylc gui` GUI dot view - maintain
user selection during update.

[#2217](https://github.com/cylc/cylc-flow/pull/2217): `cylc gscan` GUI - fix
tracebacks emitted during suite initialization.

[#2219](https://github.com/cylc/cylc-flow/pull/2219): add `user@host` option to
`cylc monitor` an `cylc gui`. Allows suite selection at startup using `cylc
scan` output.

[#2222](https://github.com/cylc/cylc-flow/pull/2222): `cylc gui` GUI graph view -
fixed right-click "view prerequisites" sub-menu.

[#2213](https://github.com/cylc/cylc-flow/pull/2213): Record family inheritance
structure in the run database.

-------------------------------------------------------------------------------
## __cylc-7.2.1 (2017-03-23)__

Minor enhancements and fixes.

### Highlighted Changes

[#2209](https://github.com/cylc/cylc-flow/pull/2209): Fixed the `cylc gui` graph
view, broken at cylc-7.2.0.

[#2193](https://github.com/cylc/cylc-flow/pull/2193): Restored `cylc gscan`
suite-stopped status checkerboard icons, lost at cylc-7.1.1.


[#2208](https://github.com/cylc/cylc-flow/pull/2208): Use suite host name instead
of suite name in the SSL certificate "common name".

[#2206](https://github.com/cylc/cylc-flow/pull/2206): Updated User Guide
installation section.

### Other Notable Changes

[#2191](https://github.com/cylc/cylc-flow/pull/2191): Clearer task prerequisites
print-out.

[#2197](https://github.com/cylc/cylc-flow/pull/2197): Removed the bundled external
OrderedDict package.

[#2194](https://github.com/cylc/cylc-flow/pull/2194): `cylc gscan` - better handling
of suites that are still initializing.

-------------------------------------------------------------------------------
## __cylc-7.2.0 (2017-03-06)__

Minor enhancements and fixes (note mid-level version number bumped up to
reflect significant changes included in 7.1.1 - esp. job file refactoring).

### Highlighted Changes

[#2189](https://github.com/cylc/cylc-flow/pull/2189): New `assert` and
`raise` functions for handling Jinja2 errors in suites.

### Other Changes

[#2186](https://github.com/cylc/cylc-flow/pull/2186): Use lowercase local shell
variable names in new job script shell functions introduced in 7.1.1, to avoid
overriding shell built-ins such as `$HOSTNAME`.

[#2187](https://github.com/cylc/cylc-flow/pull/2187): Fixed a bug causing restart
failure in the presence of an active broadcast of a submission timeout value.

[#2183](https://github.com/cylc/cylc-flow/pull/2183): Use site-configured suite host
self-identification, if present, as hostname in the SSL certificate.

[#2182](https://github.com/cylc/cylc-flow/pull/2182): Fixed failed User Guide build
in 7.1.1.

-------------------------------------------------------------------------------
## __cylc-7.1.1 (2017-02-27)__

Minor enhancements and fixes (plus a significant change: task job file refactoring).

### Highlighted Changes

[#2141](https://github.com/cylc/cylc-flow/pull/2141): Tidier task job files:
hide error trap and messaging code, etc., in external shell functions.

[#2134](https://github.com/cylc/cylc-flow/pull/2134): Suite-state polling (e.g. for
inter-suite triggering) now automatically detects and uses the remote suite
cycle point format.

[#2128](https://github.com/cylc/cylc-flow/pull/2128): Suite-state polling
(e.g. for inter-suite triggering) now works with custom task messages.

[#2172](https://github.com/cylc/cylc-flow/pull/2172): Added a built-in Jinja2 filter
for formatting ISO8601 date-time strings.

[#2164](https://github.com/cylc/cylc-flow/pull/2164): Fixed support for Jinja2 in
site/user config files, broken at 6.11.0.

[#2153](https://github.com/cylc/cylc-flow/pull/2153): `cylc gui` - use task
`execution time limit` as the default mean elapsed time, to compute a progress
bar for the first instance of a cycling task.

[#2154](https://github.com/cylc/cylc-flow/pull/2154): `cylc gui` graph view - fixed
right-click sub-menu activation, broken at 7.1.0.

[#2158](https://github.com/cylc/cylc-flow/pull/2158): `cylc gui` graph view: fix
right-click family ungroup, broken since 7.0.0.

### Other Changes

[#2142](https://github.com/cylc/cylc-flow/pull/2142): New "select all" and "select
none" buttons in the `cylc gui` task filter dialog.

[#2163](https://github.com/cylc/cylc-flow/pull/2163): (Development) New automated
profiling test framework for comparing performance between Cylc versions.

[#2160](https://github.com/cylc/cylc-flow/pull/2160): Better suite stall detection
in the presence of clock-triggered tasks.

[#2156](https://github.com/cylc/cylc-flow/pull/2156): Fix potential division-by-zero
error in `cylc gscan`.

[#2149](https://github.com/cylc/cylc-flow/pull/2149): Fix handling of cycle point
offsets in weeks (e.g. "P1W").

[#2146](https://github.com/cylc/cylc-flow/pull/2146): Documented how to set multiple
`-l VALUE` directives in jobs submitted to PBS.

[#2129](https://github.com/cylc/cylc-flow/pull/2129): Allow initial cycle point to be
specified on the command line for all relevant commands, if not specified in the
suite definition.

[#2139](https://github.com/cylc/cylc-flow/pull/2139): Fixed error in use of
`execution time limit` in jobs submitted to Platform LSF.

[#2176](https://github.com/cylc/cylc-flow/pull/2176): `cylc gui` graph view - fixed
a bug that could cause a blank graph view window, since 7.0.0.

[#2161](https://github.com/cylc/cylc-flow/pull/2161): `gcylc gui`- disallow
insertion at cycle points that are not valid for the task (unless overridden
with `--no-check`).

-------------------------------------------------------------------------------
## __cylc-7.1.0 (2017-01-26)__

Minor enhancements and fixes.

### Highlighted Changes

[#2021](https://github.com/cylc/cylc-flow/pull/2021): New command `cylc checkpoint`
to create a named suite state checkpoint that you can restart from.

[#2124](https://github.com/cylc/cylc-flow/pull/2124): open another GUI window (to
view another suite) via the gcylc File menu.

[#2100](https://github.com/cylc/cylc-flow/pull/2100): group multiple task event
notifications into a single email over a 5 minute interval (configurable).

[#2112](https://github.com/cylc/cylc-flow/pull/2112): broadcast settings can now be
loaded (or cancelled) from a file as well as the command line.

[#2096](https://github.com/cylc/cylc-flow/pull/2096): the `cylc gscan` GUI can now
display summary states for suites owned by others.

### Other Changes

[#2126](https://github.com/cylc/cylc-flow/pull/2126): fixed occasional
misidentification of suite stall when only succeeded tasks exist just prior to
shutdown.

[#2127](https://github.com/cylc/cylc-flow/pull/2127): fixed the `cylc diff` command
(broken at 7.0.0)

[#2119](https://github.com/cylc/cylc-flow/pull/2119): fixed remote job kill after a
suite definition reload, for task proxies that exist at the time of the reload.

[#2025](https://github.com/cylc/cylc-flow/pull/2025): GUI right-click menu items can
now be selected with either mouse button 1 or 3.

[#2117](https://github.com/cylc/cylc-flow/pull/2117): improved logic for adding
`lib/cylc` to Python `sys.path` (there was one reported instance of the
system-level `cherrpy` being imported instead of the Cylc-bundled one, in
cylc-7.0.0).

[#2114](https://github.com/cylc/cylc-flow/pull/2114): documented syntax-driven line
continuation in suite graph configuration.

[#2116](https://github.com/cylc/cylc-flow/pull/2116): corrected a rare edge-case
side-effect of manual task-state reset.

[#2107](https://github.com/cylc/cylc-flow/pull/2107): `cylc insert` - disallow
insertion at cycle points that are not valid for the task (unless overridden
with `--no-check`).

[#2106](https://github.com/cylc/cylc-flow/pull/2106): fixed `cylc get-config
--python` output formatting, broken since cylc-6.6.0.

[#2097](https://github.com/cylc/cylc-flow/pull/2097): fixed a problem with task host
and owner task proxies reloaded at suite restart (could cause job poll and
kill to fail in some cases, for tasks in this category).

[#2095](https://github.com/cylc/cylc-flow/pull/2095): fixed validation of mixed
deprecated and new suite.rc syntax.

## __cylc-7.0.0 (2016-12-21)__

**cylc-7 client/server communications is not backward compatible with cylc-6.**

Note that cylc-7 bug fixes were back-ported to a series of 6.11.x releases,
for those who have not transitioned to cylc-7 yet.

### Highlighted Changes

[#1923](https://github.com/cylc/cylc-flow/pull/1923): **A new HTTPS communications
layer, replaces Pyro-3 Object RPC for all client-server communications.**
Suite daemons are now web servers!

[#2063](https://github.com/cylc/cylc-flow/pull/2063): **Removed deprecated cylc-5
syntax and features.**

[#2044](https://github.com/cylc/cylc-flow/pull/2044): Suite start-up now aborts with
a sensible message on suite configuration errors (previously this happened post
daemonization so the user had to check suite logs to see the error).

[#2067](https://github.com/cylc/cylc-flow/pull/2067): Consolidated suite service
files (passphrase, SSL files, contact file, etc.) under `.service/` in the
suite run directory; the suite registration database and port files under
`$HOME/.cylc/` are no longer used; suites can now be grouped in sub-directory
trees under the top level run directory.

[#2033](https://github.com/cylc/cylc-flow/pull/2033): Allow restart from suite state
checkpoints other than the latest (checkpoints are also recorded automatically
before and after restarts, and on reload).

[#2024](https://github.com/cylc/cylc-flow/pull/2024): `cylc gscan` now supports
collapsible suite groups via a top level suite config `group` item.
Right-click *View Column* "Group".

[#2074](https://github.com/cylc/cylc-flow/pull/2074): Task retry states and timers,
and poll timers, now persist across suite restarts. Waiting tasks are not
put in the held state before shutdown. Held tasks are not automatically
released on restart.

[#2004](https://github.com/cylc/cylc-flow/pull/2004): Task event handlers are
now continued on restart.

### Other Changes

[#2042](https://github.com/cylc/cylc-flow/pull/2042): Documented `[scheduling]spawn
to max active cycle points` (new in 6.11.0), which lets successive instances of
the same task run out of order if dependencies allow.

[#2092](https://github.com/cylc/cylc-flow/pull/2092): New command `cylc
get-suite-contact` to print suite contact information (host, port, PID, etc.)

[#2089](https://github.com/cylc/cylc-flow/pull/2089): Improved documentation on
cycling workflows and use of parameterized tasks as a proxy for cycling.

[#2021](https://github.com/cylc/cylc-flow/pull/2021): `cylc gui`: removed the
"connection failed" warning dialog that popped up on suite shutdown. This
should be obvious by the reconnection countdown timer in the info bar.

[#2023](https://github.com/cylc/cylc-flow/pull/2023): New custom event email footer
via global or suite config.

[#2013](https://github.com/cylc/cylc-flow/pull/2013): Fixed "remove task after
spawning" which since 6.9.0 would not force a waiting task to spawn its
successor.

[#2071](https://github.com/cylc/cylc-flow/pull/2071): Fix quote stripping on
`initial cycle point = "now"`.

[#2070](https://github.com/cylc/cylc-flow/pull/2070): Fix dummy mode support for
custom task outputs: they were incorrectly propagated to other tasks.

[#2065](https://github.com/cylc/cylc-flow/pull/2065): `cylc gscan` now supports
suite name filtering via a `--name` command line option.

[#2060](https://github.com/cylc/cylc-flow/pull/2060): 5-second timeout if hanging
connections are encountered during port scanning.

[#2055](https://github.com/cylc/cylc-flow/pull/2055): Task elapsed times now persist
over restarts.

[#2046](https://github.com/cylc/cylc-flow/pull/2046): Multi-task interface for `cylc
show`. Fixed *View Prerequisites* for tasks in the runahead pool.

[#2049](https://github.com/cylc/cylc-flow/pull/2049): Per-host job submission and
execution polling intervals via global/user config files.

[#2051](https://github.com/cylc/cylc-flow/pull/2051): Bundle Jinja2 2.8 with Cylc -
one less external software dependency.

[#2088](https://github.com/cylc/cylc-flow/pull/2088): Support dependence on absolute
cycle points in cycling graphs.

## __cylc-6.11.4 (2017-01-26)__

More bug fixes backported from early Cylc-7 releases.

[#2120](https://github.com/cylc/cylc-flow/pull/2120): fixed remote job kill after a
+suite definition reload, for task proxies that exist at the time of the reload.

[#2111](https://github.com/cylc/cylc-flow/pull/2111): fixed member-expansion of
complex `(FAMILY:fail-any & FAMILYI:finish-all)` graph triggers.

[#2102](https://github.com/cylc/cylc-flow/pull/2102): fixed validation of mixed
deprecated and new suite.rc syntax.

[#2098](https://github.com/cylc/cylc-flow/pull/2098): fixed a problem with task host
and owner task proxies reloaded at suite restart (could cause job poll and
kill to fail in some cases, for tasks in this category).


## __cylc-6.11.3 (2016-12-21)__

One minor bug fix on top of 6.11.2.

[#2091](https://github.com/cylc/cylc-flow/pull/2091): Since 6.11.0 use of cylc-5
special "cold start tasks" caused downstream tasks to become immortal. This
fixes the problem, but note that you should no longer be using this deprecated
feature (which will be removed from cylc-7).


## __cylc-6.11.2 (2016-10-19)__

Some minor enhancements and fixes.

### Highlighted Changes

[#2034](https://github.com/cylc/cylc-flow/pull/2034): Allow restart from checkpoints.
These are currently created before and after reloads, and on restart. (Note that
since 6.11.0 suite state dump files no longer exist).

[#2047](https://github.com/cylc/cylc-flow/pull/2047): Documented the new
"[scheduling]spawn to max active cycle points" suite configuration item,
which allows successive instances of the same task to run out of order if the
opportunity arises.

[#2048](https://github.com/cylc/cylc-flow/pull/2048): Allow "view prerequisites" for
tasks in the 'runahead' state.

[#2025](https://github.com/cylc/cylc-flow/pull/2025): Provide a configurable event
mail footer (suite or site/user configuration).

[#2032](https://github.com/cylc/cylc-flow/pull/2032): `cylc gui` -
removed the annoying warning dialog for connection failed. Take note of the
connection countdown in the status bar instead.

### Other Changes

[#2016](https://github.com/cylc/cylc-flow/pull/2016): Fixed a Python traceback
occasionally generated by the gcylc GUI log view window.

[#2018](https://github.com/cylc/cylc-flow/pull/2018): Restored the incremental
printing of dots to stdout from the `cylc suite-state` polling
command (lost at 6.11.1).

[#2014](https://github.com/cylc/cylc-flow/pull/2014): Fixed "remove after spawning".
Since 6.9.0 this would not force-spawn the successor of a waiting task.

[#2031](https://github.com/cylc/cylc-flow/pull/2031): `cylc gscan` -
fixed occasional jumping status icons introduced in 6.11.1.

[#2040](https://github.com/cylc/cylc-flow/pull/2040): Corrected documentation for
the `cylc cat-log` command (it was using the alias `cylc
log`).


## __cylc-6.11.1 (2016-09-22)__

Three minor bug fixes on top of 6.11.0:

[#2002](https://github.com/cylc/cylc-flow/pull/2002): fix a bug in the graph string
parser - if a task appears both with and without a cycle point offset in the
same conditional trigger expression (unlikely, but possible!)

[#2007](https://github.com/cylc/cylc-flow/pull/2007): fix handling of OS Error if
the user run into the limit for number of forked processes.

[#2008](https://github.com/cylc/cylc-flow/pull/2008): fix occasional traceback from
`cylc gsan`.



## __cylc-6.11.0 (2016-09-13)__

### Highlighted Changes

[#1953](https://github.com/cylc/cylc-flow/pull/1953): Parameterized tasks: generate
tasks automatically without using messy Jinja2 loops.

[#1929](https://github.com/cylc/cylc-flow/pull/1929): Under `[runtime]`:
 * New task `[[[job]]]` sub-sections unify the various batch system, job
   execution, and job polling settings (older settings deprecated).
 * A new `[[[job]]] execution time limit` setting allows cylc to:
    * automatically generate batch system time limit directives;
    * run background or at jobs with the `timeout` command;
    * poll job with configurable delays (default 1, 3, 10 minutes) after
      reaching the time limit.
 * Moved the content of the old `[event hooks]` section to a unified `[events]`
   section (older settings deprecated).

[#1884](https://github.com/cylc/cylc-flow/pull/1884): `cylc gscan` displays a new
warning icon with a tool-tip summary of recent task failures.

[#1877](https://github.com/cylc/cylc-flow/pull/1877): The `gcylc` status bar now
shows a countdown to the next suite connection attempt, and resets the
connection timer schedule if the user changes view settings.

[#1966](https://github.com/cylc/cylc-flow/pull/1966): Optionally spawn waiting tasks
out to "max active cycle points" instead of one cycle point ahead. This means
successive instances of the same task can run out of order (dependencies
allowing).  Use with caution on large suites with a lot of runahead.

[#1940](https://github.com/cylc/cylc-flow/pull/1940): Bash tab completion for cylc
commands.

### Other Changes

[#1585](https://github.com/cylc/cylc-flow/pull/1585): If a suite stalls, report any
unsatisfied task prerequisites that cannot be met.

[#1944](https://github.com/cylc/cylc-flow/pull/1944): `cylc get-config` now returns
a valid suite definition.

[#1875](https://github.com/cylc/cylc-flow/pull/1875): Enabled multiple selection in
the gcylc text tree view.

[#1900](https://github.com/cylc/cylc-flow/pull/1900): Automatically continue graph
string lines that end in (or start with) a dependency arrow.

[#1862](https://github.com/cylc/cylc-flow/pull/1862): New notation for initial and
final cycle point in graph cycling section headings.  E.g. `[[[R1/^+PT1H]]]`
means "run once, one hour after the initial cycle point"; `[[[R1/$-PT1H]]]`
means "run once, one hour before the final cycle point".

[#1928](https://github.com/cylc/cylc-flow/pull/1928): New notation for excluding a
cycle point from a recurrence expression, e.g. `[[[T00!^]]]` means
"daily at T00 after but not including the initial cycle point".

[#1958](https://github.com/cylc/cylc-flow/pull/1958): Suite daemon logging upgrade:
improved log file formatting; the log, out, and err files are now rolled over
together as soon as any one reaches the size limit.

[#1827](https://github.com/cylc/cylc-flow/pull/1827): Suite state dump files no
longer exist - the suite run DB now records all restart information.

[#1912](https://github.com/cylc/cylc-flow/pull/1912): Fixed coloured `cylc scan -c`
output (broken at 6.10.1).

[#1921](https://github.com/cylc/cylc-flow/pull/1921): Don't ignore dependencies
among tasks back-inserted prior to a warm-start cycle point.

[#1910](https://github.com/cylc/cylc-flow/pull/1910): Task job scripts now use `set
-o pipefail` to ensure that failure of any part of a shell pipeline causes a
job failure.

[#1886](https://github.com/cylc/cylc-flow/pull/1886): When a job is submitted for
the first time, any job logs with higher submit numbers will be removed (
these must have been generated by a previous suite run).

[#1946](https://github.com/cylc/cylc-flow/pull/1946): Removed annoying warnings
that "self-suicide is not recommended".

[#1889](https://github.com/cylc/cylc-flow/pull/1889): Record any unhandled task
messages (e.g. general progress messages) in the suite DB.

[#1899](https://github.com/cylc/cylc-flow/pull/1899): Custom task output messages
(for message triggers) are now automatically faked in dummy mode.

-------------------------------------------------------------------------------

## __cylc-6.10.2 (2016-06-02)__

### Highlighted Changes

[#1848](https://github.com/cylc/cylc-flow/pull/1848): Automatic stalled-suite
detection, a "stalled" event hook, and an option to abort (shutdown) if stalled.

[#1850](https://github.com/cylc/cylc-flow/pull/1850): Much reduced CPU loading in
cycling suites that have progressed far beyond their initial cycle point (cache
recent points to avoid continually iterating from the start).

[#1836](https://github.com/cylc/cylc-flow/pull/1836): New `gscan.rc` file to
configure the initial state of `cylc gpanel` and `cylc gscan` (e.g. which
columns to display).

[#1849](https://github.com/cylc/cylc-flow/pull/1849): New configuration options for
the `gcylc` GUI, e.g. to set the initial window size.


### Other Changes

[#1863](https://github.com/cylc/cylc-flow/pull/1863): Report tasks added or removed
by a suite reload.

[#1844](https://github.com/cylc/cylc-flow/pull/1844): Allow client commands from
another suite's task (these would previously load the passphrase for the parent
suite rather than the target suite).

[#1866](https://github.com/cylc/cylc-flow/pull/1866): Allow explicitly unset
intervals in cylc config files, e.g. `execution timeout = # (nothing)`.

[#1863](https://github.com/cylc/cylc-flow/pull/1863): Fixed a recent bug (since in
6.10.0) causing shutdown on reload of a suite after removing a task and its
runtime definition.

[#1864](https://github.com/cylc/cylc-flow/pull/1864): Stronger checks to prevent
users starting a second instance of a suite that is already running.

[#1869](https://github.com/cylc/cylc-flow/pull/1869): Fixed day-of-week cycling.

[#1858](https://github.com/cylc/cylc-flow/pull/1858): Fixed a recent bug (since
6.10.1) that could prevent a task at suite start-up from submitting even though
its prerequisites were satisfied.

[#1855](https://github.com/cylc/cylc-flow/pull/1855): Allow inserted tasks to be
released to the `waiting` immediately, even if the suite is currently quiet.

[#1854](https://github.com/cylc/cylc-flow/pull/1854): Restore wildcards to
allow insertion of multiple tasks at once (inadvertently disallowed at 6.10.0).

[#1853](https://github.com/cylc/cylc-flow/pull/1853): Fixed a recent bug (since
6.10.1): reset task outputs to incomplete on manually retriggering or resetting
to a pre-run state.

-------------------------------------------------------------------------------

## __cylc-6.10.1 (2016-05-17)__

### Highlighted Changes

[#1839](https://github.com/cylc/cylc-flow/pull/1839): `gcylc` - fix for occasional
locked-up blank GUI window at start-up (since 6.8.0, Jan 2016).

[#1841](https://github.com/cylc/cylc-flow/pull/1841): `gcylc` tree view - fix for
excessive CPU load when displaying large suites (since 6.10.0).

[#1838](https://github.com/cylc/cylc-flow/pull/1838): Fix for the suite timeout
event timer not resetting on task activity (since 6.10.0).

### Other Changes

[#1835](https://github.com/cylc/cylc-flow/pull/1835): Suite reload - reload all
tasks at once (previously, current active tasks were reloaded only when they
finished, which could result in reloads appearing to take a long time).

[#1833](https://github.com/cylc/cylc-flow/pull/1833): `gcylc` - initial task state
filtering configurable via the  `gcylc.rc` config file.

[#1826](https://github.com/cylc/cylc-flow/pull/1826): Prevent tasks becoming immune
to change by suite reload after being orphaned by one reload (i.e. removed from
the suite) then re-inserted after another.

[#1804](https://github.com/cylc/cylc-flow/pull/1804): PBS job name length - truncate
to 15 characters by default, but can now be configured in `global.rc` for PBS
13+, which supports longer names.

-------------------------------------------------------------------------------

## __cylc-6.10.0 (2016-05-04)__

### Highlighted Changes

[#1769](https://github.com/cylc/cylc-flow/pull/1769),
[#1809](https://github.com/cylc/cylc-flow/pull/1809),
[#1810](https://github.com/cylc/cylc-flow/pull/1810),
[#1811](https://github.com/cylc/cylc-flow/pull/1811),
[#1812](https://github.com/cylc/cylc-flow/pull/1812),
[#1813](https://github.com/cylc/cylc-flow/pull/1813),
[#1819](https://github.com/cylc/cylc-flow/pull/1819): Suite daemon efficiency
and memory footprint - significant improvements!

[#1777](https://github.com/cylc/cylc-flow/pull/1777): Faster validation of
suites with large inter-dependent families.  See also
[#1791](https://github.com/cylc/cylc-flow/pull/1791).

[#1743](https://github.com/cylc/cylc-flow/pull/1743): Improved event handling:
flexible handlers, built-in email handlers, execute event handlers
asynchronously, general suite event handlers.

[#1729](https://github.com/cylc/cylc-flow/pull/1729): `gcylc` - The *File -> Open*
dialog can now connect to suites running on other scanned hosts.

[#1821](https://github.com/cylc/cylc-flow/pull/1821): Right-click on a cycle-point
in the `gcylc` text tree view to operate on all tasks at that cycle point.

### Other Changes

[#1714](https://github.com/cylc/cylc-flow/pull/1714): Further improvements to Jinja2
error reporting.

[#1755](https://github.com/cylc/cylc-flow/pull/1755): Pyro-3.16 is now packaged with
with cylc and has been modified to reduce the overhead of repeated calls to
`socket.gethost*`. We will eventually replace it with a new client/server
communications layer.

[#1807](https://github.com/cylc/cylc-flow/pull/1807): Dropped support for
_detaching_ (or _manual completion_) tasks.

[#1805](https://github.com/cylc/cylc-flow/pull/1805): `gcylc` - corrected the suite
hold/release button state during  active suite reloads.

[#1802](https://github.com/cylc/cylc-flow/pull/1802): Do not unregister running
suites or assume that the argument of `cylc unregister` is a pattern.

[#1800](https://github.com/cylc/cylc-flow/pull/1800): Print a sensible error message
for a suite graph section with a zero-width cycling interval.

[#1791](https://github.com/cylc/cylc-flow/pull/1791): Documented how to write suites
with efficient inter-family triggering.

[#1789](https://github.com/cylc/cylc-flow/pull/1789): Fixed a bug causing high CPU
load in large suites with `queued` tasks present.

[#1788](https://github.com/cylc/cylc-flow/pull/1788): Fixed a bug that could
occasionally result in missing entries in suite run databases.

[#1784](https://github.com/cylc/cylc-flow/pull/1784): Corrected and improved the
advice printed at start-up on how to see if a suite is still running.

[#1781](https://github.com/cylc/cylc-flow/pull/1781): Fixed a bug that could disable
the right-click menu for some tasks after enabling a filter.

[#1768](https://github.com/cylc/cylc-flow/pull/1768): Client commands like `cylc
broadcast` can now be invoked by tasks on hosts that do not share a
filesystem with the suite host.

[#1763](https://github.com/cylc/cylc-flow/pull/1763): Remote tasks now load
the right suite passphrase even if a locally registered suite has
the same name.

[#1762](https://github.com/cylc/cylc-flow/pull/1762): Fixed polling of jobs
submitted to loadleveler (broken since 6.8.1).

[#1816](https://github.com/cylc/cylc-flow/pull/1816),
[#1779](https://github.com/cylc/cylc-flow/pull/1779): Allow task names that contain
family names after a hyphen.

-------------------------------------------------------------------------------

#### For changes prior to cylc-6.10.0 see doc/changes.html in the cylc source tree.<|MERGE_RESOLUTION|>--- conflicted
+++ resolved
@@ -82,13 +82,11 @@
 
 ### Fixes
 
-<<<<<<< HEAD
 [#4273](https://github.com/cylc/cylc-flow/pull/4273)
  - Remove obsolete Cylc 7 visualization config section.
-=======
+
 [#4272](https://github.com/cylc/cylc-flow/pull/4272) - Workflow visualisation
 data (data-store) now constrained by final cycle point.
->>>>>>> 71f0cf32
 
 [#4248](https://github.com/cylc/cylc-flow/pull/4248)
  - Fix parameter expansion in inherited task environments.
