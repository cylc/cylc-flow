# Selected Cylc Changes

Internal changes that do not directly affect users may not be listed here.  For
all changes see the [closed
milestones](https://github.com/cylc/cylc-flow/milestones?state=closed) for each
release.

## Major Changes in Cylc 8

* Python 2 -> 3.
* Internal communications converted from HTTPS to ZMQ (TCP).
* PyGTK GUIs replaced by:
  * Terminal user interface (TUI) included in cylc-flow.
  * Web user interface provided by the cylc-uiserver package.
* A new scheduling algorithm with support for branched workflows.
* Command line changes:
  * `cylc run` -> `cylc play`
  * `cylc restart` -> `cylc play`
  * `rose suite-run` -> `cylc install; cylc play <id>`
* The core package containing Cylc scheduler program has been renamed cylc-flow.
* Cylc review has been removed, the Cylc 7 version remains Cylc 8 compatible.
* [New documentation](https://cylc.github.io/cylc-doc/latest).

See the [migration guide](https://cylc.github.io/cylc-doc/latest/html/7-to-8/index.html) for a full list of changes.

<!-- The topmost release date is automatically updated by GitHub Actions. When
creating a new release entry be sure to copy & paste the span tag with the
`actions:bind` attribute, which is used by a regex to find the text to be
updated. Only the first match gets replaced, so it's fine to leave the old
ones in. -->
-------------------------------------------------------------------------------
## __cylc-8.0rc3 (<span actions:bind='release-date'>Pending</span>)__

Third Release Candidate for Cylc 8 suitable for acceptance testing.

### Enhancements

[#4823](https://github.com/cylc/cylc-flow/pull/4823) - Remove the `--directory`
option for `cylc install` (the functionality has been merged into the
workflow source argument), and rename the `--flow-name` option to
`--workflow-name`.

### Fixes

<<<<<<< HEAD
[#4829](https://github.com/cylc/cylc-flow/pull/4829) -
Suppress deprecated configuration warnings in Cylc 7 compatibility mode.
=======
[#4830](https://github.com/cylc/cylc-flow/pull/4830) -
Workflow scan now detects Cylc 7 suites installed, but not yet run, by Cylc 8.
>>>>>>> 3f830e22

[#4554](https://github.com/cylc/cylc-flow/pull/4554) - Fix incorrect
implementation of the ISO 8601 recurrence format no. 1
(`R<number>/<start-point>/<second-point>`)
(see [metomi/isodatetime#45](https://github.com/metomi/isodatetime/issues/45)).
This recurrence format was not mentioned in the Cylc documentation, so
this is unlikely to affect you.

[#4748](https://github.com/cylc/cylc-flow/pull/4748) -
`cylc tui` gives a more helpful error message when a workflow is not running;
distinguishing between workflow not running and not in run-directory.

[#4797](https://github.com/cylc/cylc-flow/pull/4797) -
`cylc reload` now triggers a fresh remote file installation for all relevant
platforms, any files configured to be installed will be updated on the remote
platform.

[#4791](https://github.com/cylc/cylc-flow/pull/4791) - Fix GraphQL node
filtering, affecting non-state updates in the UI.

[#4777](https://github.com/cylc/cylc-flow/pull/4777) -
Reinstate the Cylc 7 template variables for xtriggers with deprecation warnings.

[#4771](https://github.com/cylc/cylc-flow/pull/4771) -
Fix issue where Cylc 7 workflows could show in `cylc scan` output and in the UI.

[#4720](https://github.com/cylc/cylc-flow/pull/4720) - Fix traceback in
workflow logs when starting or reloading a workflow with an illegal item
(e.g. typo) in the config.

-------------------------------------------------------------------------------
## __cylc-8.0rc2 (<span actions:bind='release-date'>Released 2022-03-23</span>)__

Second Release Candidate for Cylc 8 suitable for acceptance testing.

### Enhancements

[#4736](https://github.com/cylc/cylc-flow/pull/4736) - `rsync` command used for
remote file installation is now configurable.

[#4655](https://github.com/cylc/cylc-flow/pull/4655) - Enhancements to the
provided [wrapper script](https://cylc.github.io/cylc-doc/latest/html/installation.html#managing-environments).

### Fixes

[#4769](https://github.com/cylc/cylc-flow/pull/4769) - Fix handling of quoted
command args for invocation on remote run hosts.


[#4703](https://github.com/cylc/cylc-flow/pull/4703) - Fix `ImportError` when
validating/running a Jinja2 workflow (for users who have installed Cylc
using `pip`.)

[#4745](https://github.com/cylc/cylc-flow/pull/4745) - Fix traceback when
running `cylc help all` without optional dependencies installed.

[#4670](https://github.com/cylc/cylc-flow/pull/4670) - Fix several TUI bugs.

[#4730](https://github.com/cylc/cylc-flow/pull/4730) - Fix bug on the command
line when specifying a Cylc ID that includes your username (e.g. `'~user/workflow'`).

[#4737](https://github.com/cylc/cylc-flow/pull/4737) -
Fix issue which prevented tasks with incomplete outputs from being rerun by
subsequent flows.
### Enhancements

[#4738](https://github.com/cylc/cylc-flow/pull/4738) and
[#4739](https://github.com/cylc/cylc-flow/pull/4739) - Implement `cylc trigger
[--flow=] [--wait]` for manual triggering with respect to active flows (the
default), specific flows, new flows, or one-off task runs.


[#4743](https://github.com/cylc/cylc-flow/pull/4743) - On stopping a specific
flow, remove active-waiting tasks with no remaining flow numbers.

-------------------------------------------------------------------------------
## __cylc-8.0rc1 (<span actions:bind='release-date'>Released 2022-02-17</span>)__

First Release Candidate for Cylc 8 suitable for acceptance testing.

Cylc 8 beta users will not be able to restart workflows run with previous
Cylc 8 pre-releases due to changes in the workflow database structure
([#4581](https://github.com/cylc/cylc-flow/pull/4581))

### Enhancements

[#4581](https://github.com/cylc/cylc-flow/pull/4581) - Improvements allowing
the UI & TUI to remember more info about past tasks and jobs:
- Job and task history is now loaded into the window about active tasks.
- Reflow future tasks now set to waiting.

[#3931](https://github.com/cylc/cylc-flow/pull/3931) - Convert Cylc to
use the new "Universal Identifier".

[#3931](https://github.com/cylc/cylc-flow/pull/3931),
[#4675](https://github.com/cylc/cylc-flow/pull/4675) - `cylc clean` now
interactively prompts if trying to clean multiple run dirs.

[#4506](https://github.com/cylc/cylc-flow/pull/4506) - Cylc no longer
creates a `flow.cylc` symlink to a `suite.rc` file.
This only affects you if you have used a prior Cylc 8 pre-release.

[#4547](https://github.com/cylc/cylc-flow/pull/4547) - The max scan depth is
now configurable in `global.cylc[install]max depth`, and `cylc install` will
fail if the workflow ID would exceed this depth.

[#4534](https://github.com/cylc/cylc-flow/pull/4534) - Permit jobs
to be run on platforms with no `$HOME` directory.

[#4536](https://github.com/cylc/cylc-flow/pull/4536) - `cylc extract-resources`
renamed `cylc get-resources` and small changes made:
- Cylc wrapper script made available.
- Source argument now before target.
- Metadata as well as names from ``--list`` option.
- Files extracted to to ``target/source_name`` rather than ``target/full/source/path``.

[#4548](https://github.com/cylc/cylc-flow/pull/4548) - Changed the
workflow version control info log file format from modified-INI to JSON.

[#4521](https://github.com/cylc/cylc-flow/pull/4521) - The workflow config
logs (that get written in `log/flow-config/` on start/restart/reload)
are now sparse, i.e. they will no longer be fleshed-out with defaults.

[#4558](https://github.com/cylc/cylc-flow/pull/4558) -
Added a metadata section to the platform and platform group configurations.

[#4561](https://github.com/cylc/cylc-flow/pull/4561) - Moved the tutoral
workflow back into Cylc from Cylc Docs to make it a packaged resource for
anyone with a Cylc installation.

[#4576](https://github.com/cylc/cylc-flow/pull/4576) - Added
`--platform-names` and `--platforms` options to `cylc config` for easy
access to information on configured platforms.

### Fixes

[#4658](https://github.com/cylc/cylc-flow/pull/4658) -
Don't poll waiting tasks (which may have the submit number of a previous job).

[#4620](https://github.com/cylc/cylc-flow/pull/4620) -
Fix queue interactions with the scheduler paused and task held states.

[#4667](https://github.com/cylc/cylc-flow/pull/4667) - Check manually triggered
tasks are not already preparing for job submission.

[#4640](https://github.com/cylc/cylc-flow/pull/4640) - Fix manual triggering of
runahead-limited parentless tasks.

[#4645](https://github.com/cylc/cylc-flow/pull/4645) - Fix behaviour when a
flow catches up to a running force-triggered no-flow task.

[#4566](https://github.com/cylc/cylc-flow/pull/4566) - Fix `cylc scan`
invocation for remote scheduler host on a shared filesystem.

[#4511](https://github.com/cylc/cylc-flow/pull/4511) - Fix clock xtriggers for
large inexact offsets (year, months); restore time check for old-style
(task-property) clock triggers.

[#4568](https://github.com/cylc/cylc-flow/pull/4568) - Disable all CLI colour
output if not to a terminal.

[#4553](https://github.com/cylc/cylc-flow/pull/4553) - Add job submit time
to the datastore.

[#4526](https://github.com/cylc/cylc-flow/pull/4526) - Prevent `runN` and
`run<number>` being allowed as installation target names.

[#4526](https://github.com/cylc/cylc-flow/pull/4526),
[#4549](https://github.com/cylc/cylc-flow/pull/4549) - Prevent installing
workflows with directory names that include reserved filenames such as
`log`, `work`, `runN`, `run<number>` etc.

[#4442](https://github.com/cylc/cylc-flow/pull/4442) - Prevent installation
of workflows inside other installed workflows.

[#4540](https://github.com/cylc/cylc-flow/pull/4540) - Handle the `/` character
in job names, for PBS 19.2.1+.

[#4570](https://github.com/cylc/cylc-flow/pull/4570) - Fix incorrect fallback
to localhost if `[runtime][<task>][remote]host` is unreachable.

[#4543](https://github.com/cylc/cylc-flow/pull/4543) -
`cylc play --stopcp=reload` now takes its value from
`[scheduling]stop after cycle point` instead of using the final cycle point.


-------------------------------------------------------------------------------
## __cylc-8.0b3 (<span actions:bind='release-date'>Released 2021-11-10</span>)__

Fourth beta release of Cylc 8.

(See note on cylc-8 backward-incompatible changes, above)

### Enhancements

[#4355](https://github.com/cylc/cylc-flow/pull/4355) -
The `--workflow-owner` command line option has been removed.

[#4367](https://github.com/cylc/cylc-flow/pull/4367) -
Make the central wrapper work with arbitrary virtual environment names.

[#4343](https://github.com/cylc/cylc-flow/pull/4343) -
Implement required and optional outputs with new graph notation.

[#4324](https://github.com/cylc/cylc-flow/pull/4324) -
Re-implement a basic form of the Cylc 7 `cylc graph` command for static
graph visualisation.

[#4335](https://github.com/cylc/cylc-flow/pull/4335) -
Have validation catch erroneous use of both `expr => bar` and `expr => !bar` in
the same graph.

[#4285](https://github.com/cylc/cylc-flow/pull/4285) - Cylc now automatically
infers the latest numbered run of the workflow for most commands (e.g. you can
run `cylc pause foo` instead of having to type out `foo/run3`).

[#4346](https://github.com/cylc/cylc-flow/pull/4346) -
Use natural sort order for the `cylc scan --sort` option.

[#4313](https://github.com/cylc/cylc-flow/pull/4313) - Change `ignore` to
`reload` for the cycle point cli options (e.g. `--fcp=reload`), as this more
accurately reflects what it's doing. Also improve validation of these
cli options.

[#4389](https://github.com/cylc/cylc-flow/pull/4389) - the `flow.cylc.processed`
(previously called `suite.rc.processed`) is now stored in `log/flow-config/`.

[#4329](https://github.com/cylc/cylc-flow/pull/4329) - Enable selection of
platform from platform group at task job initialization.

[#4430](https://github.com/cylc/cylc-flow/pull/4430) - Log files renamed:
- `log/flow.cylc.processed` ⇒ `log/flow-processed.cylc`
- `log/<datetimes>-run.cylc` ⇒ `log/<datetimes>-start.cylc`

[#4423](https://github.com/cylc/cylc-flow/pull/4423) - Only changes to the
workflow directory are recorded by `log/version`.

[#4404](https://github.com/cylc/cylc-flow/pull/4404) - The Cylc Graph section
now accepts ``&`` and ``|`` as valid line breaks in the same way as ``=>``.

[#4455](https://github.com/cylc/cylc-flow/pull/4455) - `CYLC_WORKFLOW_NAME`
renamed to `CYLC_WORKFLOW_ID`. `CYLC_WORKFLOW_NAME` re-added as
`CYLC_WORKFLOW_ID` shorn of any trailing `runX`.

[#4471](https://github.com/cylc/cylc-flow/pull/4471) - Users now get a different
error for a config item that isn't valid, to one that isn't set.

[#4457](https://github.com/cylc/cylc-flow/pull/4457) - Cylc 8
`cycle point time zone` now defaults to UTC, except in Cylc 7 compatibility mode.

### Fixes

[#4493](https://github.com/cylc/cylc-flow/pull/4493) - handle late job
submission message properly.

[#4443](https://github.com/cylc/cylc-flow/pull/4443) - fix for slow polling
generating an incorrect submit-failed result.

[#4436](https://github.com/cylc/cylc-flow/pull/4436) -
If the workflow is paused, hold tasks just before job prep.
Distinguish between succeeded and expired state icons in `cylc tui`.
Spawn parentless tasks out the runahead limit immediately.

[#4421](https://github.com/cylc/cylc-flow/pull/4421) -
Remove use of the `ps` system call (fixes a bug reported with Alpine Linux).

[#4426](https://github.com/cylc/cylc-flow/pull/4426) -
Fix bug when a conditional expression in the graph contains one task name that
is a substring of another.

[#4399](https://github.com/cylc/cylc-flow/pull/4399) -
Ensure that implicit task names are validated (as opposed to explicit ones).

[#4341](https://github.com/cylc/cylc-flow/pull/4341) -
Remove obsolete Cylc 7 `[scheduling]spawn to max active cycle points` config.

[#4319](https://github.com/cylc/cylc-flow/pull/4319) -
Update cylc reinstall to skip cylc dirs work and share

[#4289](https://github.com/cylc/cylc-flow/pull/4289) - Make `cylc clean`
safer by preventing cleaning of dirs that contain more than one workflow
run dir (use `--force` to override this safeguard).

[#4362](https://github.com/cylc/cylc-flow/pull/4362) -
When using `cylc clean` on a sequential run directory, remove the `runN` symlink
if it points to the removed directory.

[#4395](https://github.com/cylc/cylc-flow/pull/4362) -
Fix ``cylc stop --kill`` which was not actually killing task jobs.

[#4338](https://github.com/cylc/cylc-flow/pull/4338) - Cylc install -C option
now works with relative paths.

[#4440](https://github.com/cylc/cylc-flow/pull/4440) -
Fix an error that could occur during remote clean and other `cylc clean`
improvements.

[#4481](https://github.com/cylc/cylc-flow/pull/4481) -
Removed non-functional ping command from GUI.

[#4445](https://github.com/cylc/cylc-flow/pull/4445) - Cylc will prevent you
using the same name for a platform and a platform group. Which one it should
pick is ambiguous, and is a setup error.

[#4465](https://github.com/cylc/cylc-flow/pull/4465) -
Fix a `ValueError` that could occasionally occur during remote tidy on
workflow shutdown.

-------------------------------------------------------------------------------
## __cylc-8.0b2 (<span actions:bind='release-date'>Released 2021-07-28</span>)__

Third beta release of Cylc 8.

(See note on cylc-8 backward-incompatible changes, above)

### Enhancements

[#4286](https://github.com/cylc/cylc-flow/pull/4286) -
Add an option for displaying source workflows in `cylc scan`.

[#4300](https://github.com/cylc/cylc-flow/pull/4300) - Integer flow labels with
flow metadata, and improved task logging.

[#4291](https://github.com/cylc/cylc-flow/pull/4291) -
Remove obsolete `cylc edit` and `cylc search` commands.

[#4284](https://github.com/cylc/cylc-flow/pull/4284) -
Make `--color=never` work with `cylc <command> --help`.

[#4259](https://github.com/cylc/cylc-flow/pull/4259) -
Ignore pre-initial dependencies with `cylc play --start-task`

[#4103](https://github.com/cylc/cylc-flow/pull/4103) -
Expose runahead limiting to UIs; restore correct force-triggering of queued
tasks for Cylc 8.

[#4250](https://github.com/cylc/cylc-flow/pull/4250) -
Symlink dirs localhost symlinks are now overridable with cli option
`--symlink-dirs`.

[#4218](https://github.com/cylc/cylc-flow/pull/4218) - Add ability to
start a new run from specified tasks instead of a cycle point.

[#4214](https://github.com/cylc/cylc-flow/pull/4214) -
Unify `-v --verbose`, `-q --quiet` and `--debug` options.

[#4174](https://github.com/cylc/cylc-flow/pull/4174) - Terminology: replace
"suite" with "workflow".

[#4177](https://github.com/cylc/cylc-flow/pull/4177) - Remove obsolete
configuration items from `global.cylc[platforms][<platform name>]`:
`run directory`, `work directory` and `suite definition directory`. This
functionality is now provided by `[symlink dirs]`.

[#4142](https://github.com/cylc/cylc-flow/pull/4142) - Record source directory
version control information on installation of a workflow.

[#4238](https://github.com/cylc/cylc-flow/pull/4238) - Future tasks can now
be held in advance using `cylc hold` (previously it was only active tasks
that could be held).

[#4237](https://github.com/cylc/cylc-flow/pull/4237) - `cylc clean` can now
remove specific sub-directories instead of the whole run directory, using the
`--rm` option. There are also the options `--local-only` and `--remote-only`
for choosing to only clean on the local filesystem or remote install targets
respectively.

### Fixes

[#4296](https://github.com/cylc/cylc-flow/pull/4296) -
Patches DNS issues with newer versions of Mac OS.

[#4273](https://github.com/cylc/cylc-flow/pull/4273) -
Remove obsolete Cylc 7 visualization config section.

[#4272](https://github.com/cylc/cylc-flow/pull/4272) - Workflow visualisation
data (data-store) now constrained by final cycle point.

[#4248](https://github.com/cylc/cylc-flow/pull/4248) -
Fix parameter expansion in inherited task environments.

[#4227](https://github.com/cylc/cylc-flow/pull/4227) - Better error messages
when initial cycle point is not valid for the cycling type.

[#4228](https://github.com/cylc/cylc-flow/pull/4228) - Interacting with a
workflow on the cli using `runN` is now supported.

[#4193](https://github.com/cylc/cylc-flow/pull/4193) - Standard `cylc install`
now correctly installs from directories with a `.` in the name. Symlink dirs
now correctly expands environment variables on the remote. Fixes minor cosmetic
bugs.

[#4199](https://github.com/cylc/cylc-flow/pull/4199) -
`cylc validate` and `cylc run` now check task/family names in the `[runtime]`
section for validity.

[#4180](https://github.com/cylc/cylc-flow/pull/4180) - Fix bug where installing
a workflow that uses the deprecated `suite.rc` filename would symlink `flow.cylc`
to the `suite.rc` in the source dir instead of the run dir. Also fixes a couple
of other, small bugs.

[#4222](https://github.com/cylc/cylc-flow/pull/4222) - Fix bug where a
workflow's public database file was not closed properly.

-------------------------------------------------------------------------------
## __cylc-8.0b1 (<span actions:bind='release-date'>Released 2021-04-21</span>)__

Second beta release of Cylc 8.

(See note on cylc-8 backward-incompatible changes, above)

### Enhancements

[#4154](https://github.com/cylc/cylc-flow/pull/4154) -
Deprecate `CYLC_SUITE_DEF_PATH` with `CYLC_SUITE_RUN_DIR` (note the deprecated
variable is still present in the job environment).

[#4164](https://github.com/cylc/cylc-flow/pull/4164) -
Replace the job "host" field with "platform" in the GraphQL schema.

### Fixes

[#4169](https://github.com/cylc/cylc-flow/pull/4169) -
Fix a host ⇒ platform upgrade bug where host names were being popped from task
configs causing subsequent tasks to run on localhost.

[#4173](https://github.com/cylc/cylc-flow/pull/4173) -
Fix the state totals shown in both the UI and TUI, including incorrect counts
during workflow run and post pause.

[#4168](https://github.com/cylc/cylc-flow/pull/4168) - Fix bug where any
errors during workflow shutdown were not logged.

[#4161](https://github.com/cylc/cylc-flow/pull/4161) - Fix bug in in `cylc install`
where a workflow would be installed with the wrong name.

[#4188](https://github.com/cylc/cylc-flow/pull/4188) - Fix incorrect usage
examples for `cylc install`.

-------------------------------------------------------------------------------
## __cylc-8.0b0 (<span actions:bind='release-date'>Released 2021-03-29</span>)__

First beta release of Cylc 8.

(See note on cylc-8 backward-incompatible changes, above)

The filenames `suite.rc` and `global.rc` are now deprecated in favour of
`flow.cylc` and `global.cylc` respectively
([#3755](https://github.com/cylc/cylc-flow/pull/3755)). For backward
compatibility, the `cylc run` command will automatically symlink an existing
`suite.rc` file to `flow.cylc`.

Obsolete *queued* task state replaced by *waiting*, with a queued flag;
queueing logic centralized.
([#4088](https://github.com/cylc/cylc-flow/pull/4088)).

`cylc register` has been replaced by `cylc install`
([#4000](https://github.com/cylc/cylc-flow/pull/4000)).

Added a new command: `cylc clean`, for removing stopped workflows on the local
and any remote filesystems ([#3961](https://github.com/cylc/cylc-flow/pull/3961),
[#4017](https://github.com/cylc/cylc-flow/pull/4017)).

`cylc run` and `cylc restart` have been replaced by `cylc play`, simplifying
how workflows are restarted
([#4040](https://github.com/cylc/cylc-flow/pull/4040)).

`cylc pause` and `cylc play` are now used to pause and resume workflows,
respectively. `cylc hold` and `cylc release` now only hold and release tasks,
not the whole workflow. ([#4076](https://github.com/cylc/cylc-flow/pull/4076))

"Implicit"/"naked" tasks (tasks that do not have an explicit definition in
`flow.cylc[runtime]`) are now disallowed by default
([#4109](https://github.com/cylc/cylc-flow/pull/4109)). You can allow them by
setting `flow.cylc[scheduler]allow implicit tasks` to `True`.

Named checkpoints have been removed ([#3906](https://github.com/cylc/cylc-flow/pull/3906))
due to being a seldom-used feature. Workflows can still be restarted from the
last run, or reflow can be used to achieve the same result.

### Enhancements

[#4119](https://github.com/cylc/cylc-flow/pull/4119) - Reimplement ssh task
communications.

[#4115](https://github.com/cylc/cylc-flow/pull/4115) - Raise an error when
invalid sort keys are provided clients.

[#4105](https://github.com/cylc/cylc-flow/pull/4105) - Replace the
`cylc executable` global config setting with `cylc path`, for consistency with
`cylc` invocation in job scripts.

[#4014](https://github.com/cylc/cylc-flow/pull/4014) - Rename "ready" task
state to "preparing".

[#4000](https://github.com/cylc/cylc-flow/pull/4000) - `cylc install` command
added. Install workflows into cylc run directory from source directories
configured in `global.cylc` (see [#4132](https://github.com/cylc/cylc-flow/pull/4132)),
or from arbitrary locations.

[#4071](https://github.com/cylc/cylc-flow/pull/4071) - `cylc reinstall` command
added.

[#3992](https://github.com/cylc/cylc-flow/pull/3992) - Rename
batch system to job runner.

[#3791](https://github.com/cylc/cylc-flow/pull/3791) - Support Slurm
heterogeneous jobs with a special directive prefix.

[#3974](https://github.com/cylc/cylc-flow/pull/3974) - Template variables,
both in set files and provided via the -s/--set command line options are
now parsed using ast.literal_eval. This permits non-string data types,
strings must now be quoted.

[#3811](https://github.com/cylc/cylc-flow/pull/3811) - Move from cycle based
to `n` distance dependency graph window node generation and pruning of the
data-store (API/visual backing data). Ability to modify distance of live
workflow via API, with default of `n=1`.

[#3899](https://github.com/cylc/cylc-flow/pull/3899) - CLI changes
* Commands no longer re-invoke (so you get `cylc run` not `cylc-run`).
* Improve CLI descriptions and help.
* Internal-only commands now hidden from help.
* New entry point for defining Cylc sub-commands.
* remove `cylc check-software` (use standard tools like pipdeptree)
* remove `cylc nudge` (no longer needed)

[#3884](https://github.com/cylc/cylc-flow/pull/3884) - Directories `run`,
`log`, `share`, `share/cycle`, `work` now have the option to be redirected to
configured directories by symlink.

[#3856](https://github.com/cylc/cylc-flow/pull/3856) - fail the GraphQL query
with a helpful message if the variables defined do not match the expected
values.

[#3853](https://github.com/cylc/cylc-flow/pull/3853) - Update protobuf and
pyzmq.

[#3857](https://github.com/cylc/cylc-flow/pull/3857) - removed the obsolete
"runahead" task state (not used since spawn-on-demand implementation).

[#3816](https://github.com/cylc/cylc-flow/pull/3816) - change `cylc spawn`
command name to `cylc set-outputs` to better reflect its role in Cylc 8.

[#3796](https://github.com/cylc/cylc-flow/pull/3796) - Remote installation is
now on a per install target rather than a per platform basis. `app/`, `bin/`,
`etc/`, `lib/` directories are now installed on the target, configurable in flow.cylc.

[#3724](https://github.com/cylc/cylc-flow/pull/3724) - Re-implemented
the `cylc scan` command line interface and added a Python API for accessing
workflow scanning functionality.

[#3515](https://github.com/cylc/cylc-flow/pull/3515) - spawn-on-demand: a more
efficient way of the evolving the workflow via the graph.

[#3692](https://github.com/cylc/cylc-flow/pull/3692) - Use the `$EDITOR`
and `$GEDITOR` environment variables to determine the default editor to use.

[#3574](https://github.com/cylc/cylc-flow/pull/3574) - use the bash
installation defined in $path rather than hardcoding to /bin/bash.

[#3774](https://github.com/cylc/cylc-flow/pull/3774) - Removed support for
interactive prompt.

[#3798](https://github.com/cylc/cylc-flow/pull/3798) - Deprecated the
`[runtime][X][parameter environment templates]` section and instead allow
templates in `[runtime][X][environment]`.

[#3802](https://github.com/cylc/cylc-flow/pull/3802) - New global config
hierarchy and ability to set site config directory.

[#3848](https://github.com/cylc/cylc-flow/pull/3848) - Deprecated
`[scheduling]max active cycle points` in favour of `[scheduling]runahead limit`.

[#3883](https://github.com/cylc/cylc-flow/pull/3883) - Added a new workflow
config option `[scheduling]stop after cycle point`.

[#3913](https://github.com/cylc/cylc-flow/pull/3913) - Added the ability to
use plugins to parse suite templating variables and additional files to
install. Only one such plugin exists at the time of writing, designed to
parse ``rose-suite.conf`` files in repository "cylc-rose".

[#3955](https://github.com/cylc/cylc-flow/pull/3955) - Global config options
to control the job submission environment.

[#4020](https://github.com/cylc/cylc-flow/pull/4020) - `cylc validate` will no
longer check for a cyclic/circular graph if there are more than 100 tasks,
unless the option  `--check-circular` is used. This is to improve performance.

[#3913](https://github.com/cylc/cylc-flow/pull/3913) - Add ability to use
pre-install entry point from cylc-rose plugin to provide environment and
template variables for a workflow.

[#4023](https://github.com/cylc/cylc-flow/pull/4023) - Add ability to use
post-install entry point from cylc-rose to use Rose style CLI settings of
configurations in Cylc install. If Cylc-rose is installed three new CLI
options will be available:
- `--opt_conf_keys="foo, bar"`
- `--defines="[env]FOO=BAR"`
- `--suite-defines="FOO=BAR"`

[#4101](https://github.com/cylc/cylc-flow/pull/4101) - Add the ability to
ignore (clear) rose install options from an earlier install:
`cylc reinstall --clear-rose-install-options`

[#4094](https://github.com/cylc/cylc-flow/pull/4094) - Prevent Cylc from
rsyncing the following files on install and reinstall:
- `rose-suite.conf`
- `opt/rose-suite-cylc-install.conf`
These files should be handled by the cylc-rose plugin if you require them.

[#4126](https://github.com/cylc/cylc-flow/pull/4126) - Make obselete the config
``flow.cylc:[runtime][__TASK__][remote]suite definition directory``.

[#4098](https://github.com/cylc/cylc-flow/pull/4098) - Provide a dictionary called
CYLC_TEMPLATE_VARS into the templating environment.

[#4099](https://github.com/cylc/cylc-flow/pull/4099) - Unify `cylc get-suite-config`
and `cylc get-site-config` commands as `cylc config`. Some options have been
removed.

### Fixes

[#3984](https://github.com/cylc/cylc-flow/pull/3984) - Only write task
event timers to the database when they have changed (reverts behaviour
change in 7.8.6). This corrects last updated db entries and reduces filesystem
load.

[#3917](https://github.com/cylc/cylc-flow/pull/3917) - Fix a bug that caused
one of the hostname resolution tests to fail in certain environments.

[#3879](https://github.com/cylc/cylc-flow/pull/3879) - Removed Google
Groups e-mail from pip packaging metadata. Users browsing PYPI will have
to visit our website to find out how to reach us (we are using Discourse
and it does not offer an e-mail address).

[#3859](https://github.com/cylc/cylc-flow/pull/3859) - Fixes the query of
broadcast states to retrieve only the data for the requested ID, instead
of returning all the broadcast states in the database.

[#3815](https://github.com/cylc/cylc-flow/pull/3815) - Fixes a minor bug in the
auto-restart functionality which caused suites to wait for local jobs running
on *any* host to complete before restarting.

[#3732](https://github.com/cylc/cylc-flow/pull/3732) - XTrigger labels
are now validated to ensure that runtime errors can not occur when
exporting environment variables.

[#3632](https://github.com/cylc/cylc-flow/pull/3632) - Fix a bug that was causing
`UTC mode` specified in global config to be pretty much ignored.

[#3614](https://github.com/cylc/cylc-flow/pull/3614) - Ensure the suite always
restarts using the same time zone as the last `cylc run`.

[#3788](https://github.com/cylc/cylc-flow/pull/3788),
[#3820](https://github.com/cylc/cylc-flow/pull/3820) - Task messages and
task outputs/message triggers are now validated.

[#3614](https://github.com/cylc/cylc-flow/pull/3795) - Fix error when running
`cylc ping --verbose $SUITE`.

[#3852](https://github.com/cylc/cylc-flow/pull/3852) - Prevents registering a
workflow in a sub-directory of a run directory (as `cylc scan` would not be
able to find it).

[#3452](https://github.com/cylc/cylc-flow/pull/3452) - Fix param graph
issue when mixing offset and conditional (e.g. foo<m-1> & baz => foo<m>).

[#3982](https://github.com/cylc/cylc-flow/pull/3982) - Fix bug preventing
workflow from shutting down properly on a keyboard interrupt (Ctrl+C) in
Python 3.8+.

[#4011](https://github.com/cylc/cylc-flow/pull/4011) - Fix bug where including
a trailing slash in the suite/workflow name would cause `cylc stop`
(and possibly other commands) to silently fail.

[#4046](https://github.com/cylc/cylc-flow/pull/4046) - Fix bug where a workflow
database could still be active for a short time after the workflow stops.

-------------------------------------------------------------------------------
## __cylc-8.0a2 (2020-07-03)__

Third alpha release of Cylc 8.

(See note on cylc-8 backward-incompatible changes, above)

The commands `cylc submit` and `cylc jobscript` have been removed.

### Enhancements

[#3389](https://github.com/cylc/cylc-flow/pull/3389) - Publisher/Subscriber
network components added (0MQ PUB/SUB pattern). Used to publish fine-grained
data-store updates for the purposes of UI Server data sync, this change also
includes CLI utility: `cylc subscribe`.

[#3402](https://github.com/cylc/cylc-flow/pull/3402) - removed automatic task
job status message retries (problems that prevent message transmission are
almost never transient, and in practice job polling is the only way to
recover).

[#3463](https://github.com/cylc/cylc-flow/pull/3463) - cylc tui:
A new terminal user interface to replace the old `cylc monitor`.
An interactive collapsible tree to match the new web interface.

[#3559](https://github.com/cylc/cylc-flow/pull/3559) - Cylc configuration
files are now auto-documented from their definitions.

[#3617](https://github.com/cylc/cylc-flow/pull/3617) - For integer cycling mode
there is now a default initial cycle point of 1.

[#3423](https://github.com/cylc/cylc-flow/pull/3423) - automatic task retries
re-implemented using xtriggers. Retrying tasks will now be in the "waiting"
state with a wall_clock xtrigger set for the retry time.

### Fixes

[#3618](https://github.com/cylc/cylc-flow/pull/3618) - Clear queue configuration
warnings for referencing undefined or unused tasks.

[#3596](https://github.com/cylc/cylc-flow/pull/3596) - Fix a bug that could
prevent housekeeping of the task_action_timers DB table and cause many warnings
at restart.

[#3602](https://github.com/cylc/cylc-flow/pull/3602) - Fix a bug that prevented
cycle point format conversion by the `cylc suite-state` command and the
`suite_state` xtrigger function, if the target suite used the default format
but downstream command or suite did not.

[#3541](https://github.com/cylc/cylc-flow/pull/3541) - Don't warn that a task
was already added to an internal queue, if the queue is the same.

[#3409](https://github.com/cylc/cylc-flow/pull/3409) - prevent cylc-run from
creating directories when executed for suites that do not exist.

[#3433](https://github.com/cylc/cylc-flow/pull/3433) - fix server abort at
shutdown during remote run dir tidy (introduced during Cylc 8 development).

[#3493](https://github.com/cylc/cylc-flow/pull/3493) - Update jinja2 and
pyzmq, as well as some test/dev dependencies. Fixes Jinja2 error where
validation shows incorrect context.

[#3531](https://github.com/cylc/cylc-flow/pull/3531) - Fix job submission to
SLURM when task name has a percent `%` character.

[#3543](https://github.com/cylc/cylc-flow/pull/3543) - fixed pipe polling
issue observed on darwin (BSD) which could cause Cylc to hang.

-------------------------------------------------------------------------------
## __cylc-8.0a1 (2019-09-18)__

Second alpha release of Cylc 8.

(See note on cylc-8 backward-incompatible changes, above)

### Enhancements

[#3377](https://github.com/cylc/cylc-flow/pull/3377) - removed support for
sourcing `job-init-env.sh` in task job scripts. Use bash login scripts instead.

[#3302](https://github.com/cylc/cylc-flow/pull/3302) - improve CLI
task-globbing help.

[#2935](https://github.com/cylc/cylc-flow/pull/2935) - support alternate run
directories, particularly for sub-suites.

[#3096](https://github.com/cylc/cylc-flow/pull/3096) - add colour to the
Cylc CLI.

[#2963](https://github.com/cylc/cylc-flow/pull/2963) - make suite context
available before config parsing.

[#3274](https://github.com/cylc/cylc-flow/pull/3274) - disallow the use of
special characters in suite names.

[#3001](https://github.com/cylc/cylc-flow/pull/3001) - simplify cylc version,
dropping VERSION file and git info.

[#3007](https://github.com/cylc/cylc-flow/pull/3007) - add tests for quoting
of tilde expressions in environment section.

[#3006](https://github.com/cylc/cylc-flow/pull/3006) - remove cylc.profiling
package and cylc-profile-battery.

[#2998](https://github.com/cylc/cylc-flow/pull/2998) - Bandit security
recommendations for Cylc 8 target.

[#3024](https://github.com/cylc/cylc-flow/pull/3024) - remove remaining Cylc
Review files.

[#3022](https://github.com/cylc/cylc-flow/pull/3022) - removed LaTeX support
from check-software.

[#3029](https://github.com/cylc/cylc-flow/pull/3029) - remove dev-suites
from tests.

[#3036](https://github.com/cylc/cylc-flow/pull/3036) - re-enable EmPy
templating.

[#3044](https://github.com/cylc/cylc-flow/pull/3044) - remove GTK labels
from task states.

[#3055](https://github.com/cylc/cylc-flow/pull/3055) - simplify regexes.

[#2995](https://github.com/cylc/cylc-flow/pull/2995) - elegantly handle
known errors.

[#3069](https://github.com/cylc/cylc-flow/pull/3069) - make Python 3.7 the
min version for Cylc.

[#3068](https://github.com/cylc/cylc-flow/pull/3068) - add shellcheck to
lint shell script files.

[#3088](https://github.com/cylc/cylc-flow/pull/3088) - remove obsolete
ksh support.

[#3091](https://github.com/cylc/cylc-flow/pull/3091) - remove useless
license commands.

[#3095](https://github.com/cylc/cylc-flow/pull/3095) - run prove with
--timer.

[#3093](https://github.com/cylc/cylc-flow/pull/3093) - job.sh: run
as bash only.

[#3101](https://github.com/cylc/cylc-flow/pull/3101) - add kill all to
functional tests.

[#3123](https://github.com/cylc/cylc-flow/pull/3123) - remove Kafka
xtrigger example.

[#2990](https://github.com/cylc/cylc-flow/pull/2990) - make cylc a module.

[#3131](https://github.com/cylc/cylc-flow/pull/3131) - renamed cylc to
cylc-flow, and simplified project summary.

[#3140](https://github.com/cylc/cylc-flow/pull/3140) - cylc-flow rename in
README badges, setup.py, and a few more places.

[#3138](https://github.com/cylc/cylc-flow/pull/3138) - add suite aborted
event.

[#3132](https://github.com/cylc/cylc-flow/pull/3132) - move parsec to
cylc.parsec.

[#3113](https://github.com/cylc/cylc-flow/pull/3113) - document
select_autoescape security ignore.

[#3083](https://github.com/cylc/cylc-flow/pull/3083) - extend
ZMQClient and update docstrings.

[#3155](https://github.com/cylc/cylc-flow/pull/3155) - remove changed
variable in async_map.

[#3135](https://github.com/cylc/cylc-flow/pull/3135) - incorporate
jinja2filters into cylc.flow.jinja.filters, and use native namespaces.

[#3134](https://github.com/cylc/cylc-flow/pull/3134) - update how
CYLC_DIR is used in Cylc.

[#3165](https://github.com/cylc/cylc-flow/pull/3165) - added GitHub
Issue and Pull Request templates.

[#3272](https://github.com/cylc/cylc-flow/pull/3272),
[#3191](https://github.com/cylc/cylc-flow/pull/3191) - uniform configuration
section level for defining non-cycling and cycling graphs. E.g.:

```
# Deprecated Syntax
[scheduling]
    initial cycle point = next(T00)
    [[dependencies]]
        [[[P1D]]]
            graph = task1 => task2
```

Can now be written as:

```
# New Syntax
[scheduling]
    initial cycle point = next(T00)
    [[graph]]
        P1D = task1 => task2
```

[#3249](https://github.com/cylc/cylc-flow/pull/3249) - export the environment
variable `ISODATETIMEREF` (reference time for the `isodatetime` command from
[metomi-isodatetime](https://github.com/metomi/isodatetime/)) in task jobs to
have the same value as `CYLC_TASK_CYCLE_POINT`.

[#3286](https://github.com/cylc/cylc-flow/pull/3286) -
Removed the `cylc check-triggering` command.
Changed the `suite.rc` schema:
* Removed `[cylc]log resolved dependencies`
* Removed `[cylc][[reference test]]*` except `expected task failures`.
* Moved `[cylc]abort if any task fails` to
  `[cylc][[events]]abort if any task fails` so it lives with the other
  `abort if/on ...` settings.

[#3351](https://github.com/cylc/cylc-flow/pull/3351) - sped up suite validation
(which also affects responsiveness of suite controllers during suite startup,
restarts, and reloads).  Impact of the speedup is most noticeable when dealing
with suite configurations that contain tasks with many task outputs.

[#3358](https://github.com/cylc/cylc-flow/pull/3358) - on submitting jobs to
SLURM or LSF, the job names will now follow the pattern `task.cycle.suite`
(instead of `suite.task.cycle`), for consistency with jobs on PBS.

[#3356](https://github.com/cylc/cylc-flow/pull/3356) - default job name length
maximum for PBS is now 236 characters (i.e. assuming PBS 13 or newer). If you
are still using PBS 12 or older, you should add a site configuration to
restrict it to 15 characters.

### Fixes

[#3308](https://github.com/cylc/cylc-flow/pull/3308) - fix a long-standing bug
causing suites to stall some time after reloading a suite definition that
removed tasks from the graph.

[#3287](https://github.com/cylc/cylc-flow/pull/3287) - fix xtrigger
cycle-sequence specificity.

[#3258](https://github.com/cylc/cylc-flow/pull/3258) - leave '%'-escaped string
templates alone in xtrigger arguments.

[#3010](https://github.com/cylc/cylc-flow/pull/3010) - fixes except KeyError
in task_job_mgr.

[#3031](https://github.com/cylc/cylc-flow/pull/3031) - convert range to list
so that we can use reduce.

[#3040](https://github.com/cylc/cylc-flow/pull/3040) - add check for zero
to xrandom.

[#3018](https://github.com/cylc/cylc-flow/pull/3018) - subprocpool: use
SpooledTemporaryFile instead of TemporaryFile.

[#3032](https://github.com/cylc/cylc-flow/pull/3032) - fix syntax for
array access in cylc check-software.

[#3035](https://github.com/cylc/cylc-flow/pull/3035) - fix scheduler#shutdown
when reference-log option is used.

[#3056](https://github.com/cylc/cylc-flow/pull/3056) - fix suite freeze on
non-existent xtrigger.

[#3060](https://github.com/cylc/cylc-flow/pull/3060) - fix bug when an
AttributeError is raised, and add unit tests for xtrigger.

[#3015](https://github.com/cylc/cylc-flow/pull/3015) - use global client
zmq context.

[#3092](https://github.com/cylc/cylc-flow/pull/3092) - fix recent
shellcheck-inspired quoting errors.

[#3085](https://github.com/cylc/cylc-flow/pull/3085) - fix cylc-search
for directories without suite.rc.

[#3105](https://github.com/cylc/cylc-flow/pull/3105) - fix work location
assumption in a test.

[#3112](https://github.com/cylc/cylc-flow/pull/3112) - prepend custom
Jinja2 paths.

[#3130](https://github.com/cylc/cylc-flow/pull/3130) - remove Python 2
compatibility in setup.py for wheel.

[#3137](https://github.com/cylc/cylc-flow/pull/3137) - fix job kill
hold-retry logic.

[#3077](https://github.com/cylc/cylc-flow/pull/3077) - support single
port configuration for zmq.

[#3153](https://github.com/cylc/cylc-flow/pull/3153) - fix bug in
async_map.

[#3164](https://github.com/cylc/cylc-flow/pull/3164) - fix pclient
undefined error.

[#3173](https://github.com/cylc/cylc-flow/issues/3173) - NameError when
invalid cylc command is used (instead of a ValueError).

[#3003](https://github.com/cylc/cylc-flow/pull/3003) - Fix inheritance
with quotes using shlex.

[#3184](https://github.com/cylc/cylc-flow/pull/3184) - Fix restart
correctness when the suite has a hold point, stop point, a stop task, a stop
clock time and/or an auto stop option. These settings are now stored in the
suite run SQLite file and are retrieved on suite restart. In addition, the
settings are removed when they are consumed, e.g. if the suite stopped
previously on reaching the stop point, the stop point would be consumed, so
that on restart the suite would not stop again immediately.

The `cylc run` command can now accept `--initial-cycle-point=CYCLE-POINT`
(`--icp=CYCLE-POINT)` and `--start-cycle-point=CYCLE-POINT` options. This
change should allow the command to have  a more uniform interface with commands
such as `cylc validate`, and with the final/stop cycle point options).

After this change:
* `cylc run SUITE POINT` is equivalent to `cylc run --icp=POINT SUITE`.
* `cylc run -w SUITE POINT` is equivalent to
  `cylc run -w --start-point=POINT SUITE`.

The `cylc run` and `cylc restart` commands can now accept the
`--final-cycle-point=POINT` and `--stop-cycle-point=POINT` options. The
`--until=POINT` option is now an alias for `--final-cycle-point=POINT` option.

The `cylc run` and `cylc restart` commands can now accept the new
`--auto-shutdown` option. This option overrides the equivalent suite
configuration to force auto shutdown to be enabled. Previously, it is only
possible to disable auto shutdown on the command line.

[#3236](https://github.com/cylc/cylc-flow/pull/3236) - Fix submit number
increment logic on insert of family with tasks that were previously submitted.

[#3276](https://github.com/cylc/cylc-flow/pull/3276) - Fix log & DB recording
of broadcasts from xtriggers so they register all settings, not just one.

[#3325](https://github.com/cylc/cylc-flow/pull/3325) - Fix task event handler
*start_time* being unavailable in *started* events.

### Documentation

[#3181](https://github.com/cylc/cylc-flow/pull/3181) - moved documentation to
the new cylc/cylc-doc repository.

[#3025](https://github.com/cylc/cylc-flow/pull/3025) - fix dev-suites
reference in docs (now in examples).

[#3004](https://github.com/cylc/cylc-flow/pull/3004) - document suite
runtime interface.

[#3066](https://github.com/cylc/cylc-flow/pull/3066) - minor fix to
docs about exit-script.

[#3108](https://github.com/cylc/cylc-flow/pull/3108) - anatomy of a
job script.

[#3129](https://github.com/cylc/cylc-flow/pull/3129) - added
SECURITY.md.

[#3151](https://github.com/cylc/cylc-flow/pull/3151) - fix documentation
heading levels.

[#3158](https://github.com/cylc/cylc-flow/pull/3158) - fix \ in doco
when wrapped in ``..``.

### Security issues

None. Note that we added a `SECURITY.md` file in this release (see #3129)
with instructions for reporting security issues, as well as a
listing with current incident reports.

-------------------------------------------------------------------------------
## __cylc-8.0a0 (2019-03-12)__

First alpha release of Cylc 8. Also first release of Cylc uploaded
to PYPI: https://pypi.org/project/cylc-flow/.

(See note on cylc-8 backward-incompatible changes, above)

### Enhancements

[#2936](https://github.com/cylc/cylc-flow/pull/2936) - remove obsolete commands,
modules, configuration, and documentation.

[#2966](https://github.com/cylc/cylc-flow/pull/2966) - port Cylc to Python 3.

### Fixes

None.

### Documentation

[#2939](https://github.com/cylc/cylc-flow/pull/2939) - use higher contrast link
colours for the generated documentation.

[#2954](https://github.com/cylc/cylc-flow/pull/2954) - fix jinja2 variable
setting example suites.

[#2951](https://github.com/cylc/cylc-flow/pull/2951) - amend makefile command
and address warning.

[#2971](https://github.com/cylc/cylc-flow/pull/2971) - general single- and
multi-page User Guides.

### Security issues

None.

-------------------------------------------------------------------------------

**For changes prior to Cylc 8, see https://github.com/cylc/cylc-flow/blob/7.8.x/CHANGES.md**<|MERGE_RESOLUTION|>--- conflicted
+++ resolved
@@ -42,13 +42,11 @@
 
 ### Fixes
 
-<<<<<<< HEAD
 [#4829](https://github.com/cylc/cylc-flow/pull/4829) -
 Suppress deprecated configuration warnings in Cylc 7 compatibility mode.
-=======
+
 [#4830](https://github.com/cylc/cylc-flow/pull/4830) -
 Workflow scan now detects Cylc 7 suites installed, but not yet run, by Cylc 8.
->>>>>>> 3f830e22
 
 [#4554](https://github.com/cylc/cylc-flow/pull/4554) - Fix incorrect
 implementation of the ISO 8601 recurrence format no. 1
