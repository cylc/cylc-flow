--- conflicted
+++ resolved
@@ -35,15 +35,13 @@
 
 ### Enhancements
 
-<<<<<<< HEAD
 [#4854](https://github.com/cylc/cylc-flow/pull/4854)
 - Expansion and merger of comma separate platform definitions permitted.
 - Platform definition regular expressions which match "localhost" but are not
   "localhost" are now explicitly forbidden and will raise an exception.
-=======
+
 [#4842](https://github.com/cylc/cylc-flow/pull/4842) -
 Improve Jinja2 error reporting when the error is behind an `{% include`.
->>>>>>> 4b7862fa
 
 [#4828](https://github.com/cylc/cylc-flow/pull/4828) - scan CLI: corrupt
 workflow contact files should result in a warning, not a crash.
