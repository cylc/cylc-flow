--- conflicted
+++ resolved
@@ -66,18 +66,16 @@
 [#4442](https://github.com/cylc/cylc-flow/pull/4442) - Prevent installation
 of workflows inside other installed workflows.
 
-<<<<<<< HEAD
 [#4536](https://github.com/cylc/cylc-flow/pull/4536) - `cylc extract-resources`
 renamed `cylc get-resources` and small changes made:
 - Cylc wrapper script made available.
 - Source argument now before target.
 - Metadata as well as names from ``--list`` option.
 - Files extracted to to ``target/source_name`` rather than ``target/full/source/path``.
-=======
+
 [#4521](https://github.com/cylc/cylc-flow/pull/4521) - The workflow config
 logs (that get written in `log/flow-config/` on start/restart/reload) 
 are now sparse, i.e. they will no longer be fleshed-out with defaults.
->>>>>>> 050db73c
 
 ### Fixes
 
