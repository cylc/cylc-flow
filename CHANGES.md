# Selected Cylc Changes

Internal changes that do not directly affect users may not be listed here.  For
all changes see the [closed
milestones](https://github.com/cylc/cylc-flow/milestones?state=closed) for each
release.

## Backward-incompatible changes in Cylc-8.x

Cylc 8.0aX (alpha) releases are not compatible with Cylc 7 or with previous
8.0aX releases, as the API is still under heavy development.

The Cylc server program and CLI codebase is now a Python 3 package that can be
installed from PyPI with `pip` (see
[#2990](https://github.com/cylc/cylc-flow/pull/2990)), and has been renamed to
`cylc-flow`. The name `cylc` is now used as a native Python package namespace
to allow other projects to re-use it and extend Cylc with plug-ins.

The old PyGTK GUI is being replaced by a Web UI, with development managed in
the cylc/cylc-ui repository (and see also cylc/cylc-uiserver).

The User Guide and other documentation has been removed from the Python package
to the cylc/cylc-doc repository.

The commands `cylc-profile-battery`, `cylc-test-battery`, `cylc-license`
have been removed, and `cylc graph` is only retained for text output
used in tests (it will be re-implemented in the new web UI).

The xtrigger examples were moved to a separate `cylc/cylc-xtriggers` project
(see [#3123](https://github.com/cylc/cylc-flow/pull/3123)).

Jinja filters were moved from its `Jinja2Filters` folder to within the `cylc`
namespace, under `cylc.jinja.filters`.

Cylc Review was also removed in this version.

Cylc 7 suites cannot be *restarted* (from previous state) with Cylc 8, but they
can still be started from scratch
([#3863](https://github.com/cylc/cylc-flow/pull/3863)).

Named checkpoints have been removed ([#3906](https://github.com/cylc/cylc-flow/pull/3906))
due to being a seldom-used feature. Workflows can still be restarted from the
last run, or reflow can be used to achieve the same result.

<!-- The topmost release date is automatically updated by GitHub Actions. When
creating a new release entry be sure to copy & paste the span tag with the
`actions:bind` attribute, which is used by a regex to find the text to be
updated. Only the first match gets replaced, so it's fine to leave the old
ones in. -->
-------------------------------------------------------------------------------
## __cylc-8.0rc1 (<span actions:bind='release-date'>Upcoming</span>)__

First Release Candidate for Cylc 8.

(See note on cylc-8 backward-incompatible changes, above)

### Enhancements

[#4506](https://github.com/cylc/cylc-flow/pull/4506) -
Cylc no longer creates a `flow.cylc` symlink to a `suite.rc` file.
This only affects you if you have used a prior Cylc 8 pre-release.

[#4547](https://github.com/cylc/cylc-flow/pull/4547) - The max scan depth is
now configurable in `global.cylc[install]max depth`, and `cylc install` will
fail if the workflow ID would exceed this depth.

[#4536](https://github.com/cylc/cylc-flow/pull/4536) - `cylc extract-resources`
renamed `cylc get-resources` and small changes made:
- Cylc wrapper script made available.
- Source argument now before target.
- Metadata as well as names from ``--list`` option.
- Files extracted to to ``target/source_name`` rather than ``target/full/source/path``.

[#4521](https://github.com/cylc/cylc-flow/pull/4521) - The workflow config
logs (that get written in `log/flow-config/` on start/restart/reload)
are now sparse, i.e. they will no longer be fleshed-out with defaults.

### Fixes

<<<<<<< HEAD
[#4526](https://github.com/cylc/cylc-flow/pull/4526) - Prevent `runN` and
`run<number>` being allowed as installation target names.

[#4442](https://github.com/cylc/cylc-flow/pull/4442) - Prevent installation
of workflows inside other installed workflows.
=======

[#4540](https://github.com/cylc/cylc-flow/pull/4540) - Handle the `/` character
in job names, for PBS 19.2.1+.
>>>>>>> bf29f009

[#4543](https://github.com/cylc/cylc-flow/pull/4543) -
`cylc play --stopcp=reload` now takes its value from
`[scheduling]stop after cycle point` instead of using the final cycle point.


-------------------------------------------------------------------------------
## __cylc-8.0b3 (<span actions:bind='release-date'>Released 2021-11-10</span>)__

Fourth beta release of Cylc 8.

(See note on cylc-8 backward-incompatible changes, above)

### Enhancements

[#4355](https://github.com/cylc/cylc-flow/pull/4355) -
The `--workflow-owner` command line option has been removed.

[#4367](https://github.com/cylc/cylc-flow/pull/4367) -
Make the central wrapper work with arbitrary virtual environment names.

[#4343](https://github.com/cylc/cylc-flow/pull/4343) -
Implement required and optional outputs with new graph notation.

[#4324](https://github.com/cylc/cylc-flow/pull/4324) -
Re-implement a basic form of the Cylc 7 `cylc graph` command for static
graph visualisation.

[#4335](https://github.com/cylc/cylc-flow/pull/4335) -
Have validation catch erroneous use of both `expr => bar` and `expr => !bar` in
the same graph.

[#4285](https://github.com/cylc/cylc-flow/pull/4285) - Cylc now automatically
infers the latest numbered run of the workflow for most commands (e.g. you can
run `cylc pause foo` instead of having to type out `foo/run3`).

[#4346](https://github.com/cylc/cylc-flow/pull/4346) -
Use natural sort order for the `cylc scan --sort` option.

[#4313](https://github.com/cylc/cylc-flow/pull/4313) - Change `ignore` to
`reload` for the cycle point cli options (e.g. `--fcp=reload`), as this more
accurately reflects what it's doing. Also improve validation of these
cli options.

[#4389](https://github.com/cylc/cylc-flow/pull/4389) - the `flow.cylc.processed`
(previously called `suite.rc.processed`) is now stored in `log/flow-config/`.

[#4329](https://github.com/cylc/cylc-flow/pull/4329) - Enable selection of
platform from platform group at task job initialization.

[#4430](https://github.com/cylc/cylc-flow/pull/4430) - Log files renamed:
- `log/flow.cylc.processed` ⇒ `log/flow-processed.cylc`
- `log/<datetimes>-run.cylc` ⇒ `log/<datetimes>-start.cylc`

[#4423](https://github.com/cylc/cylc-flow/pull/4423) - Only changes to the
workflow directory are recorded by `log/version`.

[#4404](https://github.com/cylc/cylc-flow/pull/4404) - The Cylc Graph section
now accepts ``&`` and ``|`` as valid line breaks in the same way as ``=>``.

[#4455](https://github.com/cylc/cylc-flow/pull/4455) - `CYLC_WORKFLOW_NAME`
renamed to `CYLC_WORKFLOW_ID`. `CYLC_WORKFLOW_NAME` re-added as
`CYLC_WORKFLOW_ID` shorn of any trailing `runX`.

[#4471](https://github.com/cylc/cylc-flow/pull/4471) - Users now get a different
error for a config item that isn't valid, to one that isn't set.

[#4457](https://github.com/cylc/cylc-flow/pull/4457) - Cylc 8
`cycle point time zone` now defaults to UTC, except in Cylc 7 compatibility mode.

### Fixes

[#4493](https://github.com/cylc/cylc-flow/pull/4493) - handle late job
submission message properly.

[#4443](https://github.com/cylc/cylc-flow/pull/4443) - fix for slow polling
generating an incorrect submit-failed result.

[#4436](https://github.com/cylc/cylc-flow/pull/4436) -
If the workflow is paused, hold tasks just before job prep.
Distinguish between succeeded and expired state icons in `cylc tui`.
Spawn parentless tasks out the runahead limit immediately.

[#4421](https://github.com/cylc/cylc-flow/pull/4421) -
Remove use of the `ps` system call (fixes a bug reported with Alpine Linux).

[#4426](https://github.com/cylc/cylc-flow/pull/4426) -
Fix bug when a conditional expression in the graph contains one task name that
is a substring of another.

[#4399](https://github.com/cylc/cylc-flow/pull/4399) -
Ensure that implicit task names are validated (as opposed to explicit ones).

[#4341](https://github.com/cylc/cylc-flow/pull/4341) -
Remove obsolete Cylc 7 `[scheduling]spawn to max active cycle points` config.

[#4319](https://github.com/cylc/cylc-flow/pull/4319) -
Update cylc reinstall to skip cylc dirs work and share

[#4289](https://github.com/cylc/cylc-flow/pull/4289) - Make `cylc clean`
safer by preventing cleaning of dirs that contain more than one workflow
run dir (use `--force` to override this safeguard).

[#4362](https://github.com/cylc/cylc-flow/pull/4362) -
When using `cylc clean` on a sequential run directory, remove the `runN` symlink
if it points to the removed directory.

[#4395](https://github.com/cylc/cylc-flow/pull/4362) -
Fix ``cylc stop --kill`` which was not actually killing task jobs.

[#4338](https://github.com/cylc/cylc-flow/pull/4338) - Cylc install -C option
now works with relative paths.

[#4440](https://github.com/cylc/cylc-flow/pull/4440) -
Fix an error that could occur during remote clean and other `cylc clean`
improvements.

[#4481](https://github.com/cylc/cylc-flow/pull/4481) -
Removed non-functional ping command from GUI.

[#4445](https://github.com/cylc/cylc-flow/pull/4445) - Cylc will prevent you
using the same name for a platform and a platform group. Which one it should
pick is ambiguous, and is a setup error.

[#4465](https://github.com/cylc/cylc-flow/pull/4465) -
Fix a `ValueError` that could occasionally occur during remote tidy on
workflow shutdown.

-------------------------------------------------------------------------------
## __cylc-8.0b2 (<span actions:bind='release-date'>Released 2021-07-28</span>)__

Third beta release of Cylc 8.

(See note on cylc-8 backward-incompatible changes, above)

### Enhancements

[#4286](https://github.com/cylc/cylc-flow/pull/4286) -
Add an option for displaying source workflows in `cylc scan`.

[#4300](https://github.com/cylc/cylc-flow/pull/4300) - Integer flow labels with
flow metadata, and improved task logging.

[#4291](https://github.com/cylc/cylc-flow/pull/4291) -
Remove obsolete `cylc edit` and `cylc search` commands.

[#4284](https://github.com/cylc/cylc-flow/pull/4284) -
Make `--color=never` work with `cylc <command> --help`.

[#4259](https://github.com/cylc/cylc-flow/pull/4259) -
Ignore pre-initial dependencies with `cylc play --start-task`

[#4103](https://github.com/cylc/cylc-flow/pull/4103) -
Expose runahead limiting to UIs; restore correct force-triggering of queued
tasks for Cylc 8.

[#4250](https://github.com/cylc/cylc-flow/pull/4250) -
Symlink dirs localhost symlinks are now overridable with cli option
`--symlink-dirs`.

[#4218](https://github.com/cylc/cylc-flow/pull/4218) - Add ability to
start a new run from specified tasks instead of a cycle point.

[#4214](https://github.com/cylc/cylc-flow/pull/4214) -
Unify `-v --verbose`, `-q --quiet` and `--debug` options.

[#4174](https://github.com/cylc/cylc-flow/pull/4174) - Terminology: replace
"suite" with "workflow".

[#4177](https://github.com/cylc/cylc-flow/pull/4177) - Remove obsolete
configuration items from `global.cylc[platforms][<platform name>]`:
`run directory`, `work directory` and `suite definition directory`. This
functionality is now provided by `[symlink dirs]`.

[#4142](https://github.com/cylc/cylc-flow/pull/4142) - Record source directory
version control information on installation of a workflow.

[#4238](https://github.com/cylc/cylc-flow/pull/4238) - Future tasks can now
be held in advance using `cylc hold` (previously it was only active tasks
that could be held).

[#4237](https://github.com/cylc/cylc-flow/pull/4237) - `cylc clean` can now
remove specific sub-directories instead of the whole run directory, using the
`--rm` option. There are also the options `--local-only` and `--remote-only`
for choosing to only clean on the local filesystem or remote install targets
respectively.

### Fixes

[#4296](https://github.com/cylc/cylc-flow/pull/4296) -
Patches DNS issues with newer versions of Mac OS.

[#4273](https://github.com/cylc/cylc-flow/pull/4273) -
Remove obsolete Cylc 7 visualization config section.

[#4272](https://github.com/cylc/cylc-flow/pull/4272) - Workflow visualisation
data (data-store) now constrained by final cycle point.

[#4248](https://github.com/cylc/cylc-flow/pull/4248) -
Fix parameter expansion in inherited task environments.

[#4227](https://github.com/cylc/cylc-flow/pull/4227) - Better error messages
when initial cycle point is not valid for the cycling type.

[#4228](https://github.com/cylc/cylc-flow/pull/4228) - Interacting with a
workflow on the cli using `runN` is now supported.

[#4193](https://github.com/cylc/cylc-flow/pull/4193) - Standard `cylc install`
now correctly installs from directories with a `.` in the name. Symlink dirs
now correctly expands environment variables on the remote. Fixes minor cosmetic
bugs.

[#4199](https://github.com/cylc/cylc-flow/pull/4199) -
`cylc validate` and `cylc run` now check task/family names in the `[runtime]`
section for validity.

[#4180](https://github.com/cylc/cylc-flow/pull/4180) - Fix bug where installing
a workflow that uses the deprecated `suite.rc` filename would symlink `flow.cylc`
to the `suite.rc` in the source dir instead of the run dir. Also fixes a couple
of other, small bugs.

[#4222](https://github.com/cylc/cylc-flow/pull/4222) - Fix bug where a
workflow's public database file was not closed properly.

-------------------------------------------------------------------------------
## __cylc-8.0b1 (<span actions:bind='release-date'>Released 2021-04-21</span>)__

Second beta release of Cylc 8.

(See note on cylc-8 backward-incompatible changes, above)

### Enhancements

[#4154](https://github.com/cylc/cylc-flow/pull/4154) -
Deprecate `CYLC_SUITE_DEF_PATH` with `CYLC_SUITE_RUN_DIR` (note the deprecated
variable is still present in the job environment).

[#4164](https://github.com/cylc/cylc-flow/pull/4164) -
Replace the job "host" field with "platform" in the GraphQL schema.

### Fixes

[#4169](https://github.com/cylc/cylc-flow/pull/4169) -
Fix a host ⇒ platform upgrade bug where host names were being popped from task
configs causing subsequent tasks to run on localhost.

[#4173](https://github.com/cylc/cylc-flow/pull/4173) -
Fix the state totals shown in both the UI and TUI, including incorrect counts
during workflow run and post pause.

[#4168](https://github.com/cylc/cylc-flow/pull/4168) - Fix bug where any
errors during workflow shutdown were not logged.

[#4161](https://github.com/cylc/cylc-flow/pull/4161) - Fix bug in in `cylc install`
where a workflow would be installed with the wrong name.

[#4188](https://github.com/cylc/cylc-flow/pull/4188) - Fix incorrect usage
examples for `cylc install`.

-------------------------------------------------------------------------------
## __cylc-8.0b0 (<span actions:bind='release-date'>Released 2021-03-29</span>)__

First beta release of Cylc 8.

(See note on cylc-8 backward-incompatible changes, above)

The filenames `suite.rc` and `global.rc` are now deprecated in favour of
`flow.cylc` and `global.cylc` respectively
([#3755](https://github.com/cylc/cylc-flow/pull/3755)). For backward
compatibility, the `cylc run` command will automatically symlink an existing
`suite.rc` file to `flow.cylc`.

Obsolete *queued* task state replaced by *waiting*, with a queued flag;
queueing logic centralized.
([#4088](https://github.com/cylc/cylc-flow/pull/4088)).

`cylc register` has been replaced by `cylc install`
([#4000](https://github.com/cylc/cylc-flow/pull/4000)).

Added a new command: `cylc clean`, for removing stopped workflows on the local
and any remote filesystems ([#3961](https://github.com/cylc/cylc-flow/pull/3961),
[#4017](https://github.com/cylc/cylc-flow/pull/4017)).

`cylc run` and `cylc restart` have been replaced by `cylc play`, simplifying
how workflows are restarted
([#4040](https://github.com/cylc/cylc-flow/pull/4040)).

`cylc pause` and `cylc play` are now used to pause and resume workflows,
respectively. `cylc hold` and `cylc release` now only hold and release tasks,
not the whole workflow. ([#4076](https://github.com/cylc/cylc-flow/pull/4076))

"Implicit"/"naked" tasks (tasks that do not have an explicit definition in
`flow.cylc[runtime]`) are now disallowed by default
([#4109](https://github.com/cylc/cylc-flow/pull/4109)). You can allow them by
setting `flow.cylc[scheduler]allow implicit tasks` to `True`.

### Enhancements

[#4119](https://github.com/cylc/cylc-flow/pull/4119) - Reimplement ssh task
communications.

[#4115](https://github.com/cylc/cylc-flow/pull/4115) - Raise an error when
invalid sort keys are provided clients.

[#4105](https://github.com/cylc/cylc-flow/pull/4105) - Replace the
`cylc executable` global config setting with `cylc path`, for consistency with
`cylc` invocation in job scripts.

[#4014](https://github.com/cylc/cylc-flow/pull/4014) - Rename "ready" task
state to "preparing".

[#4000](https://github.com/cylc/cylc-flow/pull/4000) - `cylc install` command
added. Install workflows into cylc run directory from source directories
configured in `global.cylc` (see [#4132](https://github.com/cylc/cylc-flow/pull/4132)),
or from arbitrary locations.

[#4071](https://github.com/cylc/cylc-flow/pull/4071) - `cylc reinstall` command
added.

[#3992](https://github.com/cylc/cylc-flow/pull/3992) - Rename
batch system to job runner.

[#3791](https://github.com/cylc/cylc-flow/pull/3791) - Support Slurm
heterogeneous jobs with a special directive prefix.

[#3974](https://github.com/cylc/cylc-flow/pull/3974) - Template variables,
both in set files and provided via the -s/--set command line options are
now parsed using ast.literal_eval. This permits non-string data types,
strings must now be quoted.

[#3811](https://github.com/cylc/cylc-flow/pull/3811) - Move from cycle based
to `n` distance dependency graph window node generation and pruning of the
data-store (API/visual backing data). Ability to modify distance of live
workflow via API, with default of `n=1`.

[#3899](https://github.com/cylc/cylc-flow/pull/3899) - CLI changes
* Commands no longer re-invoke (so you get `cylc run` not `cylc-run`).
* Improve CLI descriptions and help.
* Internal-only commands now hidden from help.
* New entry point for defining Cylc sub-commands.
* remove `cylc check-software` (use standard tools like pipdeptree)
* remove `cylc nudge` (no longer needed)

[#3884](https://github.com/cylc/cylc-flow/pull/3884) - Directories `run`,
`log`, `share`, `share/cycle`, `work` now have the option to be redirected to
configured directories by symlink.

[#3856](https://github.com/cylc/cylc-flow/pull/3856) - fail the GraphQL query
with a helpful message if the variables defined do not match the expected
values.

[#3853](https://github.com/cylc/cylc-flow/pull/3853) - Update protobuf and
pyzmq.

[#3857](https://github.com/cylc/cylc-flow/pull/3857) - removed the obsolete
"runahead" task state (not used since spawn-on-demand implementation).

[#3816](https://github.com/cylc/cylc-flow/pull/3816) - change `cylc spawn`
command name to `cylc set-outputs` to better reflect its role in Cylc 8.

[#3796](https://github.com/cylc/cylc-flow/pull/3796) - Remote installation is
now on a per install target rather than a per platform basis. `app/`, `bin/`,
`etc/`, `lib/` directories are now installed on the target, configurable in flow.cylc.

[#3724](https://github.com/cylc/cylc-flow/pull/3724) - Re-implemented
the `cylc scan` command line interface and added a Python API for accessing
workflow scanning functionality.

[#3515](https://github.com/cylc/cylc-flow/pull/3515) - spawn-on-demand: a more
efficient way of the evolving the workflow via the graph.

[#3692](https://github.com/cylc/cylc-flow/pull/3692) - Use the `$EDITOR`
and `$GEDITOR` environment variables to determine the default editor to use.

[#3574](https://github.com/cylc/cylc-flow/pull/3574) - use the bash
installation defined in $path rather than hardcoding to /bin/bash.

[#3774](https://github.com/cylc/cylc-flow/pull/3774) - Removed support for
interactive prompt.

[#3798](https://github.com/cylc/cylc-flow/pull/3798) - Deprecated the
`[runtime][X][parameter environment templates]` section and instead allow
templates in `[runtime][X][environment]`.

[#3802](https://github.com/cylc/cylc-flow/pull/3802) - New global config
hierarchy and ability to set site config directory.

[#3848](https://github.com/cylc/cylc-flow/pull/3848) - Deprecated
`[scheduling]max active cycle points` in favour of `[scheduling]runahead limit`.

[#3883](https://github.com/cylc/cylc-flow/pull/3883) - Added a new workflow
config option `[scheduling]stop after cycle point`.

[#3913](https://github.com/cylc/cylc-flow/pull/3913) - Added the ability to
use plugins to parse suite templating variables and additional files to
install. Only one such plugin exists at the time of writing, designed to
parse ``rose-suite.conf`` files in repository "cylc-rose".

[#3955](https://github.com/cylc/cylc-flow/pull/3955) - Global config options
to control the job submission environment.

[#4020](https://github.com/cylc/cylc-flow/pull/4020) - `cylc validate` will no
longer check for a cyclic/circular graph if there are more than 100 tasks,
unless the option  `--check-circular` is used. This is to improve performance.

[#3913](https://github.com/cylc/cylc-flow/pull/3913) - Add ability to use
pre-install entry point from cylc-rose plugin to provide environment and
template variables for a workflow.

[#4023](https://github.com/cylc/cylc-flow/pull/4023) - Add ability to use
post-install entry point from cylc-rose to use Rose style CLI settings of
configurations in Cylc install. If Cylc-rose is installed three new CLI
options will be available:
- `--opt_conf_keys="foo, bar"`
- `--defines="[env]FOO=BAR"`
- `--suite-defines="FOO=BAR"`

[#4101](https://github.com/cylc/cylc-flow/pull/4101) - Add the ability to
ignore (clear) rose install options from an earlier install:
`cylc reinstall --clear-rose-install-options`

[#4094](https://github.com/cylc/cylc-flow/pull/4094) - Prevent Cylc from
rsyncing the following files on install and reinstall:
- `rose-suite.conf`
- `opt/rose-suite-cylc-install.conf`
These files should be handled by the cylc-rose plugin if you require them.

[#4126](https://github.com/cylc/cylc-flow/pull/4126) - Make obselete the config
``flow.cylc:[runtime][__TASK__][remote]suite definition directory``.

[#4098](https://github.com/cylc/cylc-flow/pull/4098) - Provide a dictionary called
CYLC_TEMPLATE_VARS into the templating environment.

[#4099](https://github.com/cylc/cylc-flow/pull/4099) - Unify `cylc get-suite-config`
and `cylc get-site-config` commands as `cylc config`. Some options have been
removed.

### Fixes

[#3984](https://github.com/cylc/cylc-flow/pull/3984) - Only write task
event timers to the database when they have changed (reverts behaviour
change in 7.8.6). This corrects last updated db entries and reduces filesystem
load.

[#3917](https://github.com/cylc/cylc-flow/pull/3917) - Fix a bug that caused
one of the hostname resolution tests to fail in certain environments.

[#3879](https://github.com/cylc/cylc-flow/pull/3879) - Removed Google
Groups e-mail from pip packaging metadata. Users browsing PYPI will have
to visit our website to find out how to reach us (we are using Discourse
and it does not offer an e-mail address).

[#3859](https://github.com/cylc/cylc-flow/pull/3859) - Fixes the query of
broadcast states to retrieve only the data for the requested ID, instead
of returning all the broadcast states in the database.

[#3815](https://github.com/cylc/cylc-flow/pull/3815) - Fixes a minor bug in the
auto-restart functionality which caused suites to wait for local jobs running
on *any* host to complete before restarting.

[#3732](https://github.com/cylc/cylc-flow/pull/3732) - XTrigger labels
are now validated to ensure that runtime errors can not occur when
exporting environment variables.

[#3632](https://github.com/cylc/cylc-flow/pull/3632) - Fix a bug that was causing
`UTC mode` specified in global config to be pretty much ignored.

[#3614](https://github.com/cylc/cylc-flow/pull/3614) - Ensure the suite always
restarts using the same time zone as the last `cylc run`.

[#3788](https://github.com/cylc/cylc-flow/pull/3788),
[#3820](https://github.com/cylc/cylc-flow/pull/3820) - Task messages and
task outputs/message triggers are now validated.

[#3614](https://github.com/cylc/cylc-flow/pull/3795) - Fix error when running
`cylc ping --verbose $SUITE`.

[#3852](https://github.com/cylc/cylc-flow/pull/3852) - Prevents registering a
workflow in a sub-directory of a run directory (as `cylc scan` would not be
able to find it).

[#3452](https://github.com/cylc/cylc-flow/pull/3452) - Fix param graph
issue when mixing offset and conditional (e.g. foo<m-1> & baz => foo<m>).

[#3982](https://github.com/cylc/cylc-flow/pull/3982) - Fix bug preventing
workflow from shutting down properly on a keyboard interrupt (Ctrl+C) in
Python 3.8+.

[#4011](https://github.com/cylc/cylc-flow/pull/4011) - Fix bug where including
a trailing slash in the suite/workflow name would cause `cylc stop`
(and possibly other commands) to silently fail.

[#4046](https://github.com/cylc/cylc-flow/pull/4046) - Fix bug where a workflow
database could still be active for a short time after the workflow stops.

-------------------------------------------------------------------------------
## __cylc-8.0a2 (2020-07-03)__

Third alpha release of Cylc 8.

(See note on cylc-8 backward-incompatible changes, above)

The commands `cylc submit` and `cylc jobscript` have been removed.

### Enhancements

[#3389](https://github.com/cylc/cylc-flow/pull/3389) - Publisher/Subscriber
network components added (0MQ PUB/SUB pattern). Used to publish fine-grained
data-store updates for the purposes of UI Server data sync, this change also
includes CLI utility: `cylc subscribe`.

[#3402](https://github.com/cylc/cylc-flow/pull/3402) - removed automatic task
job status message retries (problems that prevent message transmission are
almost never transient, and in practice job polling is the only way to
recover).

[#3463](https://github.com/cylc/cylc-flow/pull/3463) - cylc tui:
A new terminal user interface to replace the old `cylc monitor`.
An interactive collapsible tree to match the new web interface.

[#3559](https://github.com/cylc/cylc-flow/pull/3559) - Cylc configuration
files are now auto-documented from their definitions.

[#3617](https://github.com/cylc/cylc-flow/pull/3617) - For integer cycling mode
there is now a default initial cycle point of 1.

[#3423](https://github.com/cylc/cylc-flow/pull/3423) - automatic task retries
re-implemented using xtriggers. Retrying tasks will now be in the "waiting"
state with a wall_clock xtrigger set for the retry time.

### Fixes

[#3618](https://github.com/cylc/cylc-flow/pull/3618) - Clear queue configuration
warnings for referencing undefined or unused tasks.

[#3596](https://github.com/cylc/cylc-flow/pull/3596) - Fix a bug that could
prevent housekeeping of the task_action_timers DB table and cause many warnings
at restart.

[#3602](https://github.com/cylc/cylc-flow/pull/3602) - Fix a bug that prevented
cycle point format conversion by the `cylc suite-state` command and the
`suite_state` xtrigger function, if the target suite used the default format
but downstream command or suite did not.

[#3541](https://github.com/cylc/cylc-flow/pull/3541) - Don't warn that a task
was already added to an internal queue, if the queue is the same.

[#3409](https://github.com/cylc/cylc-flow/pull/3409) - prevent cylc-run from
creating directories when executed for suites that do not exist.

[#3433](https://github.com/cylc/cylc-flow/pull/3433) - fix server abort at
shutdown during remote run dir tidy (introduced during Cylc 8 development).

[#3493](https://github.com/cylc/cylc-flow/pull/3493) - Update jinja2 and
pyzmq, as well as some test/dev dependencies. Fixes Jinja2 error where
validation shows incorrect context.

[#3531](https://github.com/cylc/cylc-flow/pull/3531) - Fix job submission to
SLURM when task name has a percent `%` character.

[#3543](https://github.com/cylc/cylc-flow/pull/3543) - fixed pipe polling
issue observed on darwin (BSD) which could cause Cylc to hang.

-------------------------------------------------------------------------------
## __cylc-8.0a1 (2019-09-18)__

Second alpha release of Cylc 8.

(See note on cylc-8 backward-incompatible changes, above)

### Enhancements

[#3377](https://github.com/cylc/cylc-flow/pull/3377) - removed support for
sourcing `job-init-env.sh` in task job scripts. Use bash login scripts instead.

[#3302](https://github.com/cylc/cylc-flow/pull/3302) - improve CLI
task-globbing help.

[#2935](https://github.com/cylc/cylc-flow/pull/2935) - support alternate run
directories, particularly for sub-suites.

[#3096](https://github.com/cylc/cylc-flow/pull/3096) - add colour to the
Cylc CLI.

[#2963](https://github.com/cylc/cylc-flow/pull/2963) - make suite context
available before config parsing.

[#3274](https://github.com/cylc/cylc-flow/pull/3274) - disallow the use of
special characters in suite names.

[#3001](https://github.com/cylc/cylc-flow/pull/3001) - simplify cylc version,
dropping VERSION file and git info.

[#3007](https://github.com/cylc/cylc-flow/pull/3007) - add tests for quoting
of tilde expressions in environment section.

[#3006](https://github.com/cylc/cylc-flow/pull/3006) - remove cylc.profiling
package and cylc-profile-battery.

[#2998](https://github.com/cylc/cylc-flow/pull/2998) - Bandit security
recommendations for Cylc 8 target.

[#3024](https://github.com/cylc/cylc-flow/pull/3024) - remove remaining Cylc
Review files.

[#3022](https://github.com/cylc/cylc-flow/pull/3022) - removed LaTeX support
from check-software.

[#3029](https://github.com/cylc/cylc-flow/pull/3029) - remove dev-suites
from tests.

[#3036](https://github.com/cylc/cylc-flow/pull/3036) - re-enable EmPy
templating.

[#3044](https://github.com/cylc/cylc-flow/pull/3044) - remove GTK labels
from task states.

[#3055](https://github.com/cylc/cylc-flow/pull/3055) - simplify regexes.

[#2995](https://github.com/cylc/cylc-flow/pull/2995) - elegantly handle
known errors.

[#3069](https://github.com/cylc/cylc-flow/pull/3069) - make Python 3.7 the
min version for Cylc.

[#3068](https://github.com/cylc/cylc-flow/pull/3068) - add shellcheck to
lint shell script files.

[#3088](https://github.com/cylc/cylc-flow/pull/3088) - remove obsolete
ksh support.

[#3091](https://github.com/cylc/cylc-flow/pull/3091) - remove useless
license commands.

[#3095](https://github.com/cylc/cylc-flow/pull/3095) - run prove with
--timer.

[#3093](https://github.com/cylc/cylc-flow/pull/3093) - job.sh: run
as bash only.

[#3101](https://github.com/cylc/cylc-flow/pull/3101) - add kill all to
functional tests.

[#3123](https://github.com/cylc/cylc-flow/pull/3123) - remove Kafka
xtrigger example.

[#2990](https://github.com/cylc/cylc-flow/pull/2990) - make cylc a module.

[#3131](https://github.com/cylc/cylc-flow/pull/3131) - renamed cylc to
cylc-flow, and simplified project summary.

[#3140](https://github.com/cylc/cylc-flow/pull/3140) - cylc-flow rename in
README badges, setup.py, and a few more places.

[#3138](https://github.com/cylc/cylc-flow/pull/3138) - add suite aborted
event.

[#3132](https://github.com/cylc/cylc-flow/pull/3132) - move parsec to
cylc.parsec.

[#3113](https://github.com/cylc/cylc-flow/pull/3113) - document
select_autoescape security ignore.

[#3083](https://github.com/cylc/cylc-flow/pull/3083) - extend
ZMQClient and update docstrings.

[#3155](https://github.com/cylc/cylc-flow/pull/3155) - remove changed
variable in async_map.

[#3135](https://github.com/cylc/cylc-flow/pull/3135) - incorporate
jinja2filters into cylc.flow.jinja.filters, and use native namespaces.

[#3134](https://github.com/cylc/cylc-flow/pull/3134) - update how
CYLC_DIR is used in Cylc.

[#3165](https://github.com/cylc/cylc-flow/pull/3165) - added GitHub
Issue and Pull Request templates.

[#3272](https://github.com/cylc/cylc-flow/pull/3272),
[#3191](https://github.com/cylc/cylc-flow/pull/3191) - uniform configuration
section level for defining non-cycling and cycling graphs. E.g.:

```
# Deprecated Syntax
[scheduling]
    initial cycle point = next(T00)
    [[dependencies]]
        [[[P1D]]]
            graph = task1 => task2
```

Can now be written as:

```
# New Syntax
[scheduling]
    initial cycle point = next(T00)
    [[graph]]
        P1D = task1 => task2
```

[#3249](https://github.com/cylc/cylc-flow/pull/3249) - export the environment
variable `ISODATETIMEREF` (reference time for the `isodatetime` command from
[metomi-isodatetime](https://github.com/metomi/isodatetime/)) in task jobs to
have the same value as `CYLC_TASK_CYCLE_POINT`.

[#3286](https://github.com/cylc/cylc-flow/pull/3286) -
Removed the `cylc check-triggering` command.
Changed the `suite.rc` schema:
* Removed `[cylc]log resolved dependencies`
* Removed `[cylc][[reference test]]*` except `expected task failures`.
* Moved `[cylc]abort if any task fails` to
  `[cylc][[events]]abort if any task fails` so it lives with the other
  `abort if/on ...` settings.

[#3351](https://github.com/cylc/cylc-flow/pull/3351) - sped up suite validation
(which also affects responsiveness of suite controllers during suite startup,
restarts, and reloads).  Impact of the speedup is most noticeable when dealing
with suite configurations that contain tasks with many task outputs.

[#3358](https://github.com/cylc/cylc-flow/pull/3358) - on submitting jobs to
SLURM or LSF, the job names will now follow the pattern `task.cycle.suite`
(instead of `suite.task.cycle`), for consistency with jobs on PBS.

[#3356](https://github.com/cylc/cylc-flow/pull/3356) - default job name length
maximum for PBS is now 236 characters (i.e. assuming PBS 13 or newer). If you
are still using PBS 12 or older, you should add a site configuration to
restrict it to 15 characters.

### Fixes

[#3308](https://github.com/cylc/cylc-flow/pull/3308) - fix a long-standing bug
causing suites to stall some time after reloading a suite definition that
removed tasks from the graph.

[#3287](https://github.com/cylc/cylc-flow/pull/3287) - fix xtrigger
cycle-sequence specificity.

[#3258](https://github.com/cylc/cylc-flow/pull/3258) - leave '%'-escaped string
templates alone in xtrigger arguments.

[#3010](https://github.com/cylc/cylc-flow/pull/3010) - fixes except KeyError
in task_job_mgr.

[#3031](https://github.com/cylc/cylc-flow/pull/3031) - convert range to list
so that we can use reduce.

[#3040](https://github.com/cylc/cylc-flow/pull/3040) - add check for zero
to xrandom.

[#3018](https://github.com/cylc/cylc-flow/pull/3018) - subprocpool: use
SpooledTemporaryFile instead of TemporaryFile.

[#3032](https://github.com/cylc/cylc-flow/pull/3032) - fix syntax for
array access in cylc check-software.

[#3035](https://github.com/cylc/cylc-flow/pull/3035) - fix scheduler#shutdown
when reference-log option is used.

[#3056](https://github.com/cylc/cylc-flow/pull/3056) - fix suite freeze on
non-existent xtrigger.

[#3060](https://github.com/cylc/cylc-flow/pull/3060) - fix bug when an
AttributeError is raised, and add unit tests for xtrigger.

[#3015](https://github.com/cylc/cylc-flow/pull/3015) - use global client
zmq context.

[#3092](https://github.com/cylc/cylc-flow/pull/3092) - fix recent
shellcheck-inspired quoting errors.

[#3085](https://github.com/cylc/cylc-flow/pull/3085) - fix cylc-search
for directories without suite.rc.

[#3105](https://github.com/cylc/cylc-flow/pull/3105) - fix work location
assumption in a test.

[#3112](https://github.com/cylc/cylc-flow/pull/3112) - prepend custom
Jinja2 paths.

[#3130](https://github.com/cylc/cylc-flow/pull/3130) - remove Python 2
compatibility in setup.py for wheel.

[#3137](https://github.com/cylc/cylc-flow/pull/3137) - fix job kill
hold-retry logic.

[#3077](https://github.com/cylc/cylc-flow/pull/3077) - support single
port configuration for zmq.

[#3153](https://github.com/cylc/cylc-flow/pull/3153) - fix bug in
async_map.

[#3164](https://github.com/cylc/cylc-flow/pull/3164) - fix pclient
undefined error.

[#3173](https://github.com/cylc/cylc-flow/issues/3173) - NameError when
invalid cylc command is used (instead of a ValueError).

[#3003](https://github.com/cylc/cylc-flow/pull/3003) - Fix inheritance
with quotes using shlex.

[#3184](https://github.com/cylc/cylc-flow/pull/3184) - Fix restart
correctness when the suite has a hold point, stop point, a stop task, a stop
clock time and/or an auto stop option. These settings are now stored in the
suite run SQLite file and are retrieved on suite restart. In addition, the
settings are removed when they are consumed, e.g. if the suite stopped
previously on reaching the stop point, the stop point would be consumed, so
that on restart the suite would not stop again immediately.

The `cylc run` command can now accept `--initial-cycle-point=CYCLE-POINT`
(`--icp=CYCLE-POINT)` and `--start-cycle-point=CYCLE-POINT` options. This
change should allow the command to have  a more uniform interface with commands
such as `cylc validate`, and with the final/stop cycle point options).

After this change:
* `cylc run SUITE POINT` is equivalent to `cylc run --icp=POINT SUITE`.
* `cylc run -w SUITE POINT` is equivalent to
  `cylc run -w --start-point=POINT SUITE`.

The `cylc run` and `cylc restart` commands can now accept the
`--final-cycle-point=POINT` and `--stop-cycle-point=POINT` options. The
`--until=POINT` option is now an alias for `--final-cycle-point=POINT` option.

The `cylc run` and `cylc restart` commands can now accept the new
`--auto-shutdown` option. This option overrides the equivalent suite
configuration to force auto shutdown to be enabled. Previously, it is only
possible to disable auto shutdown on the command line.

[#3236](https://github.com/cylc/cylc-flow/pull/3236) - Fix submit number
increment logic on insert of family with tasks that were previously submitted.

[#3276](https://github.com/cylc/cylc-flow/pull/3276) - Fix log & DB recording
of broadcasts from xtriggers so they register all settings, not just one.

[#3325](https://github.com/cylc/cylc-flow/pull/3325) - Fix task event handler
*start_time* being unavailable in *started* events.

### Documentation

[#3181](https://github.com/cylc/cylc-flow/pull/3181) - moved documentation to
the new cylc/cylc-doc repository.

[#3025](https://github.com/cylc/cylc-flow/pull/3025) - fix dev-suites
reference in docs (now in examples).

[#3004](https://github.com/cylc/cylc-flow/pull/3004) - document suite
runtime interface.

[#3066](https://github.com/cylc/cylc-flow/pull/3066) - minor fix to
docs about exit-script.

[#3108](https://github.com/cylc/cylc-flow/pull/3108) - anatomy of a
job script.

[#3129](https://github.com/cylc/cylc-flow/pull/3129) - added
SECURITY.md.

[#3151](https://github.com/cylc/cylc-flow/pull/3151) - fix documentation
heading levels.

[#3158](https://github.com/cylc/cylc-flow/pull/3158) - fix \ in doco
when wrapped in ``..``.

### Security issues

None. Note that we added a `SECURITY.md` file in this release (see #3129)
with instructions for reporting security issues, as well as a
listing with current incident reports.

-------------------------------------------------------------------------------
## __cylc-8.0a0 (2019-03-12)__

First alpha release of Cylc 8. Also first release of Cylc uploaded
to PYPI: https://pypi.org/project/cylc-flow/.

(See note on cylc-8 backward-incompatible changes, above)

### Enhancements

[#2936](https://github.com/cylc/cylc-flow/pull/2936) - remove obsolete commands,
modules, configuration, and documentation.

[#2966](https://github.com/cylc/cylc-flow/pull/2966) - port Cylc to Python 3.

### Fixes

None.

### Documentation

[#2939](https://github.com/cylc/cylc-flow/pull/2939) - use higher contrast link
colours for the generated documentation.

[#2954](https://github.com/cylc/cylc-flow/pull/2954) - fix jinja2 variable
setting example suites.

[#2951](https://github.com/cylc/cylc-flow/pull/2951) - amend makefile command
and address warning.

[#2971](https://github.com/cylc/cylc-flow/pull/2971) - general single- and
multi-page User Guides.

### Security issues

None.

-------------------------------------------------------------------------------
## __cylc-7.8.1 (2019-01-25)__

Maintenance and minor enhancement release, plus new-format User Guide.

Selected user-facing changes:

### Enhancements

[#2910](https://github.com/cylc/cylc-flow/pull/2910) - replace LaTeX-generated HTML
and PDF User Guide with Sphinx-generated HTML.

[#2815](https://github.com/cylc/cylc-flow/pull/2815) - allow initial cycle point
relative to current time.

[#2902](https://github.com/cylc/cylc-flow/pull/2902) - expose suite UUID to event
handlers.

### Fixes

[#2932](https://github.com/cylc/cylc-flow/pull/2932) - fix possible blocking pipe
due to chatty job submission (and other subprocess) commands.

[#2921](https://github.com/cylc/cylc-flow/pull/2921) - better suite validation
warning for out-of-bounds cycling sequences.

[#2924](https://github.com/cylc/cylc-flow/pull/2924) - fix and expand 7.8.0 `cylc
review` documentation in the User Guide.

-------------------------------------------------------------------------------
## __cylc-7.8.0 (2018-11-27)__

Minor release with over 120 issues closed. Significant issues include:

### Enhancements

[#2693](https://github.com/cylc/cylc-flow/pull/2693) - __auto host selection__; and
[#2809](https://github.com/cylc/cylc-flow/pull/2809) - __auto migration__.
`cylc run` and `cylc restart` can now select the best host (based on several
metrics) on which to launch suite server programs. And running suites
can be told (via global config) to self-migrate to another available host, e.g.
for server maintenance. (The pool of suite hosts should see a shared
filesystem).

[#2614](https://github.com/cylc/cylc-flow/pull/2614) and
[#2821](https://github.com/cylc/cylc-flow/pull/2821) - __web-based job log viewer__ -
 `cylc review` (migration of "Rose Bush" from the Rose project).


[#2339](https://github.com/cylc/cylc-flow/pull/2339) - __general external
triggering__: tasks can trigger off of arbitrary user-defined Python functions
called periodically by the suite server program, with built-in functions
for suite-state (inter-suite) triggering and clock triggering (these
deprecate the existing suite-state polling tasks and clock-triggered tasks).

[#2734](https://github.com/cylc/cylc-flow/pull/2734) - __EmPy templating__
support, as an alternative to Jinja2. _"EmPy allows embedding plain Python code
within templates and doesn't enforce any particular templating philosophy."_

[#2733](https://github.com/cylc/cylc-flow/pull/2733) - enhanced Jinja2 support:
- __import pure Python modules__ in the same way as template modules
- Jinja2Tests and Jinja2Globals, for custom "is" tests and global variables
  (c.f. our existing Jinja2Filters for custom filters).

[#2682](https://github.com/cylc/cylc-flow/pull/2682) - new built-in
Jinja2 filter to convert ISO8601 date-time durations to
decimal seconds or hours.

[#2842](https://github.com/cylc/cylc-flow/pull/2842) - `cylc gui` and
`cylc graph` - better integration with system desktop themes, including dark
themes; and other minor graph visualization improvements.

[#2807](https://github.com/cylc/cylc-flow/pull/2807) - task output events (event
handlers can now be triggered when a task reports a registered output message).

[#2868](https://github.com/cylc/cylc-flow/pull/2868) - a new task
runtime config item `exit-script`, for scripting to be executed at the
last moment after successful job completion. (Companion of `err-script`).

[#2781](https://github.com/cylc/cylc-flow/pull/2781) and
[#2854](https://github.com/cylc/cylc-flow/pull/2854) - improved suite
server program logging (including: `log/suite/err` is no longer used).

[#2849](https://github.com/cylc/cylc-flow/pull/2849) - record local
background jobs by host name rather than "localhost".

[#2877](https://github.com/cylc/cylc-flow/pull/2877) - new batch system
handler `pbs_multi_cluster`, supports PBS 13 clients fronting
heterogeneous clusters with different home directories from the
cylc remote. (Not needed for PBS 14+.) (For Rose suites this requires a
corresponding change to `rose suite-run`:
[metomi/rose#2252](https://github.com/metomi/rose/pull/2252).)

[#2812](https://github.com/cylc/cylc-flow/pull/2812) - `cylc gscan`:
show application menu bar by default.

[#2768](https://github.com/cylc/cylc-flow/pull/2768) - `cylc gscan`: display Cylc
version of running suites.

[#2786](https://github.com/cylc/cylc-flow/pull/2786) - make task try number
available to event handlers (as for task job submit number).

[#2771](https://github.com/cylc/cylc-flow/pull/2771) - bash command completion:
complete suite names for commands that take a suite name argument (see
`etc/cylc-bash-completion`).

[#2769](https://github.com/cylc/cylc-flow/pull/2769) - `cylc check-software` now
takes arguments to check for availability of specific modules.

[#2763](https://github.com/cylc/cylc-flow/pull/2763) - `cylc monitor` - clean exit
on Ctrl-C.

[#2704](https://github.com/cylc/cylc-flow/pull/2704) - paginated `cylc help` output.

[#2660](https://github.com/cylc/cylc-flow/pull/2660) - new `gcylc.rc` config item to
show grouped cyclepoint subgraphs by default.

[#2766](https://github.com/cylc/cylc-flow/pull/2766) - (development) formal test
coverage reporting and integration with GitHub.

[#2751](https://github.com/cylc/cylc-flow/pull/2751) - (development) new contributor
guidelines - see `CONTRIBUTING.md`.

### Fixes

[#2876](https://github.com/cylc/cylc-flow/pull/2876) - avoid subprocess hang when
executing commands that generate a lot of stdout (such as when submitting
hundreds of jobs at once).

[#2828](https://github.com/cylc/cylc-flow/pull/2828) - `suite.rc` - fail validation
on detecting trailing whitespace after a line continuation character.

[#2807](https://github.com/cylc/cylc-flow/pull/2807) - handle multiple events of
the same type with the same message (e.g. warnings) from the same task job.

[#2803](https://github.com/cylc/cylc-flow/pull/2803) - reset job submit number
correctly after aborting (backing out of) a trigger edit-run.

[#2727](https://github.com/cylc/cylc-flow/pull/2727) - `cylc gui`: fix dropdown list
of log numbers for re-inserted tasks or after suite
restart.

[#2759](https://github.com/cylc/cylc-flow/pull/2759) and
[#2816](https://github.com/cylc/cylc-flow/pull/2816) -
suite registration tweaks and fixes.

[#2861](https://github.com/cylc/cylc-flow/pull/2861) - improved emacs
syntax highlighting.

[#2892](https://github.com/cylc/cylc-flow/pull/2892) - print the bad host name along
with "Name or service not known" exceptions.


-------------------------------------------------------------------------------
## __cylc-7.7.2 (2018-07-26)__

Maintenance release.

(Some minor changes not relevant to normal users may be omitted.)

### Fixes and minor enhancements

[#2719](https://github.com/cylc/cylc-flow/pull/2719) - improved job poll logging

[#2724](https://github.com/cylc/cylc-flow/pull/2724) - fix a rare error associated
with ithe use of final cycle point in multiple recurrence expressions

[#2723](https://github.com/cylc/cylc-flow/pull/2723) - fix remote commands (executed
by remote task jobs) running in UTC mode when the suite is not running in UTC
mode

[#2726](https://github.com/cylc/cylc-flow/pull/2726) - fix crash in suites with no
final cycle point that are reloaded following a restart

[#2716](https://github.com/cylc/cylc-flow/pull/2716) - ensure that job polling
interval lists are not overridden

[#2714](https://github.com/cylc/cylc-flow/pull/2714) - block irrelevant
`InsecureRequestWarning`s from urllib3 on anonymous suite server access by
`cylc scan` and `cylc ping`

[#2715](https://github.com/cylc/cylc-flow/pull/2715) - fix a cross-version
incompatibility, if a cylc-7.6.x task job messages a cylc-7.7.1 suite

[#2710](https://github.com/cylc/cylc-flow/pull/2710) - fix a GUI error on
right-clicking a "scissor node" in the graph view

-------------------------------------------------------------------------------
## __cylc-7.7.1 (2018-06-27)__

Minor maintenance release.

### Fixes

(Several minor fixes have been omitted from this list.)

[#2678](https://github.com/cylc/cylc-flow/pull/2678) - fix loading of job poll
timers on restart (bug introduced at last release)

[#2683](https://github.com/cylc/cylc-flow/pull/2683) - fix potential error in
`cylc check-software` (which checks for installed software dependencies)

[#2691](https://github.com/cylc/cylc-flow/pull/2691) PBS support - handle job poll
result correctly if qstat temporarily fails to connect to the server

[#2703](https://github.com/cylc/cylc-flow/pull/2703) - fix an error
(inconsequential) that appears in the suite log at restart: `ValueError: No
JSON object could be decoded`

[#2692](https://github.com/cylc/cylc-flow/pull/2692) - fix X11 forwarding for GUI
edit job log, with `cylc gui --host=HOST`

[#2690](https://github.com/cylc/cylc-flow/pull/2690) - invoking Cylc command help
should not require `$DISPLAY` to be set

[#2677](https://github.com/cylc/cylc-flow/pull/2677) - use random serial numbers in
the self-signed SSL certificates generated by suite server programs

[#2688](https://github.com/cylc/cylc-flow/pull/2688)
[#2705](https://github.com/cylc/cylc-flow/pull/2705) - block several security
warnings emitted by `urllib3` under old Python versions (2.6). *We are
aware of the security issues, but these warnings serve no purpose on affected
platforms except to confuse and annoy users.*

[#2676](https://github.com/cylc/cylc-flow/pull/2676) - use `#!/usr/bin/env python2`
(i.e. Python-2 specific) in Cylc source files, to avoid issues with default
Python 3 installations (note Cylc is going to Python 3 next year)

[#2679](https://github.com/cylc/cylc-flow/pull/2679) - change bold font back to
normal in the GUI log viewer

-------------------------------------------------------------------------------
## __cylc-7.7.0 (2018-05-12)__

### Enhancements

[#2661](https://github.com/cylc/cylc-flow/pull/2661) -
 * new User Guide section on Remote Job Management
 * tidy the installation documentation
 * standardise directory structures (all docs updated accordingly):
   - deprecated `<cylc-dir>conf/` file locations:
     - site config file `<cylc-dir>etc/global.rc`
     - gcylc config example `<cylc-dir>/etc/gcylc.rc.eg`
     - site job environment init `<cylc-dir/etc/job-init-env.sh`
     - editor syntax files in `<cylc-dir>etc/syntax/`
     - bash completion script `<cylc-dir>/etc/cylc-bash-completion`
   - user `global.rc` can now go in `~/.cylc/<cylc-version>/` or `~/.cylc/`
     (the version-specific location avoid forward compatibility problems - see
     notes in `<cylc-dir>/etc/global.rc.eg`).
   - moved central cylc wrapper template to `usr/bin/cylc`
   - various developer scripts and notes moved from `<cylc-dir>/dev/` to
     `<cylc-dir>/etc/dev-bin, dev-notes, dev-suites`.
   - *the ancient `site.rc` and `user.rc` global config filename variants are
     now obsolete.*

[#2659](https://github.com/cylc/cylc-flow/pull/2659) - commands in the process pool
(event handlers, and job submit, poll and kill commands) will now be killed on
a configurable timeout if they hang, rather than tying up a member of the
finite process pool: `global.rc` default: `process pool timeout = PT10M`

[#2582](https://github.com/cylc/cylc-flow/pull/2582) - improve client/server
interface, including: `cylc message` can send multiple messages at once, with
different severities; server ignores messages from superseded job submits;
running jobs detect that the suite has been cold-started under them and will
not attempt to connect; ssh-based indirect client-server communication now
works automatically for all clients, not just messaging.

[#2582](https://github.com/cylc/cylc-flow/pull/2582),
[#2624](https://github.com/cylc/cylc-flow/pull/2624), and earlier changes: all job
host actions are now done by remote `cylc` subcommands that are compatible with
ssh whitelisting.

[#2590](https://github.com/cylc/cylc-flow/pull/2590) - replaced the fixed process
pool with direct management of individual sub-processes (for external commands
executed by the server program).

[#2561](https://github.com/cylc/cylc-flow/pull/2561) - pass resolved triggering
dependencies to `$CYLC_TASK_DEPENDENCIES` in job environments.

[#2639](https://github.com/cylc/cylc-flow/pull/2639) - date-time cycling: document
availability of 365-day (never a leap year) and 366-day (always a leap year)
calendars.

[#2597](https://github.com/cylc/cylc-flow/pull/2597) - emit a "late" event if a task
has not triggered by a user-defined real-time offset relative to cycle point.

[#2648](https://github.com/cylc/cylc-flow/pull/2648) - improve version reporting.
Note than non-standard lowercase `cylc -v` is now gone; use `cylc -V` or `cylc
--version`, with optional `--long` format to print as well as version.

[#2620](https://github.com/cylc/cylc-flow/pull/2620) - re-document the long-dated
`[special tasks]sequential` and recommend using explicit dependencies in the
graph instead.

[#2584](https://github.com/cylc/cylc-flow/pull/2584) - internal queues now release
task jobs on a FIFO (First In, First Out) basis, rather than randomly.

[#2538](https://github.com/cylc/cylc-flow/pull/2538) - remove leading whitespace
from multi-line `script` items in task definitions, for cleaner job scripts.

[#2503](https://github.com/cylc/cylc-flow/pull/2503),
[#2624](https://github.com/cylc/cylc-flow/pull/2624) - `cylc cat-log`: all remote
host actions now done by a `cylc` sub-command; and simpler command options (see
`cylc cat-log --help`; **warning: the old command options are not supported**)

### Fixes

[#2666](https://github.com/cylc/cylc-flow/pull/2666) - `cylc scan`: make default
behavior consistent with `cylc gscan`: get suite information from `~/cylc-run/`
only for the current user; and no partial matches with `-n/--name=PATTERN`
(i.e. `--name=bar` will only match the suite `bar`, not `foobar` or `barbaz`).

[#2593](https://github.com/cylc/cylc-flow/pull/2593) - fix polling after job
execution timeout (configured pre-poll delays were being ignored).

[#2656](https://github.com/cylc/cylc-flow/pull/2656) - fix suicide triggers with
multiple prerequisites in the same graph line.

[#2638](https://github.com/cylc/cylc-flow/pull/2638) - fix duplicate "failed" task
events after `cylc stop --kill`.

[#2653](https://github.com/cylc/cylc-flow/pull/2653) - tidy and correct the main `cylc
help` documentation.

[#2644](https://github.com/cylc/cylc-flow/pull/2644),
[#2646](https://github.com/cylc/cylc-flow/pull/2646) - fix some graph parsing edge
cases.

[#2649](https://github.com/cylc/cylc-flow/pull/2649) - respect suite
UTC mode when recording job submit time (database and GUI tree view).

[#2631](https://github.com/cylc/cylc-flow/pull/2631) - fix "failed" task event after
bad host select.

[#2626](https://github.com/cylc/cylc-flow/pull/2626) - `cylc gui`: fix error when
a task job completes just before "view task prerequisites" (menu) is actioned.

[#2600](https://github.com/cylc/cylc-flow/pull/2600) - correct task prerequisite
manipulation on state changes.

[#2596](https://github.com/cylc/cylc-flow/pull/2596) - fix reference to parameter
values containing `+` or `-` characters.

[#2592](https://github.com/cylc/cylc-flow/pull/2592) - permit syntax errors in edit
runs, so that the job file still gets written.

[#2579](https://github.com/cylc/cylc-flow/pull/2579) - `cylc gscan`: fix a
re-spawning error dialog.

[#2674](https://github.com/cylc/cylc-flow/pull/2674) - `cylc cat-log`: avoid leaving
orphaned tail-follow processes on job hosts.


-------------------------------------------------------------------------------
## __cylc-7.6.1 (2018-03-28)__

A collection of bug fixes made since cylc-7.6.0.

### Fixes

[#2571](https://github.com/cylc/cylc-flow/pull/2571) - `cylc gui`: fix tailing of
remote job logs from the GUI (in 7.6.0 this failed with a Python traceback).

[#2596](https://github.com/cylc/cylc-flow/pull/2596) - allow parameter values that
contain +/- characters

[#2574](https://github.com/cylc/cylc-flow/pull/2574) - `cylc gscan HOST`: show just
the owner's suites by default (at 7.6.0 this showed all suites on HOST).

[#2592](https://github.com/cylc/cylc-flow/pull/2592) - `cylc trigger --edit`:
disable job script syntax checking in edit runs (this prevented a new job
script from being written for editing).

[#2579](https://github.com/cylc/cylc-flow/pull/2579) - `cylc gscan`: fix respawning
error dialog on giving a bad regular expression (on the command line) to match
owner or suite name.

[#2606](https://github.com/cylc/cylc-flow/pull/2606) - jobs with batch system info
missing in a corrupted status file (thus not pollable) will now poll as failed
rather appear stuck as running.

[#2603](https://github.com/cylc/cylc-flow/pull/2603) - `cylc gui` (graph view): fix
possible error on inserting a nested family.

[#2602](https://github.com/cylc/cylc-flow/pull/2602) - `cylc gui` (tree view): fix
negative progress bar value (reportedly possible after manual task state
manipulations).

[#2586](https://github.com/cylc/cylc-flow/pull/2586) - `cylc gui` (tree view): fix
possible division-by-zero error in elapsed time computation.

[#2588](https://github.com/cylc/cylc-flow/pull/2588) - `cylc trigger --edit`: fix
edit runs for tasks with dynamic remote host selection.

[#2585](https://github.com/cylc/cylc-flow/pull/2585) - fix recovery from a failed
host select command.

-------------------------------------------------------------------------------
## __cylc-7.6.0 (2018-02-07)__

### Enhancements

[#2373](https://github.com/cylc/cylc-flow/pull/2373) - refactored suite server code
(for efficiency, maintainability, etc.)

[#2396](https://github.com/cylc/cylc-flow/pull/2396) - improved job polling and task
state reset:
 * allow polling of finished tasks - to confirm they really succeeded or failed
 * poll to confirm a task message that implies a state reversal - it could just
   be a delayed message
 * allow reset to submitted or running states
 * removed the "enable resurrection" setting - any task can now return from the
   dead

[#2410](https://github.com/cylc/cylc-flow/pull/2410) - new CUSTOM severity task
messages that can trigger a custom event handler

[#2420](https://github.com/cylc/cylc-flow/pull/2420) - `cylc monitor` now
reconnects automatically if its target suite gets restarted on a different port

[#2430](https://github.com/cylc/cylc-flow/pull/2430) - `cylc gscan`,
`cylc gui` - significant reduction in impact on suite server
programs

[#2433](https://github.com/cylc/cylc-flow/pull/2433) - "group" (used to group suites
in `cylc gscan`) is now defined under the suite "[[meta]]" section

[#2424](https://github.com/cylc/cylc-flow/pull/2424) - task job scripts now run in
`bash -l` (login shell) instead of explicitly sourcing your
`.profile` file. *WARNING*: if you have a
`.bash_profile` and were using `.profile` as well just for
Cylc, the latter file will now be ignored because bash gives precedence to the
former. If so, just move your Cylc settings into
`.bash_profile` or consult the Cylc User Guide for
other ways to configure the task job environment.

[#2441](https://github.com/cylc/cylc-flow/pull/2441) -
[#2458](https://github.com/cylc/cylc-flow/pull/2458) - allow more event handler
arguments:
 * batch system name and job ID
 * submit time, start time, finish time
 * user@host

[#2455](https://github.com/cylc/cylc-flow/pull/2455) - network client improvements:
 * on a failed connection, clients detect if the suite has stopped according to
   the contact file, then report it stopped and remove the contact file
 * on attempt run an already-running suite (contact file exists) print more
   information on how old the suite is and how to shut it down
 * clients running in plain HTTP protocol will no longer attempt to fetch a
   non-existent SSL certificate
 * if a contact file is loaded, always use the values in it to avoid
   conflicting host strings in SSL certificate file, etc.

[#2468](https://github.com/cylc/cylc-flow/pull/2468) - initialize task remotes
asynchronously via the multiprocessing pool, to avoid holding up suite start-up
unnecessarily. *WARNING* this introduces new remote commands: `cylc
remote-init` and `cylc remote-tidy` that will affect sites
using ssh whitelisting

[#2449](https://github.com/cylc/cylc-flow/pull/2449) -
[#2469](https://github.com/cylc/cylc-flow/pull/2469) -
[#2480](https://github.com/cylc/cylc-flow/pull/2480) -
[#2501](https://github.com/cylc/cylc-flow/pull/2501) -
[#2547](https://github.com/cylc/cylc-flow/pull/2547) -
[#2552](https://github.com/cylc/cylc-flow/pull/2552) -
[#2564](https://github.com/cylc/cylc-flow/pull/2564) -
User Guide:
 * rewrote the section on restart from state checkpoints
 * rewrote the section on suite run databases
 * new section on suite contact files
 * new section on disaster recovery
 * new section on remote monitoring and control
 * improved terminology:
   * "suite server program" instead of "suite daemon" (it's not always a daemon)
   * "severity" instead of "priority" for logging and task messaging
   * "task remote" to encompass the concept of "the account where a task job
     runs" whether under the same user account or not, on another host or not
 * documented requirements for remote access to suite-parsing and
   file-retrieval commands, including via the GUI; and clarified the same for
   suite client commands
 * documented a known bug in use of parameters in complex graph syntax (and an
   easy workaround) - see the task parameters section
 * documented kill-to-hold behavior of tasks with retries configured

[#2475](https://github.com/cylc/cylc-flow/pull/2475) - suite server program:
separate debug mode from daemonization

[#2485](https://github.com/cylc/cylc-flow/pull/2485) - export task job environment
variables on definition and before assignment, to ensure they are available to
subshells immediately - even in expressions inside subsequent variable
definitions

[#2489](https://github.com/cylc/cylc-flow/pull/2489) -
[#2557](https://github.com/cylc/cylc-flow/pull/2557) -
`cylc gscan` -
 * configurable menubar visibility at start-up
 * grouped suites now retain their grouped status once stopped

[#2515](https://github.com/cylc/cylc-flow/pull/2515) -
[#2529](https://github.com/cylc/cylc-flow/pull/2529) -
[#2517](https://github.com/cylc/cylc-flow/pull/2517) -
[#2560](https://github.com/cylc/cylc-flow/pull/2560) -
`cylc gui`
 * put prompt dialogs above all windows
 * load new-suite log files after switching to another suite via the File menu
 * graph view: reinstate the right-click menu for ghost nodes (lost at cylc-7.5.0)
 * job log files:
   * fix and document the "extra log files" setting
   * add "view in editor" support for extra log files
   * add text-editor functionality to `cylc jobscript`
   * add "preview jobscript" functionality to the GUI

[#2527](https://github.com/cylc/cylc-flow/pull/2527) -
[#2431](https://github.com/cylc/cylc-flow/pull/2431) -
[#2435](https://github.com/cylc/cylc-flow/pull/2435) -
[#2445](https://github.com/cylc/cylc-flow/pull/2445) -
[#2491](https://github.com/cylc/cylc-flow/pull/2491) -
[#2484](https://github.com/cylc/cylc-flow/pull/2484) -
[#2556](https://github.com/cylc/cylc-flow/pull/2556) -
improved parameter support:
 * allow "%d" integer format in parameter templates
 * allow out of range parameter on graph RHS
 * allow positive offset for parameter index on graph
 * allow negative integer parameters
 * allow custom templating of parameter environment variables, in addition to
   the built-in `CYLC_TASK_PARAM\_&lt;param-name&gt;`
 * allow bare parameter values as task names
 * allow explicit parameter values in "inherit" items under "[runtime]"
 * fix parameters inside (as opposed to beginning or end) of family names
 * fixed inheritance from multiple parameterized namespaces at once

[#2553](https://github.com/cylc/cylc-flow/pull/2553) - upgraded the bundled Jinja2
version to 2.10. This fixes the block scope problem introduced in the previous
version

[#2558](https://github.com/cylc/cylc-flow/pull/2558) - new options to print out JSON
format from `cylc show` and `cylc scan`

### Fixes

[#2381](https://github.com/cylc/cylc-flow/pull/2381) - validation: fail bad event
handler argument templates

[#2416](https://github.com/cylc/cylc-flow/pull/2416) - validation: print the problem
namespace in case of bad multiple inheritance

[#2426](https://github.com/cylc/cylc-flow/pull/2426) - validation: fail
non-predefined config item names (e.g. batch scheduler directives) that contain
multiple consecutive spaces (to ensure that hard-to-spot whitespace typos don't
prevent repeated items from overriding as intended)

[#2432](https://github.com/cylc/cylc-flow/pull/2432) - fixed an issue that could
cause HTTPS client failure due to SSL certificate host name mismatch

[#2434](https://github.com/cylc/cylc-flow/pull/2434) - correctly strip "at TIME"
from the end of multi-line task messages

[#2440](https://github.com/cylc/cylc-flow/pull/2440) - `cylc suite-state`
- fixed DB query of tasks with custom outputs that have not been generated yet

[#2444](https://github.com/cylc/cylc-flow/pull/2444) - added `cylc
report-timings` to main command help

[#2449](https://github.com/cylc/cylc-flow/pull/2449):
 * server suite and task URLs from suite server programs, rather than parsing
   them from the suite definition - so browsing URLs from a remote GUI now
   works
 * allow proper string templating of suite and task names in URLs; retained the
   old pseudo environment variables for backward compatibility

[#2461](https://github.com/cylc/cylc-flow/pull/2461) - fixed manual task retrigger
after an aborted edit run - this was erroneously using the edited job file

[#2462](https://github.com/cylc/cylc-flow/pull/2462) - fixed job polling for the SGE
batch scheduler

[#2464](https://github.com/cylc/cylc-flow/pull/2464) - fixed the ssh+HTTPS task
communication method (broken at cylc-7.5.0)

[#2467](https://github.com/cylc/cylc-flow/pull/2467) - fixed an error in reverse
date-time subtraction (first\_point - last\_point)

[#2474](https://github.com/cylc/cylc-flow/pull/2474) - `cylc graph` -
better handle suite parsing errors on view refresh

[#2496](https://github.com/cylc/cylc-flow/pull/2496) - ensure that broadcasted
environment variables are defined before all user-defined variables, which may
need to reference the broadcasted ones

[#2523](https://github.com/cylc/cylc-flow/pull/2523) - fixed a problem with suicide
triggers: with several used at once, tasks could go untriggered

[#2546](https://github.com/cylc/cylc-flow/pull/2546) - fixed problems with stop
point after a suite reload: do not reset an existing stop point (this is
dangerous, but it could be done before, and the stop point in the GUI status
bar would still refer to the original)

[#2562](https://github.com/cylc/cylc-flow/pull/2562) - improved advice on how to
generate an initial user config file (`global.rc`)

-------------------------------------------------------------------------------
## __cylc-7.5.0 (2017-08-29)__

### Enhancements

[#2387](https://github.com/cylc/cylc-flow/pull/2387),
[#2330](https://github.com/cylc/cylc-flow/pull/2330): New suite.rc `[meta]` sections
for suite and task metadata. These hold the existing `title`, `description`,
and `URL` items, plus arbitrary user-defined items. Metadata items can be passed
to event handlers (e.g. a site-specific task "priority" or "importance" rating
could inform an event-handler's decision on whether or not to escalate task
failures).

[#2298](https://github.com/cylc/cylc-flow/pull/2298),
[#2401](https://github.com/cylc/cylc-flow/pull/2401): New shell function
`cylc__job_abort <message>` to abort task job scripts with a custom message
that can be passed to task failed event handlers.

[#2204](https://github.com/cylc/cylc-flow/pull/2204): Remove auto-fallback to HTTP
communications, if HTTPS is not available.  Now HTTP is only used if explicitly
configured.

[#2332](https://github.com/cylc/cylc-flow/pull/2332),
[#2325](https://github.com/cylc/cylc-flow/pull/2325),
[#2321](https://github.com/cylc/cylc-flow/pull/2321),
[#2312](https://github.com/cylc/cylc-flow/pull/2312): Validation efficiency
improvements.

[#2291](https://github.com/cylc/cylc-flow/pull/2291),
[#2303](https://github.com/cylc/cylc-flow/pull/2303),
[#2322](https://github.com/cylc/cylc-flow/pull/2322): Runtime efficiency
improvements.

[#2286](https://github.com/cylc/cylc-flow/pull/2286): New command `cylc
report-timings` to generate reports of task runtime statistics.

[#2304](https://github.com/cylc/cylc-flow/pull/2304): New event handlers for general
CRITICAL events.

[#2244](https://github.com/cylc/cylc-flow/pull/2244),
[#2258](https://github.com/cylc/cylc-flow/pull/2258): Advanced syntax for excluding
multiple points from cycling sequences.

[#2407](https://github.com/cylc/cylc-flow/pull/2407): Documented exactly how Cylc
uses ssh, scp, and rsync to interact with remote job hosts.

[#2346](https://github.com/cylc/cylc-flow/pull/2346),
[#2386](https://github.com/cylc/cylc-flow/pull/2386): `cylc graph` now plots
implicit dependences as grayed-out ghost nodes.

[#2343](https://github.com/cylc/cylc-flow/pull/2343): Improved the "Running
Suites" section of the User Guide, including documentation of suite remote
control.

[#2344](https://github.com/cylc/cylc-flow/pull/2344): Attempt to access suite
service files via the filesystem first, before ssh, for other accounts on the
suite host.

[#2360](https://github.com/cylc/cylc-flow/pull/2360): Better validation of suite
parameter configuration.

[#2314](https://github.com/cylc/cylc-flow/pull/2314): In debug mode, send bash job
script xtrace output (from `set -x`) to a separate log file.

### Fixes

[#2409](https://github.com/cylc/cylc-flow/pull/2409): Fixed the `cylc spawn` command
(it was killing tasks, since cylc-7).

[#2378](https://github.com/cylc/cylc-flow/pull/2378): Fixed use of negative offsets
by the `cylc suite-state` command.

[#2364](https://github.com/cylc/cylc-flow/pull/2364): Correctly load completed custom
task outputs on restart.

[#2350](https://github.com/cylc/cylc-flow/pull/2350): Handle bad event handler
command line templates gracefully.

[#2308](https://github.com/cylc/cylc-flow/pull/2308): The parameterized task
environment variable `$CYLC_TASK_PARAM_<param>` is now guaranteed to be defined
before any use of it in the user-defined task environment section.

[#2296](https://github.com/cylc/cylc-flow/pull/2296): Prevent suites stalling after
a restart that closely follows a warm-start (now the restart, like the warm
start, ignores dependence on tasks from before the warm start point).

[#2295](https://github.com/cylc/cylc-flow/pull/2295): Fixed `cylc cat-log` "open in
editor" functionality for remote job logs.

[#2412](https://github.com/cylc/cylc-flow/pull/2412): Fixed duplication of log
messages to the old log after restart.

-------------------------------------------------------------------------------

## __cylc-7.4.0 (2017-05-16)__

Enhancements and fixes.

### Highlighted Changes

[#2260](https://github.com/cylc/cylc-flow/pull/2260): Open job logs in your text
editor, from CLI (`cylc cat-log`) or GUI.

[#2259](https://github.com/cylc/cylc-flow/pull/2259): `cylc gscan` - various
improvements: right-click menu is now for suite operations only; other items
moved to a main menubar and toolbar (which can be hidden to retain gscan's
popular minimalist look); added all suite stop options (was just the default
clean stop); task-state colour-key popup updates in-place if theme changed; new
collapse/expand-all toobar buttons.

[#2275](https://github.com/cylc/cylc-flow/pull/2275): Pass suite and task URLs to
event handlers.

[#2272](https://github.com/cylc/cylc-flow/pull/2272): Efficiency - reduce memory
footprint.

[#2157](https://github.com/cylc/cylc-flow/pull/2157):
  * internal efficiency improvements
  * allow reset of individual message outputs
  * "cylc submit" can now submit families

[#2244](https://github.com/cylc/cylc-flow/pull/2244): Graph cycling configuration:
multiple exclusion points.

[#2240](https://github.com/cylc/cylc-flow/pull/2240): Stepped integer parameters.

### Fixes

[#2269](https://github.com/cylc/cylc-flow/pull/2269): Fix auto suite-polling tasks
(i.e. inter-suite dependence graph syntax) - Broken in 7.3.0.

[#2282](https://github.com/cylc/cylc-flow/pull/2282): Fix global config processing
of boolean settings - users could not override a site True setting to False.

[#2279](https://github.com/cylc/cylc-flow/pull/2279): Bundle Jinja2 2.9.6. (up from
2.8) - fixes a known issue with Jinja2 "import with context".

[#2255](https://github.com/cylc/cylc-flow/pull/2255): Fix handling of suite script
items that contain nothing but comments.

[#2247](https://github.com/cylc/cylc-flow/pull/2247): Allow `cylc graph --help`
in the absence of an X environment.

### Other Changes

[#2270](https://github.com/cylc/cylc-flow/pull/2270): Detect and fail null tasks in
graph.

[#2257](https://github.com/cylc/cylc-flow/pull/2257): `cylc gscan` - graceful exit
via Ctrl-C.

[#2252](https://github.com/cylc/cylc-flow/pull/2252): `ssh`: add `-Y` (X Forwarding)
only if necessary.

[#2245](https://github.com/cylc/cylc-flow/pull/2245): SSL certificate: add serial
number (issue number). This allows curl, browsers, etc. to connect to
suite daemons.

[#2265](https://github.com/cylc/cylc-flow/pull/2265): `cylc gpanel` - restored
sorting of items by suite name.

[#2250](https://github.com/cylc/cylc-flow/issues/2250): Updated installation docs
for HTTPS-related requirements.

-------------------------------------------------------------------------------
## __cylc-7.3.0 (2017-04-10)__

New Suite Design Guide, plus other enhancements and fixes.

### Highlighted Changes

[#2211](https://github.com/cylc/cylc-flow/pull/2211): New comprehensive Suite Design
Guide document to replace the outdated Suite Design section in the User Guide.

[#2232](https://github.com/cylc/cylc-flow/pull/2232): `cylc gscan` GUI: stop, hold,
and release suites or groups of suites.

[#2220](https://github.com/cylc/cylc-flow/pull/2220): dummy and simulation mode improvements:
 * new `dummy-local` mode runs dummy tasks as local background jobs (allows
   dummy running other-site suites).
 * proportional run length, if tasks configure an `execution time limit`
 * single common `[simulation]` configuration section for dummy, dummy-local, and
   simulation modes.
 * dummy or simulated tasks can be made to fail at specific cycle points, and
   for first-try only, or all tries.
 * custom message outputs now work in simulation mode as well as the dummy modes.

[#2218](https://github.com/cylc/cylc-flow/pull/2218): fix error trapping in job
scripts (degraded since job file refactoring in 7.1.1)

[#2215](https://github.com/cylc/cylc-flow/pull/2215): SGE batch system support -
fixed formatting of directives with a space in the name.

### Other Notable Changes

[#2233](https://github.com/cylc/cylc-flow/pull/2233): Upgraded the built-in example
suites to cylc-7 syntax.

[#2221](https://github.com/cylc/cylc-flow/pull/2221): `cylc gui` GUI dot view - maintain
user selection during update.

[#2217](https://github.com/cylc/cylc-flow/pull/2217): `cylc gscan` GUI - fix
tracebacks emitted during suite initialization.

[#2219](https://github.com/cylc/cylc-flow/pull/2219): add `user@host` option to
`cylc monitor` an `cylc gui`. Allows suite selection at startup using `cylc
scan` output.

[#2222](https://github.com/cylc/cylc-flow/pull/2222): `cylc gui` GUI graph view -
fixed right-click "view prerequisites" sub-menu.

[#2213](https://github.com/cylc/cylc-flow/pull/2213): Record family inheritance
structure in the run database.

-------------------------------------------------------------------------------
## __cylc-7.2.1 (2017-03-23)__

Minor enhancements and fixes.

### Highlighted Changes

[#2209](https://github.com/cylc/cylc-flow/pull/2209): Fixed the `cylc gui` graph
view, broken at cylc-7.2.0.

[#2193](https://github.com/cylc/cylc-flow/pull/2193): Restored `cylc gscan`
suite-stopped status checkerboard icons, lost at cylc-7.1.1.


[#2208](https://github.com/cylc/cylc-flow/pull/2208): Use suite host name instead
of suite name in the SSL certificate "common name".

[#2206](https://github.com/cylc/cylc-flow/pull/2206): Updated User Guide
installation section.

### Other Notable Changes

[#2191](https://github.com/cylc/cylc-flow/pull/2191): Clearer task prerequisites
print-out.

[#2197](https://github.com/cylc/cylc-flow/pull/2197): Removed the bundled external
OrderedDict package.

[#2194](https://github.com/cylc/cylc-flow/pull/2194): `cylc gscan` - better handling
of suites that are still initializing.

-------------------------------------------------------------------------------
## __cylc-7.2.0 (2017-03-06)__

Minor enhancements and fixes (note mid-level version number bumped up to
reflect significant changes included in 7.1.1 - esp. job file refactoring).

### Highlighted Changes

[#2189](https://github.com/cylc/cylc-flow/pull/2189): New `assert` and
`raise` functions for handling Jinja2 errors in suites.

### Other Changes

[#2186](https://github.com/cylc/cylc-flow/pull/2186): Use lowercase local shell
variable names in new job script shell functions introduced in 7.1.1, to avoid
overriding shell built-ins such as `$HOSTNAME`.

[#2187](https://github.com/cylc/cylc-flow/pull/2187): Fixed a bug causing restart
failure in the presence of an active broadcast of a submission timeout value.

[#2183](https://github.com/cylc/cylc-flow/pull/2183): Use site-configured suite host
self-identification, if present, as hostname in the SSL certificate.

[#2182](https://github.com/cylc/cylc-flow/pull/2182): Fixed failed User Guide build
in 7.1.1.

-------------------------------------------------------------------------------
## __cylc-7.1.1 (2017-02-27)__

Minor enhancements and fixes (plus a significant change: task job file refactoring).

### Highlighted Changes

[#2141](https://github.com/cylc/cylc-flow/pull/2141): Tidier task job files:
hide error trap and messaging code, etc., in external shell functions.

[#2134](https://github.com/cylc/cylc-flow/pull/2134): Suite-state polling (e.g. for
inter-suite triggering) now automatically detects and uses the remote suite
cycle point format.

[#2128](https://github.com/cylc/cylc-flow/pull/2128): Suite-state polling
(e.g. for inter-suite triggering) now works with custom task messages.

[#2172](https://github.com/cylc/cylc-flow/pull/2172): Added a built-in Jinja2 filter
for formatting ISO8601 date-time strings.

[#2164](https://github.com/cylc/cylc-flow/pull/2164): Fixed support for Jinja2 in
site/user config files, broken at 6.11.0.

[#2153](https://github.com/cylc/cylc-flow/pull/2153): `cylc gui` - use task
`execution time limit` as the default mean elapsed time, to compute a progress
bar for the first instance of a cycling task.

[#2154](https://github.com/cylc/cylc-flow/pull/2154): `cylc gui` graph view - fixed
right-click sub-menu activation, broken at 7.1.0.

[#2158](https://github.com/cylc/cylc-flow/pull/2158): `cylc gui` graph view: fix
right-click family ungroup, broken since 7.0.0.

### Other Changes

[#2142](https://github.com/cylc/cylc-flow/pull/2142): New "select all" and "select
none" buttons in the `cylc gui` task filter dialog.

[#2163](https://github.com/cylc/cylc-flow/pull/2163): (Development) New automated
profiling test framework for comparing performance between Cylc versions.

[#2160](https://github.com/cylc/cylc-flow/pull/2160): Better suite stall detection
in the presence of clock-triggered tasks.

[#2156](https://github.com/cylc/cylc-flow/pull/2156): Fix potential division-by-zero
error in `cylc gscan`.

[#2149](https://github.com/cylc/cylc-flow/pull/2149): Fix handling of cycle point
offsets in weeks (e.g. "P1W").

[#2146](https://github.com/cylc/cylc-flow/pull/2146): Documented how to set multiple
`-l VALUE` directives in jobs submitted to PBS.

[#2129](https://github.com/cylc/cylc-flow/pull/2129): Allow initial cycle point to be
specified on the command line for all relevant commands, if not specified in the
suite definition.

[#2139](https://github.com/cylc/cylc-flow/pull/2139): Fixed error in use of
`execution time limit` in jobs submitted to Platform LSF.

[#2176](https://github.com/cylc/cylc-flow/pull/2176): `cylc gui` graph view - fixed
a bug that could cause a blank graph view window, since 7.0.0.

[#2161](https://github.com/cylc/cylc-flow/pull/2161): `gcylc gui`- disallow
insertion at cycle points that are not valid for the task (unless overridden
with `--no-check`).

-------------------------------------------------------------------------------
## __cylc-7.1.0 (2017-01-26)__

Minor enhancements and fixes.

### Highlighted Changes

[#2021](https://github.com/cylc/cylc-flow/pull/2021): New command `cylc checkpoint`
to create a named suite state checkpoint that you can restart from.

[#2124](https://github.com/cylc/cylc-flow/pull/2124): open another GUI window (to
view another suite) via the gcylc File menu.

[#2100](https://github.com/cylc/cylc-flow/pull/2100): group multiple task event
notifications into a single email over a 5 minute interval (configurable).

[#2112](https://github.com/cylc/cylc-flow/pull/2112): broadcast settings can now be
loaded (or cancelled) from a file as well as the command line.

[#2096](https://github.com/cylc/cylc-flow/pull/2096): the `cylc gscan` GUI can now
display summary states for suites owned by others.

### Other Changes

[#2126](https://github.com/cylc/cylc-flow/pull/2126): fixed occasional
misidentification of suite stall when only succeeded tasks exist just prior to
shutdown.

[#2127](https://github.com/cylc/cylc-flow/pull/2127): fixed the `cylc diff` command
(broken at 7.0.0)

[#2119](https://github.com/cylc/cylc-flow/pull/2119): fixed remote job kill after a
suite definition reload, for task proxies that exist at the time of the reload.

[#2025](https://github.com/cylc/cylc-flow/pull/2025): GUI right-click menu items can
now be selected with either mouse button 1 or 3.

[#2117](https://github.com/cylc/cylc-flow/pull/2117): improved logic for adding
`lib/cylc` to Python `sys.path` (there was one reported instance of the
system-level `cherrpy` being imported instead of the Cylc-bundled one, in
cylc-7.0.0).

[#2114](https://github.com/cylc/cylc-flow/pull/2114): documented syntax-driven line
continuation in suite graph configuration.

[#2116](https://github.com/cylc/cylc-flow/pull/2116): corrected a rare edge-case
side-effect of manual task-state reset.

[#2107](https://github.com/cylc/cylc-flow/pull/2107): `cylc insert` - disallow
insertion at cycle points that are not valid for the task (unless overridden
with `--no-check`).

[#2106](https://github.com/cylc/cylc-flow/pull/2106): fixed `cylc get-config
--python` output formatting, broken since cylc-6.6.0.

[#2097](https://github.com/cylc/cylc-flow/pull/2097): fixed a problem with task host
and owner task proxies reloaded at suite restart (could cause job poll and
kill to fail in some cases, for tasks in this category).

[#2095](https://github.com/cylc/cylc-flow/pull/2095): fixed validation of mixed
deprecated and new suite.rc syntax.

## __cylc-7.0.0 (2016-12-21)__

**cylc-7 client/server communications is not backward compatible with cylc-6.**

Note that cylc-7 bug fixes were back-ported to a series of 6.11.x releases,
for those who have not transitioned to cylc-7 yet.

### Highlighted Changes

[#1923](https://github.com/cylc/cylc-flow/pull/1923): **A new HTTPS communications
layer, replaces Pyro-3 Object RPC for all client-server communications.**
Suite daemons are now web servers!

[#2063](https://github.com/cylc/cylc-flow/pull/2063): **Removed deprecated cylc-5
syntax and features.**

[#2044](https://github.com/cylc/cylc-flow/pull/2044): Suite start-up now aborts with
a sensible message on suite configuration errors (previously this happened post
daemonization so the user had to check suite logs to see the error).

[#2067](https://github.com/cylc/cylc-flow/pull/2067): Consolidated suite service
files (passphrase, SSL files, contact file, etc.) under `.service/` in the
suite run directory; the suite registration database and port files under
`$HOME/.cylc/` are no longer used; suites can now be grouped in sub-directory
trees under the top level run directory.

[#2033](https://github.com/cylc/cylc-flow/pull/2033): Allow restart from suite state
checkpoints other than the latest (checkpoints are also recorded automatically
before and after restarts, and on reload).

[#2024](https://github.com/cylc/cylc-flow/pull/2024): `cylc gscan` now supports
collapsible suite groups via a top level suite config `group` item.
Right-click *View Column* "Group".

[#2074](https://github.com/cylc/cylc-flow/pull/2074): Task retry states and timers,
and poll timers, now persist across suite restarts. Waiting tasks are not
put in the held state before shutdown. Held tasks are not automatically
released on restart.

[#2004](https://github.com/cylc/cylc-flow/pull/2004): Task event handlers are
now continued on restart.

### Other Changes

[#2042](https://github.com/cylc/cylc-flow/pull/2042): Documented `[scheduling]spawn
to max active cycle points` (new in 6.11.0), which lets successive instances of
the same task run out of order if dependencies allow.

[#2092](https://github.com/cylc/cylc-flow/pull/2092): New command `cylc
get-suite-contact` to print suite contact information (host, port, PID, etc.)

[#2089](https://github.com/cylc/cylc-flow/pull/2089): Improved documentation on
cycling workflows and use of parameterized tasks as a proxy for cycling.

[#2021](https://github.com/cylc/cylc-flow/pull/2021): `cylc gui`: removed the
"connection failed" warning dialog that popped up on suite shutdown. This
should be obvious by the reconnection countdown timer in the info bar.

[#2023](https://github.com/cylc/cylc-flow/pull/2023): New custom event email footer
via global or suite config.

[#2013](https://github.com/cylc/cylc-flow/pull/2013): Fixed "remove task after
spawning" which since 6.9.0 would not force a waiting task to spawn its
successor.

[#2071](https://github.com/cylc/cylc-flow/pull/2071): Fix quote stripping on
`initial cycle point = "now"`.

[#2070](https://github.com/cylc/cylc-flow/pull/2070): Fix dummy mode support for
custom task outputs: they were incorrectly propagated to other tasks.

[#2065](https://github.com/cylc/cylc-flow/pull/2065): `cylc gscan` now supports
suite name filtering via a `--name` command line option.

[#2060](https://github.com/cylc/cylc-flow/pull/2060): 5-second timeout if hanging
connections are encountered during port scanning.

[#2055](https://github.com/cylc/cylc-flow/pull/2055): Task elapsed times now persist
over restarts.

[#2046](https://github.com/cylc/cylc-flow/pull/2046): Multi-task interface for `cylc
show`. Fixed *View Prerequisites* for tasks in the runahead pool.

[#2049](https://github.com/cylc/cylc-flow/pull/2049): Per-host job submission and
execution polling intervals via global/user config files.

[#2051](https://github.com/cylc/cylc-flow/pull/2051): Bundle Jinja2 2.8 with Cylc -
one less external software dependency.

[#2088](https://github.com/cylc/cylc-flow/pull/2088): Support dependence on absolute
cycle points in cycling graphs.

## __cylc-6.11.4 (2017-01-26)__

More bug fixes backported from early Cylc-7 releases.

[#2120](https://github.com/cylc/cylc-flow/pull/2120): fixed remote job kill after a
+suite definition reload, for task proxies that exist at the time of the reload.

[#2111](https://github.com/cylc/cylc-flow/pull/2111): fixed member-expansion of
complex `(FAMILY:fail-any & FAMILYI:finish-all)` graph triggers.

[#2102](https://github.com/cylc/cylc-flow/pull/2102): fixed validation of mixed
deprecated and new suite.rc syntax.

[#2098](https://github.com/cylc/cylc-flow/pull/2098): fixed a problem with task host
and owner task proxies reloaded at suite restart (could cause job poll and
kill to fail in some cases, for tasks in this category).


## __cylc-6.11.3 (2016-12-21)__

One minor bug fix on top of 6.11.2.

[#2091](https://github.com/cylc/cylc-flow/pull/2091): Since 6.11.0 use of cylc-5
special "cold start tasks" caused downstream tasks to become immortal. This
fixes the problem, but note that you should no longer be using this deprecated
feature (which will be removed from cylc-7).


## __cylc-6.11.2 (2016-10-19)__

Some minor enhancements and fixes.

### Highlighted Changes

[#2034](https://github.com/cylc/cylc-flow/pull/2034): Allow restart from checkpoints.
These are currently created before and after reloads, and on restart. (Note that
since 6.11.0 suite state dump files no longer exist).

[#2047](https://github.com/cylc/cylc-flow/pull/2047): Documented the new
"[scheduling]spawn to max active cycle points" suite configuration item,
which allows successive instances of the same task to run out of order if the
opportunity arises.

[#2048](https://github.com/cylc/cylc-flow/pull/2048): Allow "view prerequisites" for
tasks in the 'runahead' state.

[#2025](https://github.com/cylc/cylc-flow/pull/2025): Provide a configurable event
mail footer (suite or site/user configuration).

[#2032](https://github.com/cylc/cylc-flow/pull/2032): `cylc gui` -
removed the annoying warning dialog for connection failed. Take note of the
connection countdown in the status bar instead.

### Other Changes

[#2016](https://github.com/cylc/cylc-flow/pull/2016): Fixed a Python traceback
occasionally generated by the gcylc GUI log view window.

[#2018](https://github.com/cylc/cylc-flow/pull/2018): Restored the incremental
printing of dots to stdout from the `cylc suite-state` polling
command (lost at 6.11.1).

[#2014](https://github.com/cylc/cylc-flow/pull/2014): Fixed "remove after spawning".
Since 6.9.0 this would not force-spawn the successor of a waiting task.

[#2031](https://github.com/cylc/cylc-flow/pull/2031): `cylc gscan` -
fixed occasional jumping status icons introduced in 6.11.1.

[#2040](https://github.com/cylc/cylc-flow/pull/2040): Corrected documentation for
the `cylc cat-log` command (it was using the alias `cylc
log`).


## __cylc-6.11.1 (2016-09-22)__

Three minor bug fixes on top of 6.11.0:

[#2002](https://github.com/cylc/cylc-flow/pull/2002): fix a bug in the graph string
parser - if a task appears both with and without a cycle point offset in the
same conditional trigger expression (unlikely, but possible!)

[#2007](https://github.com/cylc/cylc-flow/pull/2007): fix handling of OS Error if
the user run into the limit for number of forked processes.

[#2008](https://github.com/cylc/cylc-flow/pull/2008): fix occasional traceback from
`cylc gsan`.



## __cylc-6.11.0 (2016-09-13)__

### Highlighted Changes

[#1953](https://github.com/cylc/cylc-flow/pull/1953): Parameterized tasks: generate
tasks automatically without using messy Jinja2 loops.

[#1929](https://github.com/cylc/cylc-flow/pull/1929): Under `[runtime]`:
 * New task `[[[job]]]` sub-sections unify the various batch system, job
   execution, and job polling settings (older settings deprecated).
 * A new `[[[job]]] execution time limit` setting allows cylc to:
    * automatically generate batch system time limit directives;
    * run background or at jobs with the `timeout` command;
    * poll job with configurable delays (default 1, 3, 10 minutes) after
      reaching the time limit.
 * Moved the content of the old `[event hooks]` section to a unified `[events]`
   section (older settings deprecated).

[#1884](https://github.com/cylc/cylc-flow/pull/1884): `cylc gscan` displays a new
warning icon with a tool-tip summary of recent task failures.

[#1877](https://github.com/cylc/cylc-flow/pull/1877): The `gcylc` status bar now
shows a countdown to the next suite connection attempt, and resets the
connection timer schedule if the user changes view settings.

[#1966](https://github.com/cylc/cylc-flow/pull/1966): Optionally spawn waiting tasks
out to "max active cycle points" instead of one cycle point ahead. This means
successive instances of the same task can run out of order (dependencies
allowing).  Use with caution on large suites with a lot of runahead.

[#1940](https://github.com/cylc/cylc-flow/pull/1940): Bash tab completion for cylc
commands.

### Other Changes

[#1585](https://github.com/cylc/cylc-flow/pull/1585): If a suite stalls, report any
unsatisfied task prerequisites that cannot be met.

[#1944](https://github.com/cylc/cylc-flow/pull/1944): `cylc get-config` now returns
a valid suite definition.

[#1875](https://github.com/cylc/cylc-flow/pull/1875): Enabled multiple selection in
the gcylc text tree view.

[#1900](https://github.com/cylc/cylc-flow/pull/1900): Automatically continue graph
string lines that end in (or start with) a dependency arrow.

[#1862](https://github.com/cylc/cylc-flow/pull/1862): New notation for initial and
final cycle point in graph cycling section headings.  E.g. `[[[R1/^+PT1H]]]`
means "run once, one hour after the initial cycle point"; `[[[R1/$-PT1H]]]`
means "run once, one hour before the final cycle point".

[#1928](https://github.com/cylc/cylc-flow/pull/1928): New notation for excluding a
cycle point from a recurrence expression, e.g. `[[[T00!^]]]` means
"daily at T00 after but not including the initial cycle point".

[#1958](https://github.com/cylc/cylc-flow/pull/1958): Suite daemon logging upgrade:
improved log file formatting; the log, out, and err files are now rolled over
together as soon as any one reaches the size limit.

[#1827](https://github.com/cylc/cylc-flow/pull/1827): Suite state dump files no
longer exist - the suite run DB now records all restart information.

[#1912](https://github.com/cylc/cylc-flow/pull/1912): Fixed coloured `cylc scan -c`
output (broken at 6.10.1).

[#1921](https://github.com/cylc/cylc-flow/pull/1921): Don't ignore dependencies
among tasks back-inserted prior to a warm-start cycle point.

[#1910](https://github.com/cylc/cylc-flow/pull/1910): Task job scripts now use `set
-o pipefail` to ensure that failure of any part of a shell pipeline causes a
job failure.

[#1886](https://github.com/cylc/cylc-flow/pull/1886): When a job is submitted for
the first time, any job logs with higher submit numbers will be removed (
these must have been generated by a previous suite run).

[#1946](https://github.com/cylc/cylc-flow/pull/1946): Removed annoying warnings
that "self-suicide is not recommended".

[#1889](https://github.com/cylc/cylc-flow/pull/1889): Record any unhandled task
messages (e.g. general progress messages) in the suite DB.

[#1899](https://github.com/cylc/cylc-flow/pull/1899): Custom task output messages
(for message triggers) are now automatically faked in dummy mode.

-------------------------------------------------------------------------------

## __cylc-6.10.2 (2016-06-02)__

### Highlighted Changes

[#1848](https://github.com/cylc/cylc-flow/pull/1848): Automatic stalled-suite
detection, a "stalled" event hook, and an option to abort (shutdown) if stalled.

[#1850](https://github.com/cylc/cylc-flow/pull/1850): Much reduced CPU loading in
cycling suites that have progressed far beyond their initial cycle point (cache
recent points to avoid continually iterating from the start).

[#1836](https://github.com/cylc/cylc-flow/pull/1836): New `gscan.rc` file to
configure the initial state of `cylc gpanel` and `cylc gscan` (e.g. which
columns to display).

[#1849](https://github.com/cylc/cylc-flow/pull/1849): New configuration options for
the `gcylc` GUI, e.g. to set the initial window size.


### Other Changes

[#1863](https://github.com/cylc/cylc-flow/pull/1863): Report tasks added or removed
by a suite reload.

[#1844](https://github.com/cylc/cylc-flow/pull/1844): Allow client commands from
another suite's task (these would previously load the passphrase for the parent
suite rather than the target suite).

[#1866](https://github.com/cylc/cylc-flow/pull/1866): Allow explicitly unset
intervals in cylc config files, e.g. `execution timeout = # (nothing)`.

[#1863](https://github.com/cylc/cylc-flow/pull/1863): Fixed a recent bug (since in
6.10.0) causing shutdown on reload of a suite after removing a task and its
runtime definition.

[#1864](https://github.com/cylc/cylc-flow/pull/1864): Stronger checks to prevent
users starting a second instance of a suite that is already running.

[#1869](https://github.com/cylc/cylc-flow/pull/1869): Fixed day-of-week cycling.

[#1858](https://github.com/cylc/cylc-flow/pull/1858): Fixed a recent bug (since
6.10.1) that could prevent a task at suite start-up from submitting even though
its prerequisites were satisfied.

[#1855](https://github.com/cylc/cylc-flow/pull/1855): Allow inserted tasks to be
released to the `waiting` immediately, even if the suite is currently quiet.

[#1854](https://github.com/cylc/cylc-flow/pull/1854): Restore wildcards to
allow insertion of multiple tasks at once (inadvertently disallowed at 6.10.0).

[#1853](https://github.com/cylc/cylc-flow/pull/1853): Fixed a recent bug (since
6.10.1): reset task outputs to incomplete on manually retriggering or resetting
to a pre-run state.

-------------------------------------------------------------------------------

## __cylc-6.10.1 (2016-05-17)__

### Highlighted Changes

[#1839](https://github.com/cylc/cylc-flow/pull/1839): `gcylc` - fix for occasional
locked-up blank GUI window at start-up (since 6.8.0, Jan 2016).

[#1841](https://github.com/cylc/cylc-flow/pull/1841): `gcylc` tree view - fix for
excessive CPU load when displaying large suites (since 6.10.0).

[#1838](https://github.com/cylc/cylc-flow/pull/1838): Fix for the suite timeout
event timer not resetting on task activity (since 6.10.0).

### Other Changes

[#1835](https://github.com/cylc/cylc-flow/pull/1835): Suite reload - reload all
tasks at once (previously, current active tasks were reloaded only when they
finished, which could result in reloads appearing to take a long time).

[#1833](https://github.com/cylc/cylc-flow/pull/1833): `gcylc` - initial task state
filtering configurable via the  `gcylc.rc` config file.

[#1826](https://github.com/cylc/cylc-flow/pull/1826): Prevent tasks becoming immune
to change by suite reload after being orphaned by one reload (i.e. removed from
the suite) then re-inserted after another.

[#1804](https://github.com/cylc/cylc-flow/pull/1804): PBS job name length - truncate
to 15 characters by default, but can now be configured in `global.rc` for PBS
13+, which supports longer names.

-------------------------------------------------------------------------------

## __cylc-6.10.0 (2016-05-04)__

### Highlighted Changes

[#1769](https://github.com/cylc/cylc-flow/pull/1769),
[#1809](https://github.com/cylc/cylc-flow/pull/1809),
[#1810](https://github.com/cylc/cylc-flow/pull/1810),
[#1811](https://github.com/cylc/cylc-flow/pull/1811),
[#1812](https://github.com/cylc/cylc-flow/pull/1812),
[#1813](https://github.com/cylc/cylc-flow/pull/1813),
[#1819](https://github.com/cylc/cylc-flow/pull/1819): Suite daemon efficiency
and memory footprint - significant improvements!

[#1777](https://github.com/cylc/cylc-flow/pull/1777): Faster validation of
suites with large inter-dependent families.  See also
[#1791](https://github.com/cylc/cylc-flow/pull/1791).

[#1743](https://github.com/cylc/cylc-flow/pull/1743): Improved event handling:
flexible handlers, built-in email handlers, execute event handlers
asynchronously, general suite event handlers.

[#1729](https://github.com/cylc/cylc-flow/pull/1729): `gcylc` - The *File -> Open*
dialog can now connect to suites running on other scanned hosts.

[#1821](https://github.com/cylc/cylc-flow/pull/1821): Right-click on a cycle-point
in the `gcylc` text tree view to operate on all tasks at that cycle point.

### Other Changes

[#1714](https://github.com/cylc/cylc-flow/pull/1714): Further improvements to Jinja2
error reporting.

[#1755](https://github.com/cylc/cylc-flow/pull/1755): Pyro-3.16 is now packaged with
with cylc and has been modified to reduce the overhead of repeated calls to
`socket.gethost*`. We will eventually replace it with a new client/server
communications layer.

[#1807](https://github.com/cylc/cylc-flow/pull/1807): Dropped support for
_detaching_ (or _manual completion_) tasks.

[#1805](https://github.com/cylc/cylc-flow/pull/1805): `gcylc` - corrected the suite
hold/release button state during  active suite reloads.

[#1802](https://github.com/cylc/cylc-flow/pull/1802): Do not unregister running
suites or assume that the argument of `cylc unregister` is a pattern.

[#1800](https://github.com/cylc/cylc-flow/pull/1800): Print a sensible error message
for a suite graph section with a zero-width cycling interval.

[#1791](https://github.com/cylc/cylc-flow/pull/1791): Documented how to write suites
with efficient inter-family triggering.

[#1789](https://github.com/cylc/cylc-flow/pull/1789): Fixed a bug causing high CPU
load in large suites with `queued` tasks present.

[#1788](https://github.com/cylc/cylc-flow/pull/1788): Fixed a bug that could
occasionally result in missing entries in suite run databases.

[#1784](https://github.com/cylc/cylc-flow/pull/1784): Corrected and improved the
advice printed at start-up on how to see if a suite is still running.

[#1781](https://github.com/cylc/cylc-flow/pull/1781): Fixed a bug that could disable
the right-click menu for some tasks after enabling a filter.

[#1768](https://github.com/cylc/cylc-flow/pull/1768): Client commands like `cylc
broadcast` can now be invoked by tasks on hosts that do not share a
filesystem with the suite host.

[#1763](https://github.com/cylc/cylc-flow/pull/1763): Remote tasks now load
the right suite passphrase even if a locally registered suite has
the same name.

[#1762](https://github.com/cylc/cylc-flow/pull/1762): Fixed polling of jobs
submitted to loadleveler (broken since 6.8.1).

[#1816](https://github.com/cylc/cylc-flow/pull/1816),
[#1779](https://github.com/cylc/cylc-flow/pull/1779): Allow task names that contain
family names after a hyphen.

-------------------------------------------------------------------------------

#### For changes prior to cylc-6.10.0 see doc/changes.html in the cylc source tree.<|MERGE_RESOLUTION|>--- conflicted
+++ resolved
@@ -77,17 +77,14 @@
 
 ### Fixes
 
-<<<<<<< HEAD
 [#4526](https://github.com/cylc/cylc-flow/pull/4526) - Prevent `runN` and
 `run<number>` being allowed as installation target names.
 
 [#4442](https://github.com/cylc/cylc-flow/pull/4442) - Prevent installation
 of workflows inside other installed workflows.
-=======
 
 [#4540](https://github.com/cylc/cylc-flow/pull/4540) - Handle the `/` character
 in job names, for PBS 19.2.1+.
->>>>>>> bf29f009
 
 [#4543](https://github.com/cylc/cylc-flow/pull/4543) -
 `cylc play --stopcp=reload` now takes its value from
