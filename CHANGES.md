# Selected Cylc Changes

Internal changes that do not directly affect users may not be listed here.  For
all changes see the [closed
milestones](https://github.com/cylc/cylc-flow/milestones?state=closed) for each
release.

## Major Changes in Cylc 8

* Python 2 -> 3.
* Internal communications converted from HTTPS to ZMQ (TCP).
* PyGTK GUIs replaced by:
  * Terminal user interface (TUI) included in cylc-flow.
  * Web user interface provided by the cylc-uiserver package.
* A new scheduling algorithm with support for branched workflows.
* Command line changes:
  * `cylc run` -> `cylc play`
  * `cylc restart` -> `cylc play`
  * `rose suite-run` -> `cylc install; cylc play <id>`
* The core package containing Cylc scheduler program has been renamed cylc-flow.
* Cylc review has been removed, the Cylc 7 version remains Cylc 8 compatible.
* [New documentation](https://cylc.github.io/cylc-doc/latest).

See the [migration guide](https://cylc.github.io/cylc-doc/latest/html/7-to-8/index.html) for a full list of changes.

<!-- The topmost release date is automatically updated by GitHub Actions. When
creating a new release entry be sure to copy & paste the span tag with the
`actions:bind` attribute, which is used by a regex to find the text to be
updated. Only the first match gets replaced, so it's fine to leave the old
ones in. -->
-------------------------------------------------------------------------------
## __cylc-8.0rc4 (<span actions:bind='release-date'>Upcoming</span>)__

Fourth Release Candidate for Cylc 8 suitable for acceptance testing.

### Enhancements

[#4887](https://github.com/cylc/cylc-flow/pull/4887) - Disallow relative paths
in `global.cylc[install]source dirs`.

### Fixes

[#4889](https://github.com/cylc/cylc-flow/pull/4889) - `cylc clean`: don't
prompt if no matching workflows.

[#4881](https://github.com/cylc/cylc-flow/pull/4881) - Fix bug where commands
targeting a specific cycle point would not work if using an abbreviated
cycle point format.

-------------------------------------------------------------------------------
## __cylc-8.0rc3 (<span actions:bind='release-date'>Released 2022-05-19</span>)__

Third Release Candidate for Cylc 8 suitable for acceptance testing.

### Enhancements

[#4738](https://github.com/cylc/cylc-flow/pull/4738) and
[#4739](https://github.com/cylc/cylc-flow/pull/4739) - Implement `cylc trigger
[--flow=] [--wait]` for manual triggering with respect to active flows (the
default), specific flows, new flows, or one-off task runs. This replaces
the `--reflow` option from earlier pre-release versions.

[#4743](https://github.com/cylc/cylc-flow/pull/4743) - On stopping a specific
flow, remove active-waiting tasks with no remaining flow numbers.


[#4854](https://github.com/cylc/cylc-flow/pull/4854)
- Expansion and merger of comma separated platform definitions permitted.
- Platform definition regular expressions which match "localhost" but are not
  "localhost" are now explicitly forbidden and will raise an exception.

[#4842](https://github.com/cylc/cylc-flow/pull/4842) -
Improve Jinja2 error reporting when the error is behind an `{% include`.

[#4861](https://github.com/cylc/cylc-flow/pull/4861) - Allow workflow source
 directories to be under `cylc-run`.

[#4828](https://github.com/cylc/cylc-flow/pull/4828) - scan CLI: corrupt
workflow contact files should result in a warning, not a crash.

[#4823](https://github.com/cylc/cylc-flow/pull/4823) - Remove the `--directory`
option for `cylc install` (the functionality has been merged into the
workflow source argument), and rename the `--flow-name` option to
`--workflow-name`.

### Fixes

<<<<<<< HEAD
[#4860](https://github.com/cylc/cylc-flow/pull/4860) - Workflow config parsing
will fail if
[owner setting](https://cylc.github.io/cylc-doc/latest/html/reference/config/workflow.html#flow.cylc[runtime][%3Cnamespace%3E][remote]owner)
owner setting is used, as that setting no longer has any effect.
=======
[#4873](https://github.com/cylc/cylc-flow/pull/4873) - `cylc show`: don't
show prerequisites of past tasks recalled from the DB as unsatisfied.

[#4875](https://github.com/cylc/cylc-flow/pull/4864) - Fix the file name
pattern matching used for emacs syntax highlighting.

[#4864](https://github.com/cylc/cylc-flow/pull/4864) - Allow strings
and more complex data type template variables to be stored correctly
in the workflow database.

[#4863](https://github.com/cylc/cylc-flow/pull/4863) - Execution timeout is no
longer set based on execution time limit. Fixes bug where execution timeout
would get overridden.
>>>>>>> a34beba3

[#4844](https://github.com/cylc/cylc-flow/pull/4844) - Fixes bug where
execution polling intervals used in combination with an execution time limit
resulted in incorrect polling intervals.

[#4829](https://github.com/cylc/cylc-flow/pull/4829) -
Suppress deprecated configuration warnings in Cylc 7 compatibility mode.

[#4830](https://github.com/cylc/cylc-flow/pull/4830) -
Workflow scan now detects Cylc 7 suites installed, but not yet run, by Cylc 8.

[#4554](https://github.com/cylc/cylc-flow/pull/4554) - Fix incorrect
implementation of the ISO 8601 recurrence format no. 1
(`R<number>/<start-point>/<second-point>`)
(see [metomi/isodatetime#45](https://github.com/metomi/isodatetime/issues/45)).
This recurrence format was not mentioned in the Cylc documentation, so
this is unlikely to affect you.

[#4748](https://github.com/cylc/cylc-flow/pull/4748) -
`cylc tui` gives a more helpful error message when a workflow is not running;
distinguishing between workflow not running and not in run-directory.

[#4797](https://github.com/cylc/cylc-flow/pull/4797) -
`cylc reload` now triggers a fresh remote file installation for all relevant
platforms, any files configured to be installed will be updated on the remote
platform.

[#4791](https://github.com/cylc/cylc-flow/pull/4791) - Fix bug where task
outputs would not show up in the UI.

[#4777](https://github.com/cylc/cylc-flow/pull/4777) -
Reinstate the Cylc 7 template variables for xtriggers with deprecation warnings.

[#4771](https://github.com/cylc/cylc-flow/pull/4771) -
Fix issue where Cylc 7 workflows could show in `cylc scan` output and in the UI.

[#4720](https://github.com/cylc/cylc-flow/pull/4720) - Fix traceback in
workflow logs when starting or reloading a workflow with an illegal item
(e.g. typo) in the config.

[#4827](https://github.com/cylc/cylc-flow/pull/4827) - Fix bug where specifying
an invalid `--stopcp` would corrupt the workflow database. Also fix
inconsistency between how `[scheduling]stop after cycle point` was handled
on reload/restart compared to the other cycle point settings.

[#4872](https://github.com/cylc/cylc-flow/pull/4872) - Fix bug preventing
`cylc clean <workflow_name>/runN` from working.

[#4769](https://github.com/cylc/cylc-flow/pull/4769) - Fix handling of quoted
command args for invocation on remote run hosts.


-------------------------------------------------------------------------------
## __cylc-8.0rc2 (<span actions:bind='release-date'>Released 2022-03-23</span>)__

Second Release Candidate for Cylc 8 suitable for acceptance testing.

### Enhancements

[#4736](https://github.com/cylc/cylc-flow/pull/4736) - `rsync` command used for
remote file installation is now configurable.

[#4655](https://github.com/cylc/cylc-flow/pull/4655) - Enhancements to the
provided [wrapper script](https://cylc.github.io/cylc-doc/latest/html/installation.html#managing-environments).

### Fixes

[#4703](https://github.com/cylc/cylc-flow/pull/4703) - Fix `ImportError` when
validating/running a Jinja2 workflow (for users who have installed Cylc
using `pip`.)

[#4745](https://github.com/cylc/cylc-flow/pull/4745) - Fix traceback when
running `cylc help all` without optional dependencies installed.

[#4670](https://github.com/cylc/cylc-flow/pull/4670) - Fix several TUI bugs.

[#4730](https://github.com/cylc/cylc-flow/pull/4730) - Fix bug on the command
line when specifying a Cylc ID that includes your username (e.g. `'~user/workflow'`).

[#4737](https://github.com/cylc/cylc-flow/pull/4737) -
Fix issue which prevented tasks with incomplete outputs from being rerun by
subsequent flows.

-------------------------------------------------------------------------------
## __cylc-8.0rc1 (<span actions:bind='release-date'>Released 2022-02-17</span>)__

First Release Candidate for Cylc 8 suitable for acceptance testing.

Cylc 8 beta users will not be able to restart workflows run with previous
Cylc 8 pre-releases due to changes in the workflow database structure
([#4581](https://github.com/cylc/cylc-flow/pull/4581))

### Enhancements

[#4581](https://github.com/cylc/cylc-flow/pull/4581) - Improvements allowing
the UI & TUI to remember more info about past tasks and jobs:
- Job and task history is now loaded into the window about active tasks.
- Reflow future tasks now set to waiting.

[#3931](https://github.com/cylc/cylc-flow/pull/3931) - Convert Cylc to
use the new "Universal Identifier".

[#3931](https://github.com/cylc/cylc-flow/pull/3931),
[#4675](https://github.com/cylc/cylc-flow/pull/4675) - `cylc clean` now
interactively prompts if trying to clean multiple run dirs.

[#4506](https://github.com/cylc/cylc-flow/pull/4506) - Cylc no longer
creates a `flow.cylc` symlink to a `suite.rc` file.
This only affects you if you have used a prior Cylc 8 pre-release.

[#4547](https://github.com/cylc/cylc-flow/pull/4547) - The max scan depth is
now configurable in `global.cylc[install]max depth`, and `cylc install` will
fail if the workflow ID would exceed this depth.

[#4534](https://github.com/cylc/cylc-flow/pull/4534) - Permit jobs
to be run on platforms with no `$HOME` directory.

[#4536](https://github.com/cylc/cylc-flow/pull/4536) - `cylc extract-resources`
renamed `cylc get-resources` and small changes made:
- Cylc wrapper script made available.
- Source argument now before target.
- Metadata as well as names from ``--list`` option.
- Files extracted to to ``target/source_name`` rather than ``target/full/source/path``.

[#4548](https://github.com/cylc/cylc-flow/pull/4548) - Changed the
workflow version control info log file format from modified-INI to JSON.

[#4521](https://github.com/cylc/cylc-flow/pull/4521) - The workflow config
logs (that get written in `log/flow-config/` on start/restart/reload)
are now sparse, i.e. they will no longer be fleshed-out with defaults.

[#4558](https://github.com/cylc/cylc-flow/pull/4558) -
Added a metadata section to the platform and platform group configurations.

[#4561](https://github.com/cylc/cylc-flow/pull/4561) - Moved the tutoral
workflow back into Cylc from Cylc Docs to make it a packaged resource for
anyone with a Cylc installation.

[#4576](https://github.com/cylc/cylc-flow/pull/4576) - Added
`--platform-names` and `--platforms` options to `cylc config` for easy
access to information on configured platforms.

### Fixes

[#4658](https://github.com/cylc/cylc-flow/pull/4658) -
Don't poll waiting tasks (which may have the submit number of a previous job).

[#4620](https://github.com/cylc/cylc-flow/pull/4620) -
Fix queue interactions with the scheduler paused and task held states.

[#4667](https://github.com/cylc/cylc-flow/pull/4667) - Check manually triggered
tasks are not already preparing for job submission.

[#4640](https://github.com/cylc/cylc-flow/pull/4640) - Fix manual triggering of
runahead-limited parentless tasks.

[#4645](https://github.com/cylc/cylc-flow/pull/4645) - Fix behaviour when a
flow catches up to a running force-triggered no-flow task.

[#4566](https://github.com/cylc/cylc-flow/pull/4566) - Fix `cylc scan`
invocation for remote scheduler host on a shared filesystem.

[#4511](https://github.com/cylc/cylc-flow/pull/4511) - Fix clock xtriggers for
large inexact offsets (year, months); restore time check for old-style
(task-property) clock triggers.

[#4568](https://github.com/cylc/cylc-flow/pull/4568) - Disable all CLI colour
output if not to a terminal.

[#4553](https://github.com/cylc/cylc-flow/pull/4553) - Add job submit time
to the datastore.

[#4526](https://github.com/cylc/cylc-flow/pull/4526) - Prevent `runN` and
`run<number>` being allowed as installation target names.

[#4526](https://github.com/cylc/cylc-flow/pull/4526),
[#4549](https://github.com/cylc/cylc-flow/pull/4549) - Prevent installing
workflows with directory names that include reserved filenames such as
`log`, `work`, `runN`, `run<number>` etc.

[#4442](https://github.com/cylc/cylc-flow/pull/4442) - Prevent installation
of workflows inside other installed workflows.

[#4540](https://github.com/cylc/cylc-flow/pull/4540) - Handle the `/` character
in job names, for PBS 19.2.1+.

[#4570](https://github.com/cylc/cylc-flow/pull/4570) - Fix incorrect fallback
to localhost if `[runtime][<task>][remote]host` is unreachable.

[#4543](https://github.com/cylc/cylc-flow/pull/4543) -
`cylc play --stopcp=reload` now takes its value from
`[scheduling]stop after cycle point` instead of using the final cycle point.


-------------------------------------------------------------------------------
## __cylc-8.0b3 (<span actions:bind='release-date'>Released 2021-11-10</span>)__

Fourth beta release of Cylc 8.

(See note on cylc-8 backward-incompatible changes, above)

### Enhancements

[#4355](https://github.com/cylc/cylc-flow/pull/4355) -
The `--workflow-owner` command line option has been removed.

[#4367](https://github.com/cylc/cylc-flow/pull/4367) -
Make the central wrapper work with arbitrary virtual environment names.

[#4343](https://github.com/cylc/cylc-flow/pull/4343) -
Implement required and optional outputs with new graph notation.

[#4324](https://github.com/cylc/cylc-flow/pull/4324) -
Re-implement a basic form of the Cylc 7 `cylc graph` command for static
graph visualisation.

[#4335](https://github.com/cylc/cylc-flow/pull/4335) -
Have validation catch erroneous use of both `expr => bar` and `expr => !bar` in
the same graph.

[#4285](https://github.com/cylc/cylc-flow/pull/4285) - Cylc now automatically
infers the latest numbered run of the workflow for most commands (e.g. you can
run `cylc pause foo` instead of having to type out `foo/run3`).

[#4346](https://github.com/cylc/cylc-flow/pull/4346) -
Use natural sort order for the `cylc scan --sort` option.

[#4313](https://github.com/cylc/cylc-flow/pull/4313) - Change `ignore` to
`reload` for the cycle point cli options (e.g. `--fcp=reload`), as this more
accurately reflects what it's doing. Also improve validation of these
cli options.

[#4389](https://github.com/cylc/cylc-flow/pull/4389) - the `flow.cylc.processed`
(previously called `suite.rc.processed`) is now stored in `log/flow-config/`.

[#4329](https://github.com/cylc/cylc-flow/pull/4329) - Enable selection of
platform from platform group at task job initialization.

[#4430](https://github.com/cylc/cylc-flow/pull/4430) - Log files renamed:
- `log/flow.cylc.processed` ⇒ `log/flow-processed.cylc`
- `log/<datetimes>-run.cylc` ⇒ `log/<datetimes>-start.cylc`

[#4423](https://github.com/cylc/cylc-flow/pull/4423) - Only changes to the
workflow directory are recorded by `log/version`.

[#4404](https://github.com/cylc/cylc-flow/pull/4404) - The Cylc Graph section
now accepts ``&`` and ``|`` as valid line breaks in the same way as ``=>``.

[#4455](https://github.com/cylc/cylc-flow/pull/4455) - `CYLC_WORKFLOW_NAME`
renamed to `CYLC_WORKFLOW_ID`. `CYLC_WORKFLOW_NAME` re-added as
`CYLC_WORKFLOW_ID` shorn of any trailing `runX`.

[#4471](https://github.com/cylc/cylc-flow/pull/4471) - Users now get a different
error for a config item that isn't valid, to one that isn't set.

[#4457](https://github.com/cylc/cylc-flow/pull/4457) - Cylc 8
`cycle point time zone` now defaults to UTC, except in Cylc 7 compatibility mode.

### Fixes

[#4493](https://github.com/cylc/cylc-flow/pull/4493) - handle late job
submission message properly.

[#4443](https://github.com/cylc/cylc-flow/pull/4443) - fix for slow polling
generating an incorrect submit-failed result.

[#4436](https://github.com/cylc/cylc-flow/pull/4436) -
If the workflow is paused, hold tasks just before job prep.
Distinguish between succeeded and expired state icons in `cylc tui`.
Spawn parentless tasks out the runahead limit immediately.

[#4421](https://github.com/cylc/cylc-flow/pull/4421) -
Remove use of the `ps` system call (fixes a bug reported with Alpine Linux).

[#4426](https://github.com/cylc/cylc-flow/pull/4426) -
Fix bug when a conditional expression in the graph contains one task name that
is a substring of another.

[#4399](https://github.com/cylc/cylc-flow/pull/4399) -
Ensure that implicit task names are validated (as opposed to explicit ones).

[#4341](https://github.com/cylc/cylc-flow/pull/4341) -
Remove obsolete Cylc 7 `[scheduling]spawn to max active cycle points` config.

[#4319](https://github.com/cylc/cylc-flow/pull/4319) -
Update cylc reinstall to skip cylc dirs work and share

[#4289](https://github.com/cylc/cylc-flow/pull/4289) - Make `cylc clean`
safer by preventing cleaning of dirs that contain more than one workflow
run dir (use `--force` to override this safeguard).

[#4362](https://github.com/cylc/cylc-flow/pull/4362) -
When using `cylc clean` on a sequential run directory, remove the `runN` symlink
if it points to the removed directory.

[#4395](https://github.com/cylc/cylc-flow/pull/4362) -
Fix ``cylc stop --kill`` which was not actually killing task jobs.

[#4338](https://github.com/cylc/cylc-flow/pull/4338) - Cylc install -C option
now works with relative paths.

[#4440](https://github.com/cylc/cylc-flow/pull/4440) -
Fix an error that could occur during remote clean and other `cylc clean`
improvements.

[#4481](https://github.com/cylc/cylc-flow/pull/4481) -
Removed non-functional ping command from GUI.

[#4445](https://github.com/cylc/cylc-flow/pull/4445) - Cylc will prevent you
using the same name for a platform and a platform group. Which one it should
pick is ambiguous, and is a setup error.

[#4465](https://github.com/cylc/cylc-flow/pull/4465) -
Fix a `ValueError` that could occasionally occur during remote tidy on
workflow shutdown.

-------------------------------------------------------------------------------
## __cylc-8.0b2 (<span actions:bind='release-date'>Released 2021-07-28</span>)__

Third beta release of Cylc 8.

(See note on cylc-8 backward-incompatible changes, above)

### Enhancements

[#4286](https://github.com/cylc/cylc-flow/pull/4286) -
Add an option for displaying source workflows in `cylc scan`.

[#4300](https://github.com/cylc/cylc-flow/pull/4300) - Integer flow labels with
flow metadata, and improved task logging.

[#4291](https://github.com/cylc/cylc-flow/pull/4291) -
Remove obsolete `cylc edit` and `cylc search` commands.

[#4284](https://github.com/cylc/cylc-flow/pull/4284) -
Make `--color=never` work with `cylc <command> --help`.

[#4259](https://github.com/cylc/cylc-flow/pull/4259) -
Ignore pre-initial dependencies with `cylc play --start-task`

[#4103](https://github.com/cylc/cylc-flow/pull/4103) -
Expose runahead limiting to UIs; restore correct force-triggering of queued
tasks for Cylc 8.

[#4250](https://github.com/cylc/cylc-flow/pull/4250) -
Symlink dirs localhost symlinks are now overridable with cli option
`--symlink-dirs`.

[#4218](https://github.com/cylc/cylc-flow/pull/4218) - Add ability to
start a new run from specified tasks instead of a cycle point.

[#4214](https://github.com/cylc/cylc-flow/pull/4214) -
Unify `-v --verbose`, `-q --quiet` and `--debug` options.

[#4174](https://github.com/cylc/cylc-flow/pull/4174) - Terminology: replace
"suite" with "workflow".

[#4177](https://github.com/cylc/cylc-flow/pull/4177) - Remove obsolete
configuration items from `global.cylc[platforms][<platform name>]`:
`run directory`, `work directory` and `suite definition directory`. This
functionality is now provided by `[symlink dirs]`.

[#4142](https://github.com/cylc/cylc-flow/pull/4142) - Record source directory
version control information on installation of a workflow.

[#4238](https://github.com/cylc/cylc-flow/pull/4238) - Future tasks can now
be held in advance using `cylc hold` (previously it was only active tasks
that could be held).

[#4237](https://github.com/cylc/cylc-flow/pull/4237) - `cylc clean` can now
remove specific sub-directories instead of the whole run directory, using the
`--rm` option. There are also the options `--local-only` and `--remote-only`
for choosing to only clean on the local filesystem or remote install targets
respectively.

### Fixes

[#4296](https://github.com/cylc/cylc-flow/pull/4296) -
Patches DNS issues with newer versions of Mac OS.

[#4273](https://github.com/cylc/cylc-flow/pull/4273) -
Remove obsolete Cylc 7 visualization config section.

[#4272](https://github.com/cylc/cylc-flow/pull/4272) - Workflow visualisation
data (data-store) now constrained by final cycle point.

[#4248](https://github.com/cylc/cylc-flow/pull/4248) -
Fix parameter expansion in inherited task environments.

[#4227](https://github.com/cylc/cylc-flow/pull/4227) - Better error messages
when initial cycle point is not valid for the cycling type.

[#4228](https://github.com/cylc/cylc-flow/pull/4228) - Interacting with a
workflow on the cli using `runN` is now supported.

[#4193](https://github.com/cylc/cylc-flow/pull/4193) - Standard `cylc install`
now correctly installs from directories with a `.` in the name. Symlink dirs
now correctly expands environment variables on the remote. Fixes minor cosmetic
bugs.

[#4199](https://github.com/cylc/cylc-flow/pull/4199) -
`cylc validate` and `cylc run` now check task/family names in the `[runtime]`
section for validity.

[#4180](https://github.com/cylc/cylc-flow/pull/4180) - Fix bug where installing
a workflow that uses the deprecated `suite.rc` filename would symlink `flow.cylc`
to the `suite.rc` in the source dir instead of the run dir. Also fixes a couple
of other, small bugs.

[#4222](https://github.com/cylc/cylc-flow/pull/4222) - Fix bug where a
workflow's public database file was not closed properly.

-------------------------------------------------------------------------------
## __cylc-8.0b1 (<span actions:bind='release-date'>Released 2021-04-21</span>)__

Second beta release of Cylc 8.

(See note on cylc-8 backward-incompatible changes, above)

### Enhancements

[#4154](https://github.com/cylc/cylc-flow/pull/4154) -
Deprecate `CYLC_SUITE_DEF_PATH` with `CYLC_SUITE_RUN_DIR` (note the deprecated
variable is still present in the job environment).

[#4164](https://github.com/cylc/cylc-flow/pull/4164) -
Replace the job "host" field with "platform" in the GraphQL schema.

### Fixes

[#4169](https://github.com/cylc/cylc-flow/pull/4169) -
Fix a host ⇒ platform upgrade bug where host names were being popped from task
configs causing subsequent tasks to run on localhost.

[#4173](https://github.com/cylc/cylc-flow/pull/4173) -
Fix the state totals shown in both the UI and TUI, including incorrect counts
during workflow run and post pause.

[#4168](https://github.com/cylc/cylc-flow/pull/4168) - Fix bug where any
errors during workflow shutdown were not logged.

[#4161](https://github.com/cylc/cylc-flow/pull/4161) - Fix bug in in `cylc install`
where a workflow would be installed with the wrong name.

[#4188](https://github.com/cylc/cylc-flow/pull/4188) - Fix incorrect usage
examples for `cylc install`.

-------------------------------------------------------------------------------
## __cylc-8.0b0 (<span actions:bind='release-date'>Released 2021-03-29</span>)__

First beta release of Cylc 8.

(See note on cylc-8 backward-incompatible changes, above)

The filenames `suite.rc` and `global.rc` are now deprecated in favour of
`flow.cylc` and `global.cylc` respectively
([#3755](https://github.com/cylc/cylc-flow/pull/3755)). For backward
compatibility, the `cylc run` command will automatically symlink an existing
`suite.rc` file to `flow.cylc`.

Obsolete *queued* task state replaced by *waiting*, with a queued flag;
queueing logic centralized.
([#4088](https://github.com/cylc/cylc-flow/pull/4088)).

`cylc register` has been replaced by `cylc install`
([#4000](https://github.com/cylc/cylc-flow/pull/4000)).

Added a new command: `cylc clean`, for removing stopped workflows on the local
and any remote filesystems ([#3961](https://github.com/cylc/cylc-flow/pull/3961),
[#4017](https://github.com/cylc/cylc-flow/pull/4017)).

`cylc run` and `cylc restart` have been replaced by `cylc play`, simplifying
how workflows are restarted
([#4040](https://github.com/cylc/cylc-flow/pull/4040)).

`cylc pause` and `cylc play` are now used to pause and resume workflows,
respectively. `cylc hold` and `cylc release` now only hold and release tasks,
not the whole workflow. ([#4076](https://github.com/cylc/cylc-flow/pull/4076))

"Implicit"/"naked" tasks (tasks that do not have an explicit definition in
`flow.cylc[runtime]`) are now disallowed by default
([#4109](https://github.com/cylc/cylc-flow/pull/4109)). You can allow them by
setting `flow.cylc[scheduler]allow implicit tasks` to `True`.

Named checkpoints have been removed ([#3906](https://github.com/cylc/cylc-flow/pull/3906))
due to being a seldom-used feature. Workflows can still be restarted from the
last run, or reflow can be used to achieve the same result.

### Enhancements

[#4119](https://github.com/cylc/cylc-flow/pull/4119) - Reimplement ssh task
communications.

[#4115](https://github.com/cylc/cylc-flow/pull/4115) - Raise an error when
invalid sort keys are provided clients.

[#4105](https://github.com/cylc/cylc-flow/pull/4105) - Replace the
`cylc executable` global config setting with `cylc path`, for consistency with
`cylc` invocation in job scripts.

[#4014](https://github.com/cylc/cylc-flow/pull/4014) - Rename "ready" task
state to "preparing".

[#4000](https://github.com/cylc/cylc-flow/pull/4000) - `cylc install` command
added. Install workflows into cylc run directory from source directories
configured in `global.cylc` (see [#4132](https://github.com/cylc/cylc-flow/pull/4132)),
or from arbitrary locations.

[#4071](https://github.com/cylc/cylc-flow/pull/4071) - `cylc reinstall` command
added.

[#3992](https://github.com/cylc/cylc-flow/pull/3992) - Rename
batch system to job runner.

[#3791](https://github.com/cylc/cylc-flow/pull/3791) - Support Slurm
heterogeneous jobs with a special directive prefix.

[#3974](https://github.com/cylc/cylc-flow/pull/3974) - Template variables,
both in set files and provided via the -s/--set command line options are
now parsed using ast.literal_eval. This permits non-string data types,
strings must now be quoted.

[#3811](https://github.com/cylc/cylc-flow/pull/3811) - Move from cycle based
to `n` distance dependency graph window node generation and pruning of the
data-store (API/visual backing data). Ability to modify distance of live
workflow via API, with default of `n=1`.

[#3899](https://github.com/cylc/cylc-flow/pull/3899) - CLI changes
* Commands no longer re-invoke (so you get `cylc run` not `cylc-run`).
* Improve CLI descriptions and help.
* Internal-only commands now hidden from help.
* New entry point for defining Cylc sub-commands.
* remove `cylc check-software` (use standard tools like pipdeptree)
* remove `cylc nudge` (no longer needed)

[#3884](https://github.com/cylc/cylc-flow/pull/3884) - Directories `run`,
`log`, `share`, `share/cycle`, `work` now have the option to be redirected to
configured directories by symlink.

[#3856](https://github.com/cylc/cylc-flow/pull/3856) - fail the GraphQL query
with a helpful message if the variables defined do not match the expected
values.

[#3853](https://github.com/cylc/cylc-flow/pull/3853) - Update protobuf and
pyzmq.

[#3857](https://github.com/cylc/cylc-flow/pull/3857) - removed the obsolete
"runahead" task state (not used since spawn-on-demand implementation).

[#3816](https://github.com/cylc/cylc-flow/pull/3816) - change `cylc spawn`
command name to `cylc set-outputs` to better reflect its role in Cylc 8.

[#3796](https://github.com/cylc/cylc-flow/pull/3796) - Remote installation is
now on a per install target rather than a per platform basis. `app/`, `bin/`,
`etc/`, `lib/` directories are now installed on the target, configurable in flow.cylc.

[#3724](https://github.com/cylc/cylc-flow/pull/3724) - Re-implemented
the `cylc scan` command line interface and added a Python API for accessing
workflow scanning functionality.

[#3515](https://github.com/cylc/cylc-flow/pull/3515) - spawn-on-demand: a more
efficient way of the evolving the workflow via the graph.

[#3692](https://github.com/cylc/cylc-flow/pull/3692) - Use the `$EDITOR`
and `$GEDITOR` environment variables to determine the default editor to use.

[#3574](https://github.com/cylc/cylc-flow/pull/3574) - use the bash
installation defined in $path rather than hardcoding to /bin/bash.

[#3774](https://github.com/cylc/cylc-flow/pull/3774) - Removed support for
interactive prompt.

[#3798](https://github.com/cylc/cylc-flow/pull/3798) - Deprecated the
`[runtime][X][parameter environment templates]` section and instead allow
templates in `[runtime][X][environment]`.

[#3802](https://github.com/cylc/cylc-flow/pull/3802) - New global config
hierarchy and ability to set site config directory.

[#3848](https://github.com/cylc/cylc-flow/pull/3848) - Deprecated
`[scheduling]max active cycle points` in favour of `[scheduling]runahead limit`.

[#3883](https://github.com/cylc/cylc-flow/pull/3883) - Added a new workflow
config option `[scheduling]stop after cycle point`.

[#3913](https://github.com/cylc/cylc-flow/pull/3913) - Added the ability to
use plugins to parse suite templating variables and additional files to
install. Only one such plugin exists at the time of writing, designed to
parse ``rose-suite.conf`` files in repository "cylc-rose".

[#3955](https://github.com/cylc/cylc-flow/pull/3955) - Global config options
to control the job submission environment.

[#4020](https://github.com/cylc/cylc-flow/pull/4020) - `cylc validate` will no
longer check for a cyclic/circular graph if there are more than 100 tasks,
unless the option  `--check-circular` is used. This is to improve performance.

[#3913](https://github.com/cylc/cylc-flow/pull/3913) - Add ability to use
pre-install entry point from cylc-rose plugin to provide environment and
template variables for a workflow.

[#4023](https://github.com/cylc/cylc-flow/pull/4023) - Add ability to use
post-install entry point from cylc-rose to use Rose style CLI settings of
configurations in Cylc install. If Cylc-rose is installed three new CLI
options will be available:
- `--opt_conf_keys="foo, bar"`
- `--defines="[env]FOO=BAR"`
- `--suite-defines="FOO=BAR"`

[#4101](https://github.com/cylc/cylc-flow/pull/4101) - Add the ability to
ignore (clear) rose install options from an earlier install:
`cylc reinstall --clear-rose-install-options`

[#4094](https://github.com/cylc/cylc-flow/pull/4094) - Prevent Cylc from
rsyncing the following files on install and reinstall:
- `rose-suite.conf`
- `opt/rose-suite-cylc-install.conf`
These files should be handled by the cylc-rose plugin if you require them.

[#4126](https://github.com/cylc/cylc-flow/pull/4126) - Make obsolete the config
``flow.cylc:[runtime][__TASK__][remote]suite definition directory``.

[#4098](https://github.com/cylc/cylc-flow/pull/4098) - Provide a dictionary called
CYLC_TEMPLATE_VARS into the templating environment.

[#4099](https://github.com/cylc/cylc-flow/pull/4099) - Unify `cylc get-suite-config`
and `cylc get-site-config` commands as `cylc config`. Some options have been
removed.

### Fixes

[#3984](https://github.com/cylc/cylc-flow/pull/3984) - Only write task
event timers to the database when they have changed (reverts behaviour
change in 7.8.6). This corrects last updated db entries and reduces filesystem
load.

[#3917](https://github.com/cylc/cylc-flow/pull/3917) - Fix a bug that caused
one of the hostname resolution tests to fail in certain environments.

[#3879](https://github.com/cylc/cylc-flow/pull/3879) - Removed Google
Groups e-mail from pip packaging metadata. Users browsing PYPI will have
to visit our website to find out how to reach us (we are using Discourse
and it does not offer an e-mail address).

[#3859](https://github.com/cylc/cylc-flow/pull/3859) - Fixes the query of
broadcast states to retrieve only the data for the requested ID, instead
of returning all the broadcast states in the database.

[#3815](https://github.com/cylc/cylc-flow/pull/3815) - Fixes a minor bug in the
auto-restart functionality which caused suites to wait for local jobs running
on *any* host to complete before restarting.

[#3732](https://github.com/cylc/cylc-flow/pull/3732) - XTrigger labels
are now validated to ensure that runtime errors can not occur when
exporting environment variables.

[#3632](https://github.com/cylc/cylc-flow/pull/3632) - Fix a bug that was causing
`UTC mode` specified in global config to be pretty much ignored.

[#3614](https://github.com/cylc/cylc-flow/pull/3614) - Ensure the suite always
restarts using the same time zone as the last `cylc run`.

[#3788](https://github.com/cylc/cylc-flow/pull/3788),
[#3820](https://github.com/cylc/cylc-flow/pull/3820) - Task messages and
task outputs/message triggers are now validated.

[#3614](https://github.com/cylc/cylc-flow/pull/3795) - Fix error when running
`cylc ping --verbose $SUITE`.

[#3852](https://github.com/cylc/cylc-flow/pull/3852) - Prevents registering a
workflow in a sub-directory of a run directory (as `cylc scan` would not be
able to find it).

[#3452](https://github.com/cylc/cylc-flow/pull/3452) - Fix param graph
issue when mixing offset and conditional (e.g. foo<m-1> & baz => foo<m>).

[#3982](https://github.com/cylc/cylc-flow/pull/3982) - Fix bug preventing
workflow from shutting down properly on a keyboard interrupt (Ctrl+C) in
Python 3.8+.

[#4011](https://github.com/cylc/cylc-flow/pull/4011) - Fix bug where including
a trailing slash in the suite/workflow name would cause `cylc stop`
(and possibly other commands) to silently fail.

[#4046](https://github.com/cylc/cylc-flow/pull/4046) - Fix bug where a workflow
database could still be active for a short time after the workflow stops.

-------------------------------------------------------------------------------
## __cylc-8.0a2 (2020-07-03)__

Third alpha release of Cylc 8.

(See note on cylc-8 backward-incompatible changes, above)

The commands `cylc submit` and `cylc jobscript` have been removed.

### Enhancements

[#3389](https://github.com/cylc/cylc-flow/pull/3389) - Publisher/Subscriber
network components added (0MQ PUB/SUB pattern). Used to publish fine-grained
data-store updates for the purposes of UI Server data sync, this change also
includes CLI utility: `cylc subscribe`.

[#3402](https://github.com/cylc/cylc-flow/pull/3402) - removed automatic task
job status message retries (problems that prevent message transmission are
almost never transient, and in practice job polling is the only way to
recover).

[#3463](https://github.com/cylc/cylc-flow/pull/3463) - cylc tui:
A new terminal user interface to replace the old `cylc monitor`.
An interactive collapsible tree to match the new web interface.

[#3559](https://github.com/cylc/cylc-flow/pull/3559) - Cylc configuration
files are now auto-documented from their definitions.

[#3617](https://github.com/cylc/cylc-flow/pull/3617) - For integer cycling mode
there is now a default initial cycle point of 1.

[#3423](https://github.com/cylc/cylc-flow/pull/3423) - automatic task retries
re-implemented using xtriggers. Retrying tasks will now be in the "waiting"
state with a wall_clock xtrigger set for the retry time.

### Fixes

[#3618](https://github.com/cylc/cylc-flow/pull/3618) - Clear queue configuration
warnings for referencing undefined or unused tasks.

[#3596](https://github.com/cylc/cylc-flow/pull/3596) - Fix a bug that could
prevent housekeeping of the task_action_timers DB table and cause many warnings
at restart.

[#3602](https://github.com/cylc/cylc-flow/pull/3602) - Fix a bug that prevented
cycle point format conversion by the `cylc suite-state` command and the
`suite_state` xtrigger function, if the target suite used the default format
but downstream command or suite did not.

[#3541](https://github.com/cylc/cylc-flow/pull/3541) - Don't warn that a task
was already added to an internal queue, if the queue is the same.

[#3409](https://github.com/cylc/cylc-flow/pull/3409) - prevent cylc-run from
creating directories when executed for suites that do not exist.

[#3433](https://github.com/cylc/cylc-flow/pull/3433) - fix server abort at
shutdown during remote run dir tidy (introduced during Cylc 8 development).

[#3493](https://github.com/cylc/cylc-flow/pull/3493) - Update jinja2 and
pyzmq, as well as some test/dev dependencies. Fixes Jinja2 error where
validation shows incorrect context.

[#3531](https://github.com/cylc/cylc-flow/pull/3531) - Fix job submission to
SLURM when task name has a percent `%` character.

[#3543](https://github.com/cylc/cylc-flow/pull/3543) - fixed pipe polling
issue observed on darwin (BSD) which could cause Cylc to hang.

-------------------------------------------------------------------------------
## __cylc-8.0a1 (2019-09-18)__

Second alpha release of Cylc 8.

(See note on cylc-8 backward-incompatible changes, above)

### Enhancements

[#3377](https://github.com/cylc/cylc-flow/pull/3377) - removed support for
sourcing `job-init-env.sh` in task job scripts. Use bash login scripts instead.

[#3302](https://github.com/cylc/cylc-flow/pull/3302) - improve CLI
task-globbing help.

[#2935](https://github.com/cylc/cylc-flow/pull/2935) - support alternate run
directories, particularly for sub-suites.

[#3096](https://github.com/cylc/cylc-flow/pull/3096) - add colour to the
Cylc CLI.

[#2963](https://github.com/cylc/cylc-flow/pull/2963) - make suite context
available before config parsing.

[#3274](https://github.com/cylc/cylc-flow/pull/3274) - disallow the use of
special characters in suite names.

[#3001](https://github.com/cylc/cylc-flow/pull/3001) - simplify cylc version,
dropping VERSION file and git info.

[#3007](https://github.com/cylc/cylc-flow/pull/3007) - add tests for quoting
of tilde expressions in environment section.

[#3006](https://github.com/cylc/cylc-flow/pull/3006) - remove cylc.profiling
package and cylc-profile-battery.

[#2998](https://github.com/cylc/cylc-flow/pull/2998) - Bandit security
recommendations for Cylc 8 target.

[#3024](https://github.com/cylc/cylc-flow/pull/3024) - remove remaining Cylc
Review files.

[#3022](https://github.com/cylc/cylc-flow/pull/3022) - removed LaTeX support
from check-software.

[#3029](https://github.com/cylc/cylc-flow/pull/3029) - remove dev-suites
from tests.

[#3036](https://github.com/cylc/cylc-flow/pull/3036) - re-enable EmPy
templating.

[#3044](https://github.com/cylc/cylc-flow/pull/3044) - remove GTK labels
from task states.

[#3055](https://github.com/cylc/cylc-flow/pull/3055) - simplify regexes.

[#2995](https://github.com/cylc/cylc-flow/pull/2995) - elegantly handle
known errors.

[#3069](https://github.com/cylc/cylc-flow/pull/3069) - make Python 3.7 the
min version for Cylc.

[#3068](https://github.com/cylc/cylc-flow/pull/3068) - add shellcheck to
lint shell script files.

[#3088](https://github.com/cylc/cylc-flow/pull/3088) - remove obsolete
ksh support.

[#3091](https://github.com/cylc/cylc-flow/pull/3091) - remove useless
license commands.

[#3095](https://github.com/cylc/cylc-flow/pull/3095) - run prove with
--timer.

[#3093](https://github.com/cylc/cylc-flow/pull/3093) - job.sh: run
as bash only.

[#3101](https://github.com/cylc/cylc-flow/pull/3101) - add kill all to
functional tests.

[#3123](https://github.com/cylc/cylc-flow/pull/3123) - remove Kafka
xtrigger example.

[#2990](https://github.com/cylc/cylc-flow/pull/2990) - make cylc a module.

[#3131](https://github.com/cylc/cylc-flow/pull/3131) - renamed cylc to
cylc-flow, and simplified project summary.

[#3140](https://github.com/cylc/cylc-flow/pull/3140) - cylc-flow rename in
README badges, setup.py, and a few more places.

[#3138](https://github.com/cylc/cylc-flow/pull/3138) - add suite aborted
event.

[#3132](https://github.com/cylc/cylc-flow/pull/3132) - move parsec to
cylc.parsec.

[#3113](https://github.com/cylc/cylc-flow/pull/3113) - document
select_autoescape security ignore.

[#3083](https://github.com/cylc/cylc-flow/pull/3083) - extend
ZMQClient and update docstrings.

[#3155](https://github.com/cylc/cylc-flow/pull/3155) - remove changed
variable in async_map.

[#3135](https://github.com/cylc/cylc-flow/pull/3135) - incorporate
jinja2filters into cylc.flow.jinja.filters, and use native namespaces.

[#3134](https://github.com/cylc/cylc-flow/pull/3134) - update how
CYLC_DIR is used in Cylc.

[#3165](https://github.com/cylc/cylc-flow/pull/3165) - added GitHub
Issue and Pull Request templates.

[#3272](https://github.com/cylc/cylc-flow/pull/3272),
[#3191](https://github.com/cylc/cylc-flow/pull/3191) - uniform configuration
section level for defining non-cycling and cycling graphs. E.g.:

```
# Deprecated Syntax
[scheduling]
    initial cycle point = next(T00)
    [[dependencies]]
        [[[P1D]]]
            graph = task1 => task2
```

Can now be written as:

```
# New Syntax
[scheduling]
    initial cycle point = next(T00)
    [[graph]]
        P1D = task1 => task2
```

[#3249](https://github.com/cylc/cylc-flow/pull/3249) - export the environment
variable `ISODATETIMEREF` (reference time for the `isodatetime` command from
[metomi-isodatetime](https://github.com/metomi/isodatetime/)) in task jobs to
have the same value as `CYLC_TASK_CYCLE_POINT`.

[#3286](https://github.com/cylc/cylc-flow/pull/3286) -
Removed the `cylc check-triggering` command.
Changed the `suite.rc` schema:
* Removed `[cylc]log resolved dependencies`
* Removed `[cylc][[reference test]]*` except `expected task failures`.
* Moved `[cylc]abort if any task fails` to
  `[cylc][[events]]abort if any task fails` so it lives with the other
  `abort if/on ...` settings.

[#3351](https://github.com/cylc/cylc-flow/pull/3351) - sped up suite validation
(which also affects responsiveness of suite controllers during suite startup,
restarts, and reloads).  Impact of the speedup is most noticeable when dealing
with suite configurations that contain tasks with many task outputs.

[#3358](https://github.com/cylc/cylc-flow/pull/3358) - on submitting jobs to
SLURM or LSF, the job names will now follow the pattern `task.cycle.suite`
(instead of `suite.task.cycle`), for consistency with jobs on PBS.

[#3356](https://github.com/cylc/cylc-flow/pull/3356) - default job name length
maximum for PBS is now 236 characters (i.e. assuming PBS 13 or newer). If you
are still using PBS 12 or older, you should add a site configuration to
restrict it to 15 characters.

### Fixes

[#3308](https://github.com/cylc/cylc-flow/pull/3308) - fix a long-standing bug
causing suites to stall some time after reloading a suite definition that
removed tasks from the graph.

[#3287](https://github.com/cylc/cylc-flow/pull/3287) - fix xtrigger
cycle-sequence specificity.

[#3258](https://github.com/cylc/cylc-flow/pull/3258) - leave '%'-escaped string
templates alone in xtrigger arguments.

[#3010](https://github.com/cylc/cylc-flow/pull/3010) - fixes except KeyError
in task_job_mgr.

[#3031](https://github.com/cylc/cylc-flow/pull/3031) - convert range to list
so that we can use reduce.

[#3040](https://github.com/cylc/cylc-flow/pull/3040) - add check for zero
to xrandom.

[#3018](https://github.com/cylc/cylc-flow/pull/3018) - subprocpool: use
SpooledTemporaryFile instead of TemporaryFile.

[#3032](https://github.com/cylc/cylc-flow/pull/3032) - fix syntax for
array access in cylc check-software.

[#3035](https://github.com/cylc/cylc-flow/pull/3035) - fix scheduler#shutdown
when reference-log option is used.

[#3056](https://github.com/cylc/cylc-flow/pull/3056) - fix suite freeze on
non-existent xtrigger.

[#3060](https://github.com/cylc/cylc-flow/pull/3060) - fix bug when an
AttributeError is raised, and add unit tests for xtrigger.

[#3015](https://github.com/cylc/cylc-flow/pull/3015) - use global client
zmq context.

[#3092](https://github.com/cylc/cylc-flow/pull/3092) - fix recent
shellcheck-inspired quoting errors.

[#3085](https://github.com/cylc/cylc-flow/pull/3085) - fix cylc-search
for directories without suite.rc.

[#3105](https://github.com/cylc/cylc-flow/pull/3105) - fix work location
assumption in a test.

[#3112](https://github.com/cylc/cylc-flow/pull/3112) - prepend custom
Jinja2 paths.

[#3130](https://github.com/cylc/cylc-flow/pull/3130) - remove Python 2
compatibility in setup.py for wheel.

[#3137](https://github.com/cylc/cylc-flow/pull/3137) - fix job kill
hold-retry logic.

[#3077](https://github.com/cylc/cylc-flow/pull/3077) - support single
port configuration for zmq.

[#3153](https://github.com/cylc/cylc-flow/pull/3153) - fix bug in
async_map.

[#3164](https://github.com/cylc/cylc-flow/pull/3164) - fix pclient
undefined error.

[#3173](https://github.com/cylc/cylc-flow/issues/3173) - NameError when
invalid cylc command is used (instead of a ValueError).

[#3003](https://github.com/cylc/cylc-flow/pull/3003) - Fix inheritance
with quotes using shlex.

[#3184](https://github.com/cylc/cylc-flow/pull/3184) - Fix restart
correctness when the suite has a hold point, stop point, a stop task, a stop
clock time and/or an auto stop option. These settings are now stored in the
suite run SQLite file and are retrieved on suite restart. In addition, the
settings are removed when they are consumed, e.g. if the suite stopped
previously on reaching the stop point, the stop point would be consumed, so
that on restart the suite would not stop again immediately.

The `cylc run` command can now accept `--initial-cycle-point=CYCLE-POINT`
(`--icp=CYCLE-POINT)` and `--start-cycle-point=CYCLE-POINT` options. This
change should allow the command to have  a more uniform interface with commands
such as `cylc validate`, and with the final/stop cycle point options).

After this change:
* `cylc run SUITE POINT` is equivalent to `cylc run --icp=POINT SUITE`.
* `cylc run -w SUITE POINT` is equivalent to
  `cylc run -w --start-point=POINT SUITE`.

The `cylc run` and `cylc restart` commands can now accept the
`--final-cycle-point=POINT` and `--stop-cycle-point=POINT` options. The
`--until=POINT` option is now an alias for `--final-cycle-point=POINT` option.

The `cylc run` and `cylc restart` commands can now accept the new
`--auto-shutdown` option. This option overrides the equivalent suite
configuration to force auto shutdown to be enabled. Previously, it is only
possible to disable auto shutdown on the command line.

[#3236](https://github.com/cylc/cylc-flow/pull/3236) - Fix submit number
increment logic on insert of family with tasks that were previously submitted.

[#3276](https://github.com/cylc/cylc-flow/pull/3276) - Fix log & DB recording
of broadcasts from xtriggers so they register all settings, not just one.

[#3325](https://github.com/cylc/cylc-flow/pull/3325) - Fix task event handler
*start_time* being unavailable in *started* events.

### Documentation

[#3181](https://github.com/cylc/cylc-flow/pull/3181) - moved documentation to
the new cylc/cylc-doc repository.

[#3025](https://github.com/cylc/cylc-flow/pull/3025) - fix dev-suites
reference in docs (now in examples).

[#3004](https://github.com/cylc/cylc-flow/pull/3004) - document suite
runtime interface.

[#3066](https://github.com/cylc/cylc-flow/pull/3066) - minor fix to
docs about exit-script.

[#3108](https://github.com/cylc/cylc-flow/pull/3108) - anatomy of a
job script.

[#3129](https://github.com/cylc/cylc-flow/pull/3129) - added
SECURITY.md.

[#3151](https://github.com/cylc/cylc-flow/pull/3151) - fix documentation
heading levels.

[#3158](https://github.com/cylc/cylc-flow/pull/3158) - fix \ in doco
when wrapped in ``..``.

### Security issues

None. Note that we added a `SECURITY.md` file in this release (see #3129)
with instructions for reporting security issues, as well as a
listing with current incident reports.

-------------------------------------------------------------------------------
## __cylc-8.0a0 (2019-03-12)__

First alpha release of Cylc 8. Also first release of Cylc uploaded
to PYPI: https://pypi.org/project/cylc-flow/.

(See note on cylc-8 backward-incompatible changes, above)

### Enhancements

[#2936](https://github.com/cylc/cylc-flow/pull/2936) - remove obsolete commands,
modules, configuration, and documentation.

[#2966](https://github.com/cylc/cylc-flow/pull/2966) - port Cylc to Python 3.

### Fixes

None.

### Documentation

[#2939](https://github.com/cylc/cylc-flow/pull/2939) - use higher contrast link
colours for the generated documentation.

[#2954](https://github.com/cylc/cylc-flow/pull/2954) - fix jinja2 variable
setting example suites.

[#2951](https://github.com/cylc/cylc-flow/pull/2951) - amend makefile command
and address warning.

[#2971](https://github.com/cylc/cylc-flow/pull/2971) - general single- and
multi-page User Guides.

### Security issues

None.

-------------------------------------------------------------------------------

**For changes prior to Cylc 8, see https://github.com/cylc/cylc-flow/blob/7.8.x/CHANGES.md**<|MERGE_RESOLUTION|>--- conflicted
+++ resolved
@@ -40,6 +40,11 @@
 
 ### Fixes
 
+[#4860](https://github.com/cylc/cylc-flow/pull/4860) - Workflow config parsing
+will fail if
+[owner setting](https://cylc.github.io/cylc-doc/latest/html/reference/config/workflow.html#flow.cylc[runtime][%3Cnamespace%3E][remote]owner)
+owner setting is used, as that setting no longer has any effect.
+
 [#4889](https://github.com/cylc/cylc-flow/pull/4889) - `cylc clean`: don't
 prompt if no matching workflows.
 
@@ -83,14 +88,6 @@
 workflow source argument), and rename the `--flow-name` option to
 `--workflow-name`.
 
-### Fixes
-
-<<<<<<< HEAD
-[#4860](https://github.com/cylc/cylc-flow/pull/4860) - Workflow config parsing
-will fail if
-[owner setting](https://cylc.github.io/cylc-doc/latest/html/reference/config/workflow.html#flow.cylc[runtime][%3Cnamespace%3E][remote]owner)
-owner setting is used, as that setting no longer has any effect.
-=======
 [#4873](https://github.com/cylc/cylc-flow/pull/4873) - `cylc show`: don't
 show prerequisites of past tasks recalled from the DB as unsatisfied.
 
@@ -104,7 +101,6 @@
 [#4863](https://github.com/cylc/cylc-flow/pull/4863) - Execution timeout is no
 longer set based on execution time limit. Fixes bug where execution timeout
 would get overridden.
->>>>>>> a34beba3
 
 [#4844](https://github.com/cylc/cylc-flow/pull/4844) - Fixes bug where
 execution polling intervals used in combination with an execution time limit
