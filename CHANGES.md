--- conflicted
+++ resolved
@@ -48,15 +48,13 @@
 
 ### Fixes
 
-<<<<<<< HEAD
 [#4864](https://github.com/cylc/cylc-flow/pull/4864) - Allow strings
 and more complex data type template variables to be stored correctly
 in the workflow database.
-=======
+
 [#4863](https://github.com/cylc/cylc-flow/pull/4863) - Execution timeout is no
 longer set based on execution time limit. Fixes bug where execution timeout
 would get overridden.
->>>>>>> 4b7862fa
 
 [#4844](https://github.com/cylc/cylc-flow/pull/4844) - Fixes bug where
 execution polling intervals used in combination with an execution time limit
