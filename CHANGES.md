# Selected Cylc Changes

Internal changes that do not directly affect users may not be listed here.  For
all changes see the [closed
milestones](https://github.com/cylc/cylc-flow/milestones?state=closed) for each
release.

## Major Changes in Cylc 8

* Python 2 -> 3.
* Internal communications converted from HTTPS to ZMQ (TCP).
* PyGTK GUIs replaced by:
  * Terminal user interface (TUI) included in cylc-flow.
  * Web user interface provided by the cylc-uiserver package.
* A new scheduling algorithm with support for branched workflows.
* Command line changes:
  * `cylc run` -> `cylc play`
  * `cylc restart` -> `cylc play`
  * `rose suite-run` -> `cylc install; cylc play <id>`
* The core package containing Cylc scheduler program has been renamed cylc-flow.
* Cylc review has been removed, the Cylc 7 version remains Cylc 8 compatible.
* [New documentation](https://cylc.github.io/cylc-doc/latest).

See the [migration guide](https://cylc.github.io/cylc-doc/latest/html/7-to-8/index.html) for a full list of changes.

<!-- The topmost release date is automatically updated by GitHub Actions. When
creating a new release entry be sure to copy & paste the span tag with the
`actions:bind` attribute, which is used by a regex to find the text to be
updated. Only the first match gets replaced, so it's fine to leave the old
ones in. -->
-------------------------------------------------------------------------------
## __cylc-8.0rc4 (<span actions:bind='release-date'>Upcoming</span>)__

Fourth Release Candidate for Cylc 8 suitable for acceptance testing.

### Enhancements

[#4836](https://github.com/cylc/cylc-flow/pull/4836) - The log directory has
been tidied. Workflow logs are now found in `log/scheduler` rather than
`log/workflow`, filenames now include `start`/`restart`. Other minor directory
changes. Remote file installation logs are now per install target.

[#4938](https://github.com/cylc/cylc-flow/pull/4938) - Detect bad Platforms
config: background and at job runners should have a single host.

[#4877](https://github.com/cylc/cylc-flow/pull/4877) - Upgrade the version of
Jinja2 used by Cylc from 2.11 to 3.0.

[#4896](https://github.com/cylc/cylc-flow/pull/4896) - Allow the setting of
default job runner directives for platforms.

### Fixes

[#4887](https://github.com/cylc/cylc-flow/pull/4887) - Disallow relative paths
in `global.cylc[install]source dirs`.

<<<<<<< HEAD
[#4900](https://github.com/cylc/cylc-flow/pull/4900) - Added a command to assist
with upgrading Cylc 7 workflows to Cylc 8: Try `cylc lint <workflow-dir>`.

### Fixes

=======
>>>>>>> 81b5e0c4
[#4936](https://github.com/cylc/cylc-flow/pull/4936) - Fix incorrect
error messages when workflow CLI commands fail.

[#4941](https://github.com/cylc/cylc-flow/pull/4941) - Fix job state for
platform submit-failures.

[#4931](https://github.com/cylc/cylc-flow/pull/4931) - Fix cylc install for
installing workflows from multi-level directories.

[#4926](https://github.com/cylc/cylc-flow/pull/4926) - Fix a docstring
formatting problem presenting in the UI mutation flow argument info.

[#4891](https://github.com/cylc/cylc-flow/pull/4891) - Fix bug that could cause
past jobs to be omitted in the UI.

[#4860](https://github.com/cylc/cylc-flow/pull/4860) - Workflow validation
now fails if
[owner setting](https://cylc.github.io/cylc-doc/latest/html/reference/config/workflow.html#flow.cylc[runtime][%3Cnamespace%3E][remote]owner)
is used, as that setting no longer has any effect.

[#4889](https://github.com/cylc/cylc-flow/pull/4889) - `cylc clean`: don't
prompt if no matching workflows.

[#4890](https://github.com/cylc/cylc-flow/pull/4890) - `cylc install`: don't
overwrite symlink dir targets if they were not cleaned properly before.

[#4881](https://github.com/cylc/cylc-flow/pull/4881) - Fix bug where commands
targeting a specific cycle point would not work if using an abbreviated
cycle point format.

-------------------------------------------------------------------------------
## __cylc-8.0rc3 (<span actions:bind='release-date'>Released 2022-05-19</span>)__

Third Release Candidate for Cylc 8 suitable for acceptance testing.

### Enhancements

[#4738](https://github.com/cylc/cylc-flow/pull/4738) and
[#4739](https://github.com/cylc/cylc-flow/pull/4739) - Implement `cylc trigger
[--flow=] [--wait]` for manual triggering with respect to active flows (the
default), specific flows, new flows, or one-off task runs. This replaces
the `--reflow` option from earlier pre-release versions.

[#4743](https://github.com/cylc/cylc-flow/pull/4743) - On stopping a specific
flow, remove active-waiting tasks with no remaining flow numbers.

[#4854](https://github.com/cylc/cylc-flow/pull/4854)
- Expansion and merger of comma separated platform definitions permitted.
- Platform definition regular expressions which match "localhost" but are not
  "localhost" are now explicitly forbidden and will raise an exception.

[#4842](https://github.com/cylc/cylc-flow/pull/4842) -
Improve Jinja2 error reporting when the error is behind an `{% include`.

[#4861](https://github.com/cylc/cylc-flow/pull/4861) - Allow workflow source
 directories to be under `cylc-run`.

[#4828](https://github.com/cylc/cylc-flow/pull/4828) - scan CLI: corrupt
workflow contact files should result in a warning, not a crash.

[#4823](https://github.com/cylc/cylc-flow/pull/4823) - Remove the `--directory`
option for `cylc install` (the functionality has been merged into the
workflow source argument), and rename the `--flow-name` option to
`--workflow-name`.

### Fixes

[#4873](https://github.com/cylc/cylc-flow/pull/4873) - `cylc show`: don't
show prerequisites of past tasks recalled from the DB as unsatisfied.

[#4875](https://github.com/cylc/cylc-flow/pull/4864) - Fix the file name
pattern matching used for emacs syntax highlighting.

[#4864](https://github.com/cylc/cylc-flow/pull/4864) - Allow strings
and more complex data type template variables to be stored correctly
in the workflow database.

[#4863](https://github.com/cylc/cylc-flow/pull/4863) - Execution timeout is no
longer set based on execution time limit. Fixes bug where execution timeout
would get overridden.

[#4844](https://github.com/cylc/cylc-flow/pull/4844) - Fixes bug where
execution polling intervals used in combination with an execution time limit
resulted in incorrect polling intervals.

[#4829](https://github.com/cylc/cylc-flow/pull/4829) -
Suppress deprecated configuration warnings in Cylc 7 compatibility mode.

[#4830](https://github.com/cylc/cylc-flow/pull/4830) -
Workflow scan now detects Cylc 7 suites installed, but not yet run, by Cylc 8.

[#4554](https://github.com/cylc/cylc-flow/pull/4554) - Fix incorrect
implementation of the ISO 8601 recurrence format no. 1
(`R<number>/<start-point>/<second-point>`)
(see [metomi/isodatetime#45](https://github.com/metomi/isodatetime/issues/45)).
This recurrence format was not mentioned in the Cylc documentation, so
this is unlikely to affect you.

[#4748](https://github.com/cylc/cylc-flow/pull/4748) -
`cylc tui` gives a more helpful error message when a workflow is not running;
distinguishing between workflow not running and not in run-directory.

[#4797](https://github.com/cylc/cylc-flow/pull/4797) -
`cylc reload` now triggers a fresh remote file installation for all relevant
platforms, any files configured to be installed will be updated on the remote
platform.

[#4791](https://github.com/cylc/cylc-flow/pull/4791) - Fix bug where task
outputs would not show up in the UI.

[#4777](https://github.com/cylc/cylc-flow/pull/4777) -
Reinstate the Cylc 7 template variables for xtriggers with deprecation warnings.

[#4771](https://github.com/cylc/cylc-flow/pull/4771) -
Fix issue where Cylc 7 workflows could show in `cylc scan` output and in the UI.

[#4720](https://github.com/cylc/cylc-flow/pull/4720) - Fix traceback in
workflow logs when starting or reloading a workflow with an illegal item
(e.g. typo) in the config.

[#4827](https://github.com/cylc/cylc-flow/pull/4827) - Fix bug where specifying
an invalid `--stopcp` would corrupt the workflow database. Also fix
inconsistency between how `[scheduling]stop after cycle point` was handled
on reload/restart compared to the other cycle point settings.

[#4872](https://github.com/cylc/cylc-flow/pull/4872) - Fix bug preventing
`cylc clean <workflow_name>/runN` from working.

[#4769](https://github.com/cylc/cylc-flow/pull/4769) - Fix handling of quoted
command args for invocation on remote run hosts.


-------------------------------------------------------------------------------
## __cylc-8.0rc2 (<span actions:bind='release-date'>Released 2022-03-23</span>)__

Second Release Candidate for Cylc 8 suitable for acceptance testing.

### Enhancements

[#4736](https://github.com/cylc/cylc-flow/pull/4736) - `rsync` command used for
remote file installation is now configurable.

[#4655](https://github.com/cylc/cylc-flow/pull/4655) - Enhancements to the
provided [wrapper script](https://cylc.github.io/cylc-doc/latest/html/installation.html#managing-environments).

### Fixes

[#4703](https://github.com/cylc/cylc-flow/pull/4703) - Fix `ImportError` when
validating/running a Jinja2 workflow (for users who have installed Cylc
using `pip`.)

[#4745](https://github.com/cylc/cylc-flow/pull/4745) - Fix traceback when
running `cylc help all` without optional dependencies installed.

[#4670](https://github.com/cylc/cylc-flow/pull/4670) - Fix several TUI bugs.

[#4730](https://github.com/cylc/cylc-flow/pull/4730) - Fix bug on the command
line when specifying a Cylc ID that includes your username (e.g. `'~user/workflow'`).

[#4737](https://github.com/cylc/cylc-flow/pull/4737) -
Fix issue which prevented tasks with incomplete outputs from being rerun by
subsequent flows.

-------------------------------------------------------------------------------
## __cylc-8.0rc1 (<span actions:bind='release-date'>Released 2022-02-17</span>)__

First Release Candidate for Cylc 8 suitable for acceptance testing.

Cylc 8 beta users will not be able to restart workflows run with previous
Cylc 8 pre-releases due to changes in the workflow database structure
([#4581](https://github.com/cylc/cylc-flow/pull/4581))

### Enhancements

[#4581](https://github.com/cylc/cylc-flow/pull/4581) - Improvements allowing
the UI & TUI to remember more info about past tasks and jobs:
- Job and task history is now loaded into the window about active tasks.
- Reflow future tasks now set to waiting.

[#3931](https://github.com/cylc/cylc-flow/pull/3931) - Convert Cylc to
use the new "Universal Identifier".

[#3931](https://github.com/cylc/cylc-flow/pull/3931),
[#4675](https://github.com/cylc/cylc-flow/pull/4675) - `cylc clean` now
interactively prompts if trying to clean multiple run dirs.

[#4506](https://github.com/cylc/cylc-flow/pull/4506) - Cylc no longer
creates a `flow.cylc` symlink to a `suite.rc` file.
This only affects you if you have used a prior Cylc 8 pre-release.

[#4547](https://github.com/cylc/cylc-flow/pull/4547) - The max scan depth is
now configurable in `global.cylc[install]max depth`, and `cylc install` will
fail if the workflow ID would exceed this depth.

[#4534](https://github.com/cylc/cylc-flow/pull/4534) - Permit jobs
to be run on platforms with no `$HOME` directory.

[#4536](https://github.com/cylc/cylc-flow/pull/4536) - `cylc extract-resources`
renamed `cylc get-resources` and small changes made:
- Cylc wrapper script made available.
- Source argument now before target.
- Metadata as well as names from ``--list`` option.
- Files extracted to to ``target/source_name`` rather than ``target/full/source/path``.

[#4548](https://github.com/cylc/cylc-flow/pull/4548) - Changed the
workflow version control info log file format from modified-INI to JSON.

[#4521](https://github.com/cylc/cylc-flow/pull/4521) - The workflow config
logs (that get written in `log/flow-config/` on start/restart/reload)
are now sparse, i.e. they will no longer be fleshed-out with defaults.

[#4558](https://github.com/cylc/cylc-flow/pull/4558) -
Added a metadata section to the platform and platform group configurations.

[#4561](https://github.com/cylc/cylc-flow/pull/4561) - Moved the tutoral
workflow back into Cylc from Cylc Docs to make it a packaged resource for
anyone with a Cylc installation.

[#4576](https://github.com/cylc/cylc-flow/pull/4576) - Added
`--platform-names` and `--platforms` options to `cylc config` for easy
access to information on configured platforms.

### Fixes

[#4658](https://github.com/cylc/cylc-flow/pull/4658) -
Don't poll waiting tasks (which may have the submit number of a previous job).

[#4620](https://github.com/cylc/cylc-flow/pull/4620) -
Fix queue interactions with the scheduler paused and task held states.

[#4667](https://github.com/cylc/cylc-flow/pull/4667) - Check manually triggered
tasks are not already preparing for job submission.

[#4640](https://github.com/cylc/cylc-flow/pull/4640) - Fix manual triggering of
runahead-limited parentless tasks.

[#4645](https://github.com/cylc/cylc-flow/pull/4645) - Fix behaviour when a
flow catches up to a running force-triggered no-flow task.

[#4566](https://github.com/cylc/cylc-flow/pull/4566) - Fix `cylc scan`
invocation for remote scheduler host on a shared filesystem.

[#4511](https://github.com/cylc/cylc-flow/pull/4511) - Fix clock xtriggers for
large inexact offsets (year, months); restore time check for old-style
(task-property) clock triggers.

[#4568](https://github.com/cylc/cylc-flow/pull/4568) - Disable all CLI colour
output if not to a terminal.

[#4553](https://github.com/cylc/cylc-flow/pull/4553) - Add job submit time
to the datastore.

[#4526](https://github.com/cylc/cylc-flow/pull/4526) - Prevent `runN` and
`run<number>` being allowed as installation target names.

[#4526](https://github.com/cylc/cylc-flow/pull/4526),
[#4549](https://github.com/cylc/cylc-flow/pull/4549) - Prevent installing
workflows with directory names that include reserved filenames such as
`log`, `work`, `runN`, `run<number>` etc.

[#4442](https://github.com/cylc/cylc-flow/pull/4442) - Prevent installation
of workflows inside other installed workflows.

[#4540](https://github.com/cylc/cylc-flow/pull/4540) - Handle the `/` character
in job names, for PBS 19.2.1+.

[#4570](https://github.com/cylc/cylc-flow/pull/4570) - Fix incorrect fallback
to localhost if `[runtime][<task>][remote]host` is unreachable.

[#4543](https://github.com/cylc/cylc-flow/pull/4543) -
`cylc play --stopcp=reload` now takes its value from
`[scheduling]stop after cycle point` instead of using the final cycle point.


-------------------------------------------------------------------------------
## __cylc-8.0b3 (<span actions:bind='release-date'>Released 2021-11-10</span>)__

Fourth beta release of Cylc 8.

(See note on cylc-8 backward-incompatible changes, above)

### Enhancements

[#4355](https://github.com/cylc/cylc-flow/pull/4355) -
The `--workflow-owner` command line option has been removed.

[#4367](https://github.com/cylc/cylc-flow/pull/4367) -
Make the central wrapper work with arbitrary virtual environment names.

[#4343](https://github.com/cylc/cylc-flow/pull/4343) -
Implement required and optional outputs with new graph notation.

[#4324](https://github.com/cylc/cylc-flow/pull/4324) -
Re-implement a basic form of the Cylc 7 `cylc graph` command for static
graph visualisation.

[#4335](https://github.com/cylc/cylc-flow/pull/4335) -
Have validation catch erroneous use of both `expr => bar` and `expr => !bar` in
the same graph.

[#4285](https://github.com/cylc/cylc-flow/pull/4285) - Cylc now automatically
infers the latest numbered run of the workflow for most commands (e.g. you can
run `cylc pause foo` instead of having to type out `foo/run3`).

[#4346](https://github.com/cylc/cylc-flow/pull/4346) -
Use natural sort order for the `cylc scan --sort` option.

[#4313](https://github.com/cylc/cylc-flow/pull/4313) - Change `ignore` to
`reload` for the cycle point cli options (e.g. `--fcp=reload`), as this more
accurately reflects what it's doing. Also improve validation of these
cli options.

[#4389](https://github.com/cylc/cylc-flow/pull/4389) - the `flow.cylc.processed`
(previously called `suite.rc.processed`) is now stored in `log/flow-config/`.

[#4329](https://github.com/cylc/cylc-flow/pull/4329) - Enable selection of
platform from platform group at task job initialization.

[#4430](https://github.com/cylc/cylc-flow/pull/4430) - Log files renamed:
- `log/flow.cylc.processed` ⇒ `log/flow-processed.cylc`
- `log/<datetimes>-run.cylc` ⇒ `log/<datetimes>-start.cylc`

[#4423](https://github.com/cylc/cylc-flow/pull/4423) - Only changes to the
workflow directory are recorded by `log/version`.

[#4404](https://github.com/cylc/cylc-flow/pull/4404) - The Cylc Graph section
now accepts ``&`` and ``|`` as valid line breaks in the same way as ``=>``.

[#4455](https://github.com/cylc/cylc-flow/pull/4455) - `CYLC_WORKFLOW_NAME`
renamed to `CYLC_WORKFLOW_ID`. `CYLC_WORKFLOW_NAME` re-added as
`CYLC_WORKFLOW_ID` shorn of any trailing `runX`.

[#4471](https://github.com/cylc/cylc-flow/pull/4471) - Users now get a different
error for a config item that isn't valid, to one that isn't set.

[#4457](https://github.com/cylc/cylc-flow/pull/4457) - Cylc 8
`cycle point time zone` now defaults to UTC, except in Cylc 7 compatibility mode.

### Fixes

[#4493](https://github.com/cylc/cylc-flow/pull/4493) - handle late job
submission message properly.

[#4443](https://github.com/cylc/cylc-flow/pull/4443) - fix for slow polling
generating an incorrect submit-failed result.

[#4436](https://github.com/cylc/cylc-flow/pull/4436) -
If the workflow is paused, hold tasks just before job prep.
Distinguish between succeeded and expired state icons in `cylc tui`.
Spawn parentless tasks out the runahead limit immediately.

[#4421](https://github.com/cylc/cylc-flow/pull/4421) -
Remove use of the `ps` system call (fixes a bug reported with Alpine Linux).

[#4426](https://github.com/cylc/cylc-flow/pull/4426) -
Fix bug when a conditional expression in the graph contains one task name that
is a substring of another.

[#4399](https://github.com/cylc/cylc-flow/pull/4399) -
Ensure that implicit task names are validated (as opposed to explicit ones).

[#4341](https://github.com/cylc/cylc-flow/pull/4341) -
Remove obsolete Cylc 7 `[scheduling]spawn to max active cycle points` config.

[#4319](https://github.com/cylc/cylc-flow/pull/4319) -
Update cylc reinstall to skip cylc dirs work and share

[#4289](https://github.com/cylc/cylc-flow/pull/4289) - Make `cylc clean`
safer by preventing cleaning of dirs that contain more than one workflow
run dir (use `--force` to override this safeguard).

[#4362](https://github.com/cylc/cylc-flow/pull/4362) -
When using `cylc clean` on a sequential run directory, remove the `runN` symlink
if it points to the removed directory.

[#4395](https://github.com/cylc/cylc-flow/pull/4362) -
Fix ``cylc stop --kill`` which was not actually killing task jobs.

[#4338](https://github.com/cylc/cylc-flow/pull/4338) - Cylc install -C option
now works with relative paths.

[#4440](https://github.com/cylc/cylc-flow/pull/4440) -
Fix an error that could occur during remote clean and other `cylc clean`
improvements.

[#4481](https://github.com/cylc/cylc-flow/pull/4481) -
Removed non-functional ping command from GUI.

[#4445](https://github.com/cylc/cylc-flow/pull/4445) - Cylc will prevent you
using the same name for a platform and a platform group. Which one it should
pick is ambiguous, and is a setup error.

[#4465](https://github.com/cylc/cylc-flow/pull/4465) -
Fix a `ValueError` that could occasionally occur during remote tidy on
workflow shutdown.

-------------------------------------------------------------------------------
## __cylc-8.0b2 (<span actions:bind='release-date'>Released 2021-07-28</span>)__

Third beta release of Cylc 8.

(See note on cylc-8 backward-incompatible changes, above)

### Enhancements

[#4286](https://github.com/cylc/cylc-flow/pull/4286) -
Add an option for displaying source workflows in `cylc scan`.

[#4300](https://github.com/cylc/cylc-flow/pull/4300) - Integer flow labels with
flow metadata, and improved task logging.

[#4291](https://github.com/cylc/cylc-flow/pull/4291) -
Remove obsolete `cylc edit` and `cylc search` commands.

[#4284](https://github.com/cylc/cylc-flow/pull/4284) -
Make `--color=never` work with `cylc <command> --help`.

[#4259](https://github.com/cylc/cylc-flow/pull/4259) -
Ignore pre-initial dependencies with `cylc play --start-task`

[#4103](https://github.com/cylc/cylc-flow/pull/4103) -
Expose runahead limiting to UIs; restore correct force-triggering of queued
tasks for Cylc 8.

[#4250](https://github.com/cylc/cylc-flow/pull/4250) -
Symlink dirs localhost symlinks are now overridable with cli option
`--symlink-dirs`.

[#4218](https://github.com/cylc/cylc-flow/pull/4218) - Add ability to
start a new run from specified tasks instead of a cycle point.

[#4214](https://github.com/cylc/cylc-flow/pull/4214) -
Unify `-v --verbose`, `-q --quiet` and `--debug` options.

[#4174](https://github.com/cylc/cylc-flow/pull/4174) - Terminology: replace
"suite" with "workflow".

[#4177](https://github.com/cylc/cylc-flow/pull/4177) - Remove obsolete
configuration items from `global.cylc[platforms][<platform name>]`:
`run directory`, `work directory` and `suite definition directory`. This
functionality is now provided by `[symlink dirs]`.

[#4142](https://github.com/cylc/cylc-flow/pull/4142) - Record source directory
version control information on installation of a workflow.

[#4238](https://github.com/cylc/cylc-flow/pull/4238) - Future tasks can now
be held in advance using `cylc hold` (previously it was only active tasks
that could be held).

[#4237](https://github.com/cylc/cylc-flow/pull/4237) - `cylc clean` can now
remove specific sub-directories instead of the whole run directory, using the
`--rm` option. There are also the options `--local-only` and `--remote-only`
for choosing to only clean on the local filesystem or remote install targets
respectively.

### Fixes

[#4296](https://github.com/cylc/cylc-flow/pull/4296) -
Patches DNS issues with newer versions of Mac OS.

[#4273](https://github.com/cylc/cylc-flow/pull/4273) -
Remove obsolete Cylc 7 visualization config section.

[#4272](https://github.com/cylc/cylc-flow/pull/4272) - Workflow visualisation
data (data-store) now constrained by final cycle point.

[#4248](https://github.com/cylc/cylc-flow/pull/4248) -
Fix parameter expansion in inherited task environments.

[#4227](https://github.com/cylc/cylc-flow/pull/4227) - Better error messages
when initial cycle point is not valid for the cycling type.

[#4228](https://github.com/cylc/cylc-flow/pull/4228) - Interacting with a
workflow on the cli using `runN` is now supported.

[#4193](https://github.com/cylc/cylc-flow/pull/4193) - Standard `cylc install`
now correctly installs from directories with a `.` in the name. Symlink dirs
now correctly expands environment variables on the remote. Fixes minor cosmetic
bugs.

[#4199](https://github.com/cylc/cylc-flow/pull/4199) -
`cylc validate` and `cylc run` now check task/family names in the `[runtime]`
section for validity.

[#4180](https://github.com/cylc/cylc-flow/pull/4180) - Fix bug where installing
a workflow that uses the deprecated `suite.rc` filename would symlink `flow.cylc`
to the `suite.rc` in the source dir instead of the run dir. Also fixes a couple
of other, small bugs.

[#4222](https://github.com/cylc/cylc-flow/pull/4222) - Fix bug where a
workflow's public database file was not closed properly.

-------------------------------------------------------------------------------
## __cylc-8.0b1 (<span actions:bind='release-date'>Released 2021-04-21</span>)__

Second beta release of Cylc 8.

(See note on cylc-8 backward-incompatible changes, above)

### Enhancements

[#4154](https://github.com/cylc/cylc-flow/pull/4154) -
Deprecate `CYLC_SUITE_DEF_PATH` with `CYLC_SUITE_RUN_DIR` (note the deprecated
variable is still present in the job environment).

[#4164](https://github.com/cylc/cylc-flow/pull/4164) -
Replace the job "host" field with "platform" in the GraphQL schema.

### Fixes

[#4169](https://github.com/cylc/cylc-flow/pull/4169) -
Fix a host ⇒ platform upgrade bug where host names were being popped from task
configs causing subsequent tasks to run on localhost.

[#4173](https://github.com/cylc/cylc-flow/pull/4173) -
Fix the state totals shown in both the UI and TUI, including incorrect counts
during workflow run and post pause.

[#4168](https://github.com/cylc/cylc-flow/pull/4168) - Fix bug where any
errors during workflow shutdown were not logged.

[#4161](https://github.com/cylc/cylc-flow/pull/4161) - Fix bug in in `cylc install`
where a workflow would be installed with the wrong name.

[#4188](https://github.com/cylc/cylc-flow/pull/4188) - Fix incorrect usage
examples for `cylc install`.

-------------------------------------------------------------------------------
## __cylc-8.0b0 (<span actions:bind='release-date'>Released 2021-03-29</span>)__

First beta release of Cylc 8.

(See note on cylc-8 backward-incompatible changes, above)

The filenames `suite.rc` and `global.rc` are now deprecated in favour of
`flow.cylc` and `global.cylc` respectively
([#3755](https://github.com/cylc/cylc-flow/pull/3755)). For backward
compatibility, the `cylc run` command will automatically symlink an existing
`suite.rc` file to `flow.cylc`.

Obsolete *queued* task state replaced by *waiting*, with a queued flag;
queueing logic centralized.
([#4088](https://github.com/cylc/cylc-flow/pull/4088)).

`cylc register` has been replaced by `cylc install`
([#4000](https://github.com/cylc/cylc-flow/pull/4000)).

Added a new command: `cylc clean`, for removing stopped workflows on the local
and any remote filesystems ([#3961](https://github.com/cylc/cylc-flow/pull/3961),
[#4017](https://github.com/cylc/cylc-flow/pull/4017)).

`cylc run` and `cylc restart` have been replaced by `cylc play`, simplifying
how workflows are restarted
([#4040](https://github.com/cylc/cylc-flow/pull/4040)).

`cylc pause` and `cylc play` are now used to pause and resume workflows,
respectively. `cylc hold` and `cylc release` now only hold and release tasks,
not the whole workflow. ([#4076](https://github.com/cylc/cylc-flow/pull/4076))

"Implicit"/"naked" tasks (tasks that do not have an explicit definition in
`flow.cylc[runtime]`) are now disallowed by default
([#4109](https://github.com/cylc/cylc-flow/pull/4109)). You can allow them by
setting `flow.cylc[scheduler]allow implicit tasks` to `True`.

Named checkpoints have been removed ([#3906](https://github.com/cylc/cylc-flow/pull/3906))
due to being a seldom-used feature. Workflows can still be restarted from the
last run, or reflow can be used to achieve the same result.

### Enhancements

[#4119](https://github.com/cylc/cylc-flow/pull/4119) - Reimplement ssh task
communications.

[#4115](https://github.com/cylc/cylc-flow/pull/4115) - Raise an error when
invalid sort keys are provided clients.

[#4105](https://github.com/cylc/cylc-flow/pull/4105) - Replace the
`cylc executable` global config setting with `cylc path`, for consistency with
`cylc` invocation in job scripts.

[#4014](https://github.com/cylc/cylc-flow/pull/4014) - Rename "ready" task
state to "preparing".

[#4000](https://github.com/cylc/cylc-flow/pull/4000) - `cylc install` command
added. Install workflows into cylc run directory from source directories
configured in `global.cylc` (see [#4132](https://github.com/cylc/cylc-flow/pull/4132)),
or from arbitrary locations.

[#4071](https://github.com/cylc/cylc-flow/pull/4071) - `cylc reinstall` command
added.

[#3992](https://github.com/cylc/cylc-flow/pull/3992) - Rename
batch system to job runner.

[#3791](https://github.com/cylc/cylc-flow/pull/3791) - Support Slurm
heterogeneous jobs with a special directive prefix.

[#3974](https://github.com/cylc/cylc-flow/pull/3974) - Template variables,
both in set files and provided via the -s/--set command line options are
now parsed using ast.literal_eval. This permits non-string data types,
strings must now be quoted.

[#3811](https://github.com/cylc/cylc-flow/pull/3811) - Move from cycle based
to `n` distance dependency graph window node generation and pruning of the
data-store (API/visual backing data). Ability to modify distance of live
workflow via API, with default of `n=1`.

[#3899](https://github.com/cylc/cylc-flow/pull/3899) - CLI changes
* Commands no longer re-invoke (so you get `cylc run` not `cylc-run`).
* Improve CLI descriptions and help.
* Internal-only commands now hidden from help.
* New entry point for defining Cylc sub-commands.
* remove `cylc check-software` (use standard tools like pipdeptree)
* remove `cylc nudge` (no longer needed)

[#3884](https://github.com/cylc/cylc-flow/pull/3884) - Directories `run`,
`log`, `share`, `share/cycle`, `work` now have the option to be redirected to
configured directories by symlink.

[#3856](https://github.com/cylc/cylc-flow/pull/3856) - fail the GraphQL query
with a helpful message if the variables defined do not match the expected
values.

[#3853](https://github.com/cylc/cylc-flow/pull/3853) - Update protobuf and
pyzmq.

[#3857](https://github.com/cylc/cylc-flow/pull/3857) - removed the obsolete
"runahead" task state (not used since spawn-on-demand implementation).

[#3816](https://github.com/cylc/cylc-flow/pull/3816) - change `cylc spawn`
command name to `cylc set-outputs` to better reflect its role in Cylc 8.

[#3796](https://github.com/cylc/cylc-flow/pull/3796) - Remote installation is
now on a per install target rather than a per platform basis. `app/`, `bin/`,
`etc/`, `lib/` directories are now installed on the target, configurable in flow.cylc.

[#3724](https://github.com/cylc/cylc-flow/pull/3724) - Re-implemented
the `cylc scan` command line interface and added a Python API for accessing
workflow scanning functionality.

[#3515](https://github.com/cylc/cylc-flow/pull/3515) - spawn-on-demand: a more
efficient way of the evolving the workflow via the graph.

[#3692](https://github.com/cylc/cylc-flow/pull/3692) - Use the `$EDITOR`
and `$GEDITOR` environment variables to determine the default editor to use.

[#3574](https://github.com/cylc/cylc-flow/pull/3574) - use the bash
installation defined in $path rather than hardcoding to /bin/bash.

[#3774](https://github.com/cylc/cylc-flow/pull/3774) - Removed support for
interactive prompt.

[#3798](https://github.com/cylc/cylc-flow/pull/3798) - Deprecated the
`[runtime][X][parameter environment templates]` section and instead allow
templates in `[runtime][X][environment]`.

[#3802](https://github.com/cylc/cylc-flow/pull/3802) - New global config
hierarchy and ability to set site config directory.

[#3848](https://github.com/cylc/cylc-flow/pull/3848) - Deprecated
`[scheduling]max active cycle points` in favour of `[scheduling]runahead limit`.

[#3883](https://github.com/cylc/cylc-flow/pull/3883) - Added a new workflow
config option `[scheduling]stop after cycle point`.

[#3913](https://github.com/cylc/cylc-flow/pull/3913) - Added the ability to
use plugins to parse suite templating variables and additional files to
install. Only one such plugin exists at the time of writing, designed to
parse ``rose-suite.conf`` files in repository "cylc-rose".

[#3955](https://github.com/cylc/cylc-flow/pull/3955) - Global config options
to control the job submission environment.

[#4020](https://github.com/cylc/cylc-flow/pull/4020) - `cylc validate` will no
longer check for a cyclic/circular graph if there are more than 100 tasks,
unless the option  `--check-circular` is used. This is to improve performance.

[#3913](https://github.com/cylc/cylc-flow/pull/3913) - Add ability to use
pre-install entry point from cylc-rose plugin to provide environment and
template variables for a workflow.

[#4023](https://github.com/cylc/cylc-flow/pull/4023) - Add ability to use
post-install entry point from cylc-rose to use Rose style CLI settings of
configurations in Cylc install. If Cylc-rose is installed three new CLI
options will be available:
- `--opt_conf_keys="foo, bar"`
- `--defines="[env]FOO=BAR"`
- `--suite-defines="FOO=BAR"`

[#4101](https://github.com/cylc/cylc-flow/pull/4101) - Add the ability to
ignore (clear) rose install options from an earlier install:
`cylc reinstall --clear-rose-install-options`

[#4094](https://github.com/cylc/cylc-flow/pull/4094) - Prevent Cylc from
rsyncing the following files on install and reinstall:
- `rose-suite.conf`
- `opt/rose-suite-cylc-install.conf`
These files should be handled by the cylc-rose plugin if you require them.

[#4126](https://github.com/cylc/cylc-flow/pull/4126) - Make obsolete the config
``flow.cylc:[runtime][__TASK__][remote]suite definition directory``.

[#4098](https://github.com/cylc/cylc-flow/pull/4098) - Provide a dictionary called
CYLC_TEMPLATE_VARS into the templating environment.

[#4099](https://github.com/cylc/cylc-flow/pull/4099) - Unify `cylc get-suite-config`
and `cylc get-site-config` commands as `cylc config`. Some options have been
removed.

### Fixes

[#3984](https://github.com/cylc/cylc-flow/pull/3984) - Only write task
event timers to the database when they have changed (reverts behaviour
change in 7.8.6). This corrects last updated db entries and reduces filesystem
load.

[#3917](https://github.com/cylc/cylc-flow/pull/3917) - Fix a bug that caused
one of the hostname resolution tests to fail in certain environments.

[#3879](https://github.com/cylc/cylc-flow/pull/3879) - Removed Google
Groups e-mail from pip packaging metadata. Users browsing PYPI will have
to visit our website to find out how to reach us (we are using Discourse
and it does not offer an e-mail address).

[#3859](https://github.com/cylc/cylc-flow/pull/3859) - Fixes the query of
broadcast states to retrieve only the data for the requested ID, instead
of returning all the broadcast states in the database.

[#3815](https://github.com/cylc/cylc-flow/pull/3815) - Fixes a minor bug in the
auto-restart functionality which caused suites to wait for local jobs running
on *any* host to complete before restarting.

[#3732](https://github.com/cylc/cylc-flow/pull/3732) - XTrigger labels
are now validated to ensure that runtime errors can not occur when
exporting environment variables.

[#3632](https://github.com/cylc/cylc-flow/pull/3632) - Fix a bug that was causing
`UTC mode` specified in global config to be pretty much ignored.

[#3614](https://github.com/cylc/cylc-flow/pull/3614) - Ensure the suite always
restarts using the same time zone as the last `cylc run`.

[#3788](https://github.com/cylc/cylc-flow/pull/3788),
[#3820](https://github.com/cylc/cylc-flow/pull/3820) - Task messages and
task outputs/message triggers are now validated.

[#3614](https://github.com/cylc/cylc-flow/pull/3795) - Fix error when running
`cylc ping --verbose $SUITE`.

[#3852](https://github.com/cylc/cylc-flow/pull/3852) - Prevents registering a
workflow in a sub-directory of a run directory (as `cylc scan` would not be
able to find it).

[#3452](https://github.com/cylc/cylc-flow/pull/3452) - Fix param graph
issue when mixing offset and conditional (e.g. foo<m-1> & baz => foo<m>).

[#3982](https://github.com/cylc/cylc-flow/pull/3982) - Fix bug preventing
workflow from shutting down properly on a keyboard interrupt (Ctrl+C) in
Python 3.8+.

[#4011](https://github.com/cylc/cylc-flow/pull/4011) - Fix bug where including
a trailing slash in the suite/workflow name would cause `cylc stop`
(and possibly other commands) to silently fail.

[#4046](https://github.com/cylc/cylc-flow/pull/4046) - Fix bug where a workflow
database could still be active for a short time after the workflow stops.

-------------------------------------------------------------------------------
## __cylc-8.0a2 (2020-07-03)__

Third alpha release of Cylc 8.

(See note on cylc-8 backward-incompatible changes, above)

The commands `cylc submit` and `cylc jobscript` have been removed.

### Enhancements

[#3389](https://github.com/cylc/cylc-flow/pull/3389) - Publisher/Subscriber
network components added (0MQ PUB/SUB pattern). Used to publish fine-grained
data-store updates for the purposes of UI Server data sync, this change also
includes CLI utility: `cylc subscribe`.

[#3402](https://github.com/cylc/cylc-flow/pull/3402) - removed automatic task
job status message retries (problems that prevent message transmission are
almost never transient, and in practice job polling is the only way to
recover).

[#3463](https://github.com/cylc/cylc-flow/pull/3463) - cylc tui:
A new terminal user interface to replace the old `cylc monitor`.
An interactive collapsible tree to match the new web interface.

[#3559](https://github.com/cylc/cylc-flow/pull/3559) - Cylc configuration
files are now auto-documented from their definitions.

[#3617](https://github.com/cylc/cylc-flow/pull/3617) - For integer cycling mode
there is now a default initial cycle point of 1.

[#3423](https://github.com/cylc/cylc-flow/pull/3423) - automatic task retries
re-implemented using xtriggers. Retrying tasks will now be in the "waiting"
state with a wall_clock xtrigger set for the retry time.

### Fixes

[#3618](https://github.com/cylc/cylc-flow/pull/3618) - Clear queue configuration
warnings for referencing undefined or unused tasks.

[#3596](https://github.com/cylc/cylc-flow/pull/3596) - Fix a bug that could
prevent housekeeping of the task_action_timers DB table and cause many warnings
at restart.

[#3602](https://github.com/cylc/cylc-flow/pull/3602) - Fix a bug that prevented
cycle point format conversion by the `cylc suite-state` command and the
`suite_state` xtrigger function, if the target suite used the default format
but downstream command or suite did not.

[#3541](https://github.com/cylc/cylc-flow/pull/3541) - Don't warn that a task
was already added to an internal queue, if the queue is the same.

[#3409](https://github.com/cylc/cylc-flow/pull/3409) - prevent cylc-run from
creating directories when executed for suites that do not exist.

[#3433](https://github.com/cylc/cylc-flow/pull/3433) - fix server abort at
shutdown during remote run dir tidy (introduced during Cylc 8 development).

[#3493](https://github.com/cylc/cylc-flow/pull/3493) - Update jinja2 and
pyzmq, as well as some test/dev dependencies. Fixes Jinja2 error where
validation shows incorrect context.

[#3531](https://github.com/cylc/cylc-flow/pull/3531) - Fix job submission to
SLURM when task name has a percent `%` character.

[#3543](https://github.com/cylc/cylc-flow/pull/3543) - fixed pipe polling
issue observed on darwin (BSD) which could cause Cylc to hang.

-------------------------------------------------------------------------------
## __cylc-8.0a1 (2019-09-18)__

Second alpha release of Cylc 8.

(See note on cylc-8 backward-incompatible changes, above)

### Enhancements

[#3377](https://github.com/cylc/cylc-flow/pull/3377) - removed support for
sourcing `job-init-env.sh` in task job scripts. Use bash login scripts instead.

[#3302](https://github.com/cylc/cylc-flow/pull/3302) - improve CLI
task-globbing help.

[#2935](https://github.com/cylc/cylc-flow/pull/2935) - support alternate run
directories, particularly for sub-suites.

[#3096](https://github.com/cylc/cylc-flow/pull/3096) - add colour to the
Cylc CLI.

[#2963](https://github.com/cylc/cylc-flow/pull/2963) - make suite context
available before config parsing.

[#3274](https://github.com/cylc/cylc-flow/pull/3274) - disallow the use of
special characters in suite names.

[#3001](https://github.com/cylc/cylc-flow/pull/3001) - simplify cylc version,
dropping VERSION file and git info.

[#3007](https://github.com/cylc/cylc-flow/pull/3007) - add tests for quoting
of tilde expressions in environment section.

[#3006](https://github.com/cylc/cylc-flow/pull/3006) - remove cylc.profiling
package and cylc-profile-battery.

[#2998](https://github.com/cylc/cylc-flow/pull/2998) - Bandit security
recommendations for Cylc 8 target.

[#3024](https://github.com/cylc/cylc-flow/pull/3024) - remove remaining Cylc
Review files.

[#3022](https://github.com/cylc/cylc-flow/pull/3022) - removed LaTeX support
from check-software.

[#3029](https://github.com/cylc/cylc-flow/pull/3029) - remove dev-suites
from tests.

[#3036](https://github.com/cylc/cylc-flow/pull/3036) - re-enable EmPy
templating.

[#3044](https://github.com/cylc/cylc-flow/pull/3044) - remove GTK labels
from task states.

[#3055](https://github.com/cylc/cylc-flow/pull/3055) - simplify regexes.

[#2995](https://github.com/cylc/cylc-flow/pull/2995) - elegantly handle
known errors.

[#3069](https://github.com/cylc/cylc-flow/pull/3069) - make Python 3.7 the
min version for Cylc.

[#3068](https://github.com/cylc/cylc-flow/pull/3068) - add shellcheck to
lint shell script files.

[#3088](https://github.com/cylc/cylc-flow/pull/3088) - remove obsolete
ksh support.

[#3091](https://github.com/cylc/cylc-flow/pull/3091) - remove useless
license commands.

[#3095](https://github.com/cylc/cylc-flow/pull/3095) - run prove with
--timer.

[#3093](https://github.com/cylc/cylc-flow/pull/3093) - job.sh: run
as bash only.

[#3101](https://github.com/cylc/cylc-flow/pull/3101) - add kill all to
functional tests.

[#3123](https://github.com/cylc/cylc-flow/pull/3123) - remove Kafka
xtrigger example.

[#2990](https://github.com/cylc/cylc-flow/pull/2990) - make cylc a module.

[#3131](https://github.com/cylc/cylc-flow/pull/3131) - renamed cylc to
cylc-flow, and simplified project summary.

[#3140](https://github.com/cylc/cylc-flow/pull/3140) - cylc-flow rename in
README badges, setup.py, and a few more places.

[#3138](https://github.com/cylc/cylc-flow/pull/3138) - add suite aborted
event.

[#3132](https://github.com/cylc/cylc-flow/pull/3132) - move parsec to
cylc.parsec.

[#3113](https://github.com/cylc/cylc-flow/pull/3113) - document
select_autoescape security ignore.

[#3083](https://github.com/cylc/cylc-flow/pull/3083) - extend
ZMQClient and update docstrings.

[#3155](https://github.com/cylc/cylc-flow/pull/3155) - remove changed
variable in async_map.

[#3135](https://github.com/cylc/cylc-flow/pull/3135) - incorporate
jinja2filters into cylc.flow.jinja.filters, and use native namespaces.

[#3134](https://github.com/cylc/cylc-flow/pull/3134) - update how
CYLC_DIR is used in Cylc.

[#3165](https://github.com/cylc/cylc-flow/pull/3165) - added GitHub
Issue and Pull Request templates.

[#3272](https://github.com/cylc/cylc-flow/pull/3272),
[#3191](https://github.com/cylc/cylc-flow/pull/3191) - uniform configuration
section level for defining non-cycling and cycling graphs. E.g.:

```
# Deprecated Syntax
[scheduling]
    initial cycle point = next(T00)
    [[dependencies]]
        [[[P1D]]]
            graph = task1 => task2
```

Can now be written as:

```
# New Syntax
[scheduling]
    initial cycle point = next(T00)
    [[graph]]
        P1D = task1 => task2
```

[#3249](https://github.com/cylc/cylc-flow/pull/3249) - export the environment
variable `ISODATETIMEREF` (reference time for the `isodatetime` command from
[metomi-isodatetime](https://github.com/metomi/isodatetime/)) in task jobs to
have the same value as `CYLC_TASK_CYCLE_POINT`.

[#3286](https://github.com/cylc/cylc-flow/pull/3286) -
Removed the `cylc check-triggering` command.
Changed the `suite.rc` schema:
* Removed `[cylc]log resolved dependencies`
* Removed `[cylc][[reference test]]*` except `expected task failures`.
* Moved `[cylc]abort if any task fails` to
  `[cylc][[events]]abort if any task fails` so it lives with the other
  `abort if/on ...` settings.

[#3351](https://github.com/cylc/cylc-flow/pull/3351) - sped up suite validation
(which also affects responsiveness of suite controllers during suite startup,
restarts, and reloads).  Impact of the speedup is most noticeable when dealing
with suite configurations that contain tasks with many task outputs.

[#3358](https://github.com/cylc/cylc-flow/pull/3358) - on submitting jobs to
SLURM or LSF, the job names will now follow the pattern `task.cycle.suite`
(instead of `suite.task.cycle`), for consistency with jobs on PBS.

[#3356](https://github.com/cylc/cylc-flow/pull/3356) - default job name length
maximum for PBS is now 236 characters (i.e. assuming PBS 13 or newer). If you
are still using PBS 12 or older, you should add a site configuration to
restrict it to 15 characters.

### Fixes

[#3308](https://github.com/cylc/cylc-flow/pull/3308) - fix a long-standing bug
causing suites to stall some time after reloading a suite definition that
removed tasks from the graph.

[#3287](https://github.com/cylc/cylc-flow/pull/3287) - fix xtrigger
cycle-sequence specificity.

[#3258](https://github.com/cylc/cylc-flow/pull/3258) - leave '%'-escaped string
templates alone in xtrigger arguments.

[#3010](https://github.com/cylc/cylc-flow/pull/3010) - fixes except KeyError
in task_job_mgr.

[#3031](https://github.com/cylc/cylc-flow/pull/3031) - convert range to list
so that we can use reduce.

[#3040](https://github.com/cylc/cylc-flow/pull/3040) - add check for zero
to xrandom.

[#3018](https://github.com/cylc/cylc-flow/pull/3018) - subprocpool: use
SpooledTemporaryFile instead of TemporaryFile.

[#3032](https://github.com/cylc/cylc-flow/pull/3032) - fix syntax for
array access in cylc check-software.

[#3035](https://github.com/cylc/cylc-flow/pull/3035) - fix scheduler#shutdown
when reference-log option is used.

[#3056](https://github.com/cylc/cylc-flow/pull/3056) - fix suite freeze on
non-existent xtrigger.

[#3060](https://github.com/cylc/cylc-flow/pull/3060) - fix bug when an
AttributeError is raised, and add unit tests for xtrigger.

[#3015](https://github.com/cylc/cylc-flow/pull/3015) - use global client
zmq context.

[#3092](https://github.com/cylc/cylc-flow/pull/3092) - fix recent
shellcheck-inspired quoting errors.

[#3085](https://github.com/cylc/cylc-flow/pull/3085) - fix cylc-search
for directories without suite.rc.

[#3105](https://github.com/cylc/cylc-flow/pull/3105) - fix work location
assumption in a test.

[#3112](https://github.com/cylc/cylc-flow/pull/3112) - prepend custom
Jinja2 paths.

[#3130](https://github.com/cylc/cylc-flow/pull/3130) - remove Python 2
compatibility in setup.py for wheel.

[#3137](https://github.com/cylc/cylc-flow/pull/3137) - fix job kill
hold-retry logic.

[#3077](https://github.com/cylc/cylc-flow/pull/3077) - support single
port configuration for zmq.

[#3153](https://github.com/cylc/cylc-flow/pull/3153) - fix bug in
async_map.

[#3164](https://github.com/cylc/cylc-flow/pull/3164) - fix pclient
undefined error.

[#3173](https://github.com/cylc/cylc-flow/issues/3173) - NameError when
invalid cylc command is used (instead of a ValueError).

[#3003](https://github.com/cylc/cylc-flow/pull/3003) - Fix inheritance
with quotes using shlex.

[#3184](https://github.com/cylc/cylc-flow/pull/3184) - Fix restart
correctness when the suite has a hold point, stop point, a stop task, a stop
clock time and/or an auto stop option. These settings are now stored in the
suite run SQLite file and are retrieved on suite restart. In addition, the
settings are removed when they are consumed, e.g. if the suite stopped
previously on reaching the stop point, the stop point would be consumed, so
that on restart the suite would not stop again immediately.

The `cylc run` command can now accept `--initial-cycle-point=CYCLE-POINT`
(`--icp=CYCLE-POINT)` and `--start-cycle-point=CYCLE-POINT` options. This
change should allow the command to have  a more uniform interface with commands
such as `cylc validate`, and with the final/stop cycle point options).

After this change:
* `cylc run SUITE POINT` is equivalent to `cylc run --icp=POINT SUITE`.
* `cylc run -w SUITE POINT` is equivalent to
  `cylc run -w --start-point=POINT SUITE`.

The `cylc run` and `cylc restart` commands can now accept the
`--final-cycle-point=POINT` and `--stop-cycle-point=POINT` options. The
`--until=POINT` option is now an alias for `--final-cycle-point=POINT` option.

The `cylc run` and `cylc restart` commands can now accept the new
`--auto-shutdown` option. This option overrides the equivalent suite
configuration to force auto shutdown to be enabled. Previously, it is only
possible to disable auto shutdown on the command line.

[#3236](https://github.com/cylc/cylc-flow/pull/3236) - Fix submit number
increment logic on insert of family with tasks that were previously submitted.

[#3276](https://github.com/cylc/cylc-flow/pull/3276) - Fix log & DB recording
of broadcasts from xtriggers so they register all settings, not just one.

[#3325](https://github.com/cylc/cylc-flow/pull/3325) - Fix task event handler
*start_time* being unavailable in *started* events.

### Documentation

[#3181](https://github.com/cylc/cylc-flow/pull/3181) - moved documentation to
the new cylc/cylc-doc repository.

[#3025](https://github.com/cylc/cylc-flow/pull/3025) - fix dev-suites
reference in docs (now in examples).

[#3004](https://github.com/cylc/cylc-flow/pull/3004) - document suite
runtime interface.

[#3066](https://github.com/cylc/cylc-flow/pull/3066) - minor fix to
docs about exit-script.

[#3108](https://github.com/cylc/cylc-flow/pull/3108) - anatomy of a
job script.

[#3129](https://github.com/cylc/cylc-flow/pull/3129) - added
SECURITY.md.

[#3151](https://github.com/cylc/cylc-flow/pull/3151) - fix documentation
heading levels.

[#3158](https://github.com/cylc/cylc-flow/pull/3158) - fix \ in doco
when wrapped in ``..``.

### Security issues

None. Note that we added a `SECURITY.md` file in this release (see #3129)
with instructions for reporting security issues, as well as a
listing with current incident reports.

-------------------------------------------------------------------------------
## __cylc-8.0a0 (2019-03-12)__

First alpha release of Cylc 8. Also first release of Cylc uploaded
to PYPI: https://pypi.org/project/cylc-flow/.

(See note on cylc-8 backward-incompatible changes, above)

### Enhancements

[#2936](https://github.com/cylc/cylc-flow/pull/2936) - remove obsolete commands,
modules, configuration, and documentation.

[#2966](https://github.com/cylc/cylc-flow/pull/2966) - port Cylc to Python 3.

### Fixes

None.

### Documentation

[#2939](https://github.com/cylc/cylc-flow/pull/2939) - use higher contrast link
colours for the generated documentation.

[#2954](https://github.com/cylc/cylc-flow/pull/2954) - fix jinja2 variable
setting example suites.

[#2951](https://github.com/cylc/cylc-flow/pull/2951) - amend makefile command
and address warning.

[#2971](https://github.com/cylc/cylc-flow/pull/2971) - general single- and
multi-page User Guides.

### Security issues

None.

-------------------------------------------------------------------------------

**For changes prior to Cylc 8, see https://github.com/cylc/cylc-flow/blob/7.8.x/CHANGES.md**<|MERGE_RESOLUTION|>--- conflicted
+++ resolved
@@ -54,14 +54,11 @@
 [#4887](https://github.com/cylc/cylc-flow/pull/4887) - Disallow relative paths
 in `global.cylc[install]source dirs`.
 
-<<<<<<< HEAD
 [#4900](https://github.com/cylc/cylc-flow/pull/4900) - Added a command to assist
 with upgrading Cylc 7 workflows to Cylc 8: Try `cylc lint <workflow-dir>`.
 
 ### Fixes
 
-=======
->>>>>>> 81b5e0c4
 [#4936](https://github.com/cylc/cylc-flow/pull/4936) - Fix incorrect
 error messages when workflow CLI commands fail.
 
