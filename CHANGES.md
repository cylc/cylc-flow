# Changelog

List of notable changes, for a complete list of changes see the
[closed milestones](https://github.com/cylc/cylc-flow/milestones?state=closed)
for each release.

<!-- The topmost release date is automatically updated by GitHub Actions. When
creating a new release entry be sure to copy & paste the span tag with the
`actions:bind` attribute, which is used by a regex to find the text to be
updated. Only the first match gets replaced, so it's fine to leave the old
ones in. -->

-------------------------------------------------------------------------------

## __cylc-8.1.0 (<span actions:bind='release-date'>Upcoming</span>)__

### Enhancements

[#5032](https://github.com/cylc/cylc-flow/pull/5032) - set a default limit of
100 for the "default" queue.

[#5055](https://github.com/cylc/cylc-flow/pull/5055) and
[#5086](https://github.com/cylc/cylc-flow/pull/5086) - Upgrades to `cylc lint`
- Allow users to ignore Cylc Lint issues using `--ignore <Issue Code>`.
- Allow settings for `cylc lint` to be recorded in a pyproject.toml file.
- Allow files to be excluded from `cylc lint` checks.

[#5081](https://github.com/cylc/cylc-flow/pull/5081) - Reduced amount that
gets logged at "INFO" level in scheduler logs.

-------------------------------------------------------------------------------
## __cylc-8.0.3 (<span actions:bind='release-date'>Upcoming</span>)__

Maintenance release.

### Fixes

<<<<<<< HEAD
[#5125](https://github.com/cylc/cylc-flow/pull/5125) - Allow rose-suite.conf
changes to be considered by ``cylc reinstall``.

=======
>>>>>>> ea033987
[#5023](https://github.com/cylc/cylc-flow/pull/5023) - tasks force-triggered
after a shutdown was ordered should submit to run immediately on restart.

[#5137](https://github.com/cylc/cylc-flow/pull/5137) -
Install the `ana/` directory to remote platforms by default.

[#5146](https://github.com/cylc/cylc-flow/pull/5146) - no-flow tasks should not
retrigger incomplete children.

[#5104](https://github.com/cylc/cylc-flow/pull/5104) - Fix retriggering of
failed tasks after a reload.

[#5139](https://github.com/cylc/cylc-flow/pull/5139) - Fix bug where
`cylc install` could hang if there was a large uncommitted diff in the
source dir (for git/svn repos).

[#5131](https://github.com/cylc/cylc-flow/pull/5131) - Infer workflow run number
for `workflow_state` xtrigger.

-------------------------------------------------------------------------------
## __cylc-8.0.2 (<span actions:bind='release-date'>Released 2022-09-12</span>)__

Maintenance release.

### Fixes

[#5115](https://github.com/cylc/cylc-flow/pull/5115) - Updates rsync commands
to make them compatible with latest rsync releases.

[#5119](https://github.com/cylc/cylc-flow/pull/5119) - Fix formatting of
deprecation warnings at validation.

[#5067](https://github.com/cylc/cylc-flow/pull/5067) - Datastore fix for
taskdefs removed before restart.

[#5066](https://github.com/cylc/cylc-flow/pull/5066) - Fix bug where
.cylcignore only found if `cylc install` is run in source directory.

[#5091](https://github.com/cylc/cylc-flow/pull/5091) - Fix problems with
tutorial workflows.

[#5098](https://github.com/cylc/cylc-flow/pull/5098) - Fix bug where final task
status updates were not being sent to UI before shutdown.

[#5114](https://github.com/cylc/cylc-flow/pull/5114) - Fix bug where
validation errors during workflow startup were not printed to stderr before
daemonisation.

[#5110](https://github.com/cylc/cylc-flow/pull/5110) - Fix bug where reloading
a stalled workflow would cause it stall again.

-------------------------------------------------------------------------------
## __cylc-8.0.1 (<span actions:bind='release-date'>Released 2022-08-16</span>)__

Maintenance release.

### Fixes

[#5025](https://github.com/cylc/cylc-flow/pull/5025) - Fix a bug where polling
causes a failed task to be shown as submitted when the workflow is reloaded.

[#5045](https://github.com/cylc/cylc-flow/pull/5045) -
Fix issue where unsatisfied xtriggers could be wiped on reload.

[#5031](https://github.com/cylc/cylc-flow/pull/5031) - Fix bug where
specifying multiple datetime offsets (e.g. `final cycle point = +P1M-P1D`)
would not obey the given order.

[#5033](https://github.com/cylc/cylc-flow/pull/5033) - Running `cylc clean`
on a top level dir containing run dir(s) will now remove that top level dir
in addition to the run(s) (if there is nothing else inside it).

[#5007](https://github.com/cylc/cylc-flow/pull/5007) - Fix for `cylc broadcast`
cycle point validation in the UI.

[#5037](https://github.com/cylc/cylc-flow/pull/5037) - Fix bug where the
workflow restart number would get wiped on reload.

[#5049](https://github.com/cylc/cylc-flow/pull/5049) - Fix several small
bugs related to auto restart.

[#5062](https://github.com/cylc/cylc-flow/pull/5062) - Fix bug where preparing
tasks could sometimes get orphaned when an auto restart occurred.

-------------------------------------------------------------------------------
## __cylc-8.0.0 (<span actions:bind='release-date'>Released 2022-07-28</span>)__

Cylc 8 production-ready release.

### Major Changes

* Python 2 -> 3.
* Internal communications converted from HTTPS to ZMQ (TCP).
* PyGTK GUIs replaced by:
  * Terminal user interface (TUI) included in cylc-flow.
  * Web user interface provided by the cylc-uiserver package.
* A new scheduling algorithm with support for branched workflows.
* Command line changes:
  * `cylc run` -> `cylc play`
  * `cylc restart` -> `cylc play`
  * `rose suite-run` -> `cylc install; cylc play <id>`
* The core package containing Cylc scheduler program has been renamed cylc-flow.
* Cylc review has been removed, the Cylc 7 version remains Cylc 8 compatible.
* [New documentation](https://cylc.github.io/cylc-doc/stable).

See the [migration guide](https://cylc.github.io/cylc-doc/stable/html/7-to-8/index.html) for a full list of changes.

### Enhancements

[#4964](https://github.com/cylc/cylc-flow/pull/4964) -
`cylc reinstall` now displays the changes it would make when run
interactively and has improved help / documentaiton.

[#4836](https://github.com/cylc/cylc-flow/pull/4836) - The log directory has
been tidied. Workflow logs are now found in `log/scheduler` rather than
`log/workflow`, filenames now include `start`/`restart`. Other minor directory
changes. Remote file installation logs are now per install target.

[#4938](https://github.com/cylc/cylc-flow/pull/4938) - Detect bad Platforms
config: background and at job runners should have a single host.

[#4877](https://github.com/cylc/cylc-flow/pull/4877) - Upgrade the version of
Jinja2 used by Cylc from 2.11 to 3.0.

[#4896](https://github.com/cylc/cylc-flow/pull/4896) - Allow the setting of
default job runner directives for platforms.

[#4900](https://github.com/cylc/cylc-flow/pull/4900) - Added a command to assist
with upgrading Cylc 7 workflows to Cylc 8: Try `cylc lint <workflow-dir>`.

[#5009](https://github.com/cylc/cylc-flow/pull/5009) - Added new job
environment variable `$CYLC_WORKFLOW_NAME_BASE` as the basename of
`$CYLC_WORKFLOW_NAME`.

[#4993](https://github.com/cylc/cylc-flow/pull/4993) - Remove the few remaining
uses of a configured text editor (via `cylc view` and `cylc cat-log` options).
The primary uses of it (`cylc trigger --edit` and `cylc edit` in Cylc 7) have
already been removed from Cylc 8.

### Fixes

[#5011](https://github.com/cylc/cylc-flow/pull/5011) - Removes preparing jobs
appearing in UI, and reuse submit number on restart for preparing tasks.

[#5008](https://github.com/cylc/cylc-flow/pull/5008) -
Autospawn absolute-triggered tasks exactly the same way as parentless tasks.

[#4984](https://github.com/cylc/cylc-flow/pull/4984) -
Fixes an issue with `cylc reload` which could cause preparing tasks to become
stuck.

[#4976](https://github.com/cylc/cylc-flow/pull/4976) - Fix bug causing tasks
to be stuck in UI due to discontinued graph of optional outputs.

[#4975](https://github.com/cylc/cylc-flow/pull/4975) - Fix selection of
platforms from `[job]` and `[remote]` configs.

[#4948](https://github.com/cylc/cylc-flow/pull/4948) - Fix lack of
errors/warnings for deprecated `[runtime][<task>][remote]retrieve job logs *`
settings.

[#4970](https://github.com/cylc/cylc-flow/pull/4970) - Fix handling of suicide
triggers in back-compat mode.

[#4887](https://github.com/cylc/cylc-flow/pull/4887) - Disallow relative paths
in `global.cylc[install]source dirs`.

[#4906](https://github.com/cylc/cylc-flow/pull/4906)
- Fix delayed spawning of parentless tasks that do have parents in a previous
  cycle point.
- Make integer-interval runahead limits consistent with time-interval limits:
  `P0` means just the runahead base point; `P1` the base point and the point
  (i.e. one cycle interval), and so on.

[#4936](https://github.com/cylc/cylc-flow/pull/4936) - Fix incorrect
error messages when workflow CLI commands fail.

[#4941](https://github.com/cylc/cylc-flow/pull/4941) - Fix job state for
platform submit-failures.

[#4931](https://github.com/cylc/cylc-flow/pull/4931) - Fix cylc install for
installing workflows from multi-level directories.

[#4926](https://github.com/cylc/cylc-flow/pull/4926) - Fix a docstring
formatting problem presenting in the UI mutation flow argument info.

[#4891](https://github.com/cylc/cylc-flow/pull/4891) - Fix bug that could cause
past jobs to be omitted in the UI.

[#4860](https://github.com/cylc/cylc-flow/pull/4860) - Workflow validation
now fails if
[owner setting](https://cylc.github.io/cylc-doc/stable/html/reference/config/workflow.html#flow.cylc[runtime][%3Cnamespace%3E][remote]owner)
is used, as that setting no longer has any effect.

[#4978](https://github.com/cylc/cylc-flow/pull/4978) - `cylc clean`: fix
occasional failure to clean on remote hosts due to leftover contact file.

[#4889](https://github.com/cylc/cylc-flow/pull/4889) - `cylc clean`: don't
prompt if no matching workflows.

[#4890](https://github.com/cylc/cylc-flow/pull/4890) - `cylc install`: don't
overwrite symlink dir targets if they were not cleaned properly before.

[#4881](https://github.com/cylc/cylc-flow/pull/4881) - Fix bug where commands
targeting a specific cycle point would not work if using an abbreviated
cycle point format.

-------------------------------------------------------------------------------

## Older Releases

* [Cylc 7 changelog](https://github.com/cylc/cylc-flow/blob/7.8.x/CHANGES.md)
* [Cylc 8 pre-release changelog](https://github.com/cylc/cylc-flow/blob/8.0.0/CHANGES.md)<|MERGE_RESOLUTION|>--- conflicted
+++ resolved
@@ -35,12 +35,9 @@
 
 ### Fixes
 
-<<<<<<< HEAD
 [#5125](https://github.com/cylc/cylc-flow/pull/5125) - Allow rose-suite.conf
 changes to be considered by ``cylc reinstall``.
 
-=======
->>>>>>> ea033987
 [#5023](https://github.com/cylc/cylc-flow/pull/5023) - tasks force-triggered
 after a shutdown was ordered should submit to run immediately on restart.
 
