# Selected Cylc Changes

Internal changes that do not directly affect users may not be listed here.  For
all changes see the [closed
milestones](https://github.com/cylc/cylc-flow/milestones?state=closed) for each
release.

-------------------------------------------------------------------------------
## SECURITY NOTE

*[Jinja2 CVE-2019-8341 (High)](https://nvd.nist.gov/vuln/detail/CVE-2019-8341)
An issue was discovered in Jinja2 2.10. The `from_string` function is prone to
Server Side Template Injection (SSTI) where it takes the "source" parameter as
a template object, renders it, and then returns it. The attacker can exploit it
with `{{INJECTION COMMANDS}}` in a URI*

cylc-7.8.x (which supports Python 2.6 and 2.7 bundles Jinja2 2.10. But **this
CVE does not impact cylc-7 because Cylc workflow definitions are not web pages**.

cylc-7.9.x (which requires Python 2.7) bundles Jinja2 2.11.

cylc-8 (master branch, Python 3 - not yet released) uses proper Python package
management and does not bundle Jinja2.


-------------------------------------------------------------------------------
## __cylc-7.8.9 (upcoming, 2021)__

### Enhancements

[#4264](https://github.com/cylc/cylc-flow/pull/4264) - Syntax highlighting
for Cylc 8 `flow.cylc` files in Cylc Review.

<<<<<<< HEAD
=======
[#4320](https://github.com/cylc/cylc-flow/pull/4320) - Prevent Cylc 7 from
trying to run Cylc 8 workflows.

>>>>>>> 90af829e
### Fixes

[#4233](https://github.com/cylc/cylc-flow/pull/4233) - Fix bug in Cylc Review
caused by Cylc 8 workflows (change in terminology from 'suite' to 'workflow').

[#4276](https://github.com/cylc/cylc-flow/pull/4276) - Fix failure to show
certain log files in Cylc Review.

[#4280](https://github.com/cylc/cylc-flow/pull/4280) - Fix failure to show
Cylc 8 workflow status in Cylc Review.

[#4299](https://github.com/cylc/cylc-flow/pull/4299) -
Fix a GUI bug which can cause extra log files to be listed multiple times.

<<<<<<< HEAD
[#4327](https://github.com/cylc/cylc-flow/pull/4327) - Ensure the suite always
restarts using the same time zone as the last `cylc run`.

=======
>>>>>>> 90af829e
-------------------------------------------------------------------------------
## __cylc-7.8.8 (2021-03-24)__

### Enhancements

[#4134](https://github.com/cylc/cylc-flow/pull/4134) - Allow Cylc Review
to display information about Cylc 8 workflows.


-------------------------------------------------------------------------------
## __cylc-7.8.7 (2020-12-04)__

### Enhancements

[#3970](https://github.com/cylc/cylc-flow/pull/3970) - Support Slurm
heteregeneous jobs through an artificial "hetjob_<N>_" or "packjob_<N>_"
directive prefix.

[#3784](https://github.com/cylc/cylc-flow/pull/3784) - Deprecate the
`[runtime][X][parameter environment templates]` section and instead allow
templates in `[runtime][X][environment]`.

### Fixes

[#3948](https://github.com/cylc/cylc-flow/pull/3948) - Only write task
event timers to the database when they have changed (reverts behaviour
change in 7.8.6). This corrects last updated timestamps in cylc review and
reduces filesystem load.

[#3759](https://github.com/cylc/cylc-flow/pull/3759) - Fix a bug in the GUI
tree view that could cause tasks to be sorted in the wrong order.

[#3734](https://github.com/cylc/cylc-flow/pull/3734) - Validate XTrigger
labels to prevent runtime bugs when exporting environment variables.

[#3814](https://github.com/cylc/cylc-flow/pull/3814) - Fixes a minor bug in the
auto-restart functionality which caused suites to wait for local jobs running
on *any* host to complete before restarting.

-------------------------------------------------------------------------------
## __cylc-7.8.6 (2020-05-14)__

### Fixes

[#3597](https://github.com/cylc/cylc-flow/pull/3597) - Fix a bug that could
prevent housekeeping of the task_action_timers DB table and cause many warnings
at restart.

[#3603](https://github.com/cylc/cylc-flow/pull/3603) - Fix a bug that prevented
cycle point format conversion by the `cylc suite-state` command and the
`suite_state` xtrigger function, if the target suite used the default format
but downstream command or suite did not.

-------------------------------------------------------------------------------
## __cylc-7.8.5 (2020-04-22)__

### Enhancements

[#3349](https://github.com/cylc/cylc-flow/pull/3349) - new command `cylc
ref-graph` to generate text-format "reference graphs" without PyGTK (back-port
from Python 3 master for Cylc 8).

## Fixes

[#3514](https://github.com/cylc/cylc-flow/pull/3514) - Fix expanded ids
for GScan, preventing that all suites are expanded after a single suite
was expanded in GScan.

[#3526](https://github.com/cylc/cylc-flow/pull/3526) - Fix sorting of
tasks in the tree view. Uses natural order, so that it follows the
order 1, 2, 10, 11, and not 1, 10, 11, 2.

[#3532](https://github.com/cylc/cylc-flow/pull/3532) - Fix job submission to
SLURM when task name has a percent `%` character.

[#3539](https://github.com/cylc/cylc-flow/pull/3539) - Don't warn that a task
was already added to an internal queue, if the queue is the same.

[#3508](https://github.com/cylc/cylc-flow/pull/3508) - Fix list-valued global
config items not defaulting to localhost values.

-------------------------------------------------------------------------------
## __cylc-7.8.4 (2019-09-04)__

Bug fix release.

Selected user-facing changes:

### Enhancements

[#3203](https://github.com/cylc/cylc-flow/pull/3203) - support alternate run
directories, particularly for sub-suites.


[#3303](https://github.com/cylc/cylc-flow/pull/3303) - improve CLI
task-globbing help.

[#3259](https://github.com/cylc/cylc-flow/pull/3259) - sped up suite validation
(which also affects responsiveness of suite controllers during suite startup,
restarts, and reloads).  Impact of the speedup is most noticeable when dealing
with suite configurations that contain tasks with many task outputs.


### Fixes

[#3307](https://github.com/cylc/cylc-flow/pull/3307) - fix a long-standing bug
causing suites to stall some time after reloading a suite definition that
removed tasks from the graph.

[#3285](https://github.com/cylc/cylc-flow/pull/3285) - fix xtrigger
cycle-sequence specificity.

[#3257](https://github.com/cylc/cylc-flow/pull/3257) - leave '%'-escaped string
templates alone in xtrigger arguments.

[#3204](https://github.com/cylc/cylc-flow/pull/3204) - fix restart on
`cylc run --icp=now SUITE` and related, which was broken at 7.8.3.

[#3205](https://github.com/cylc/cylc-flow/pull/3205) - fix output from `cylc
version`, which should return the numerical version string "7.8.4" not
"flow-7.8.4". (Broken since the source repository was renamed to cylc-flow
to align with the new multi-component cylc-8 architecture).

[#3218](https://github.com/cylc/cylc-flow/pull/3218) - fixed typo in the
User Guide custom batch system handler example (`BATCH_SYSTEM_HANDLER` should
be `BATCH_SYS_HANDLER`).

[#3280](https://github.com/cylc/cylc-flow/pull/3280) - Fix log & DB recording
of broadcasts from xtriggers so they register all settings, not just one.

-------------------------------------------------------------------------------
## __cylc-7.8.3 (2019-06-12)__

Minor maintenance release.

Selected user-facing changes:

### Fixes

[#3159](https://github.com/cylc/cylc-flow/pull/3159) - restore compatibility
with Python 2.6 (for those stuck on older systems).

[#3186](https://github.com/cylc/cylc-flow/pull/3186),
[#3183](https://github.com/cylc/cylc-flow/pull/3183) - Fix subprocess
invocation of commands from GUI, e.g. `cylc run` and `cylc trigger-edit`, which
were broken at 7.8.2.

[#3147](https://github.com/cylc/cylc-flow/pull/3147) - Fix restart
correctness when the suite has a hold point, stop point, a stop task, a stop
clock time and/or an auto stop option. These settings are now stored in the
suite run SQLite file and are retrieved on suite restart. In addition, the
settings are removed when they are consumed, e.g. if the suite stopped
previously on rearching the stop point, the stop point would be consumed, so
that on restart the suite would not stop again immediately.

The `cylc run` command can now accept `--initial-cycle-point=CYCLE-POINT`
(`--icp=CYCLE-POINT)` and `--start-cycle-point=CYCLE-POINT` options, as an
alternative to a second command line argument. This is more consistent with
commands such as `cylc validate`, and with the final/stop cycle point options.

After this change:
* `cylc run SUITE POINT` is equivalent to `cylc run --icp=POINT SUITE`.
* `cylc run -w SUITE POINT` is equivalent to `cylc run -w --start-point=POINT SUITE`.

The `cylc run` and `cylc restart` commands can now accept the
`--final-cycle-point=POINT` and `--stop-cycle-point=POINT` options too. The
`--until=POINT` option is now an alias for `--final-cycle-point=POINT` option.

The `cylc run` and `cylc restart` commands can now accept the new
`--auto-shutdown` option. This overrides the equivalent suite configuration to
force auto shutdown to be enabled. Previously, it was only possible to disable
auto shutdown on the command line.

-------------------------------------------------------------------------------
## __cylc-7.8.2 (2019-05-02)__

Maintenance release with minor enhancements.

Selected user-facing changes:

### Enhancements

[#3128](https://github.com/cylc/cylc-flow/pull/3128) - Add security bug
reporting guidelines (`SECURITY.md`)

[#3078](https://github.com/cylc/cylc-flow/pull/3078) - Add an "aborted"
suite event, to support alerting of unexpected suite shutdowns.

[#3017](https://github.com/cylc/cylc-flow/pull/3017) - Document all the parts
of a task job script and how they relate to one another.

[#3002](https://github.com/cylc/cylc-flow/pull/3002) - Make suite context
available to custom Jinja2 filter functions.

[#2992](https://github.com/cylc/cylc-flow/pull/2992) - Fix incorrect time
record in the suite DB on submit failed events.

[#2986](https://github.com/cylc/cylc-flow/pull/2986) - Close GUI cleanly on
Ctrl-C.

[#2970](https://github.com/cylc/cylc-flow/pull/2970) - Generate single- (as
well as multi-) page User Guide under the new (post LaTeX) system.

[#2948](https://github.com/cylc/cylc-flow/pull/2948) - Higher-contrast link
colors in the User Guide.

### Fixes

`cylc review`:
- [#3125](https://github.com/cylc/cylc-flow/pull/3125),
  [#3146](https://github.com/cylc/cylc-flow/pull/3125) -
URL encoding for special characters in suite names.
- [#2938](https://github.com/cylc/cylc-flow/pull/2938) - Restore visibility of
  waiting tasks.
- [#2945](https://github.com/cylc/cylc-flow/pull/2945) - Fix for possible code
  injection vulnerability.

[#3109](https://github.com/cylc/cylc-flow/pull/3109) - Preprend custom
Jinja2 filter locations to the Python search path in case of name clashes with
other modules.

[#3047](https://github.com/cylc/cylc-flow/pull/3047) - Fix `cylc graph`
node styling issues and desktop theme compatibility

[#3053](https://github.com/cylc/cylc-flow/pull/3053) - Prevent batch system
job kill from immediately releasing tasks from retrying status (for tasks
configured to retry on failure).

[#3100](https://github.com/cylc/cylc-flow/pull/3100) - Restore the intended
"kill all active tasks"  behavior of `cylc kill SUITE` with no task glob
argument.

[#3059](https://github.com/cylc/cylc-flow/pull/3059) - Fix suite abort on
referencing a non-existent external trigger function.

[#2968](https://github.com/cylc/cylc-flow/pull/2968) - Fix for job submission
failures after reloading a suite with some tasks in the "retrying" state..

[#2941](https://github.com/cylc/cylc-flow/pull/2941) -
Suite host selection: ignore stdout generated by login scripts.

-------------------------------------------------------------------------------
## __cylc-7.8.1 (2019-01-25)__

Maintenance and minor enhancement release, plus new-format User Guide.

Selected user-facing changes:

### Enhancements

[#2910](https://github.com/cylc/cylc-flow/pull/2910) - replace LaTeX-generated HTML
and PDF User Guide with Sphinx-generated HTML.

[#2815](https://github.com/cylc/cylc-flow/pull/2815) - allow initial cycle point
relative to current time.

[#2902](https://github.com/cylc/cylc-flow/pull/2902) - expose suite UUID to event
handlers.

### Fixes

[#2932](https://github.com/cylc/cylc-flow/pull/2932) - fix possible blocking pipe
due to chatty job submission (and other subprocess) commands.

[#2921](https://github.com/cylc/cylc-flow/pull/2921) - better suite validation
warning for out-of-bounds cycling sequences.

[#2924](https://github.com/cylc/cylc-flow/pull/2924) - fix and expand 7.8.0 `cylc
review` documentation in the User Guide.

-------------------------------------------------------------------------------
## __cylc-7.8.0 (2018-11-27)__

Minor release with over 120 issues closed. Significant issues include:

### Enhancements

[#2693](https://github.com/cylc/cylc-flow/pull/2693) - __auto host selection__; and
[#2809](https://github.com/cylc/cylc-flow/pull/2809) - __auto migration__.
`cylc run` and `cylc restart` can now select the best host (based on several
metrics) on which to launch suite server programs. And running suites
can be told (via global config) to self-migrate to another available host, e.g.
for server maintenance. (The pool of suite hosts should see a shared
filesystem).

[#2614](https://github.com/cylc/cylc-flow/pull/2614) and
[#2821](https://github.com/cylc/cylc-flow/pull/2821) - __web-based job log viewer__ -
 `cylc review` (migration of "Rose Bush" from the Rose project).


[#2339](https://github.com/cylc/cylc-flow/pull/2339) - __general external
triggering__: tasks can trigger off of arbitrary user-defined Python functions
called periodically by the suite server program, with built-in functions
for suite-state (inter-suite) triggering and clock triggering (these
deprecate the existing suite-state polling tasks and clock-triggered tasks).

[#2734](https://github.com/cylc/cylc-flow/pull/2734) - __EmPy templating__
support, as an alternative to Jinja2. _"EmPy allows embedding plain Python code
within templates and doesn't enforce any particular templating philosophy."_

[#2733](https://github.com/cylc/cylc-flow/pull/2733) - enhanced Jinja2 support:
- __import pure Python modules__ in the same way as template modules
- Jinja2Tests and Jinja2Globals, for custom "is" tests and global variables
  (c.f. our existing Jinja2Filters for custom filters).

[#2682](https://github.com/cylc/cylc-flow/pull/2682) - new built-in
Jinja2 filter to convert ISO8601 date-time durations to
decimal seconds or hours.

[#2842](https://github.com/cylc/cylc-flow/pull/2842) - `cylc gui` and
`cylc graph` - better integration with system desktop themes, including dark
themes; and other minor graph visualization improvements.

[#2807](https://github.com/cylc/cylc-flow/pull/2807) - task output events (event
handlers can now be triggered when a task reports a registered output message).

[#2868](https://github.com/cylc/cylc-flow/pull/2868) - a new task
runtime config item `exit-script`, for scripting to be executed at the
last moment after successful job completion. (Companion of `err-script`).

[#2781](https://github.com/cylc/cylc-flow/pull/2781) and
[#2854](https://github.com/cylc/cylc-flow/pull/2854) - improved suite
server program logging (including: `log/suite/err` is no longer used).

[#2849](https://github.com/cylc/cylc-flow/pull/2849) - record local
background jobs by host name rather than "localhost".

[#2877](https://github.com/cylc/cylc-flow/pull/2877) - new batch system
handler `pbs_multi_cluster`, supports PBS 13 clients fronting
heterogeneous clusters with different home directories from the
cylc remote. (Not needed for PBS 14+.) (For Rose suites this requires a
corresponding change to `rose suite-run`:
[metomi/rose#2252](https://github.com/metomi/rose/pull/2252).)

[#2812](https://github.com/cylc/cylc-flow/pull/2812) - `cylc gscan`:
show application menu bar by default.

[#2768](https://github.com/cylc/cylc-flow/pull/2768) - `cylc gscan`: display Cylc
version of running suites.

[#2786](https://github.com/cylc/cylc-flow/pull/2786) - make task try number
available to event handlers (as for task job submit number).

[#2771](https://github.com/cylc/cylc-flow/pull/2771) - bash command completion:
complete suite names for commands that take a suite name argument (see
`etc/cylc-bash-completion`).

[#2769](https://github.com/cylc/cylc-flow/pull/2769) - `cylc check-software` now
takes arguments to check for availability of specific modules.

[#2763](https://github.com/cylc/cylc-flow/pull/2763) - `cylc monitor` - clean exit
on Ctrl-C.

[#2704](https://github.com/cylc/cylc-flow/pull/2704) - paginated `cylc help` output.

[#2660](https://github.com/cylc/cylc-flow/pull/2660) - new `gcylc.rc` config item to
show grouped cyclepoint subgraphs by default.

[#2766](https://github.com/cylc/cylc-flow/pull/2766) - (development) formal test
coverage reporting and integration with GitHub.

[#2751](https://github.com/cylc/cylc-flow/pull/2751) - (development) new contributor
guidelines - see `CONTRIBUTING.md`.

### Fixes

[#2876](https://github.com/cylc/cylc-flow/pull/2876) - avoid subprocess hang when
executing commands that generate a lot of stdout (such as when submitting
hundreds of jobs at once).

[#2828](https://github.com/cylc/cylc-flow/pull/2828) - `suite.rc` - fail validation
on detecting trailing whitespace after a line continuation character.

[#2807](https://github.com/cylc/cylc-flow/pull/2807) - handle multiple events of
the same type with the same message (e.g. warnings) from the same task job.

[#2803](https://github.com/cylc/cylc-flow/pull/2803) - reset job submit number
correctly after aborting (backing out of) a trigger edit-run.

[#2727](https://github.com/cylc/cylc-flow/pull/2727) - `cylc gui`: fix dropdown list
of log numbers for re-inserted tasks or after suite
restart.

[#2759](https://github.com/cylc/cylc-flow/pull/2759) and
[#2816](https://github.com/cylc/cylc-flow/pull/2816) -
suite registration tweaks and fixes.

[#2861](https://github.com/cylc/cylc-flow/pull/2861) - improved emacs
syntax highlighting.

[#2892](https://github.com/cylc/cylc-flow/pull/2892) - print the bad host name along
with "Name or service not known" exceptions.


-------------------------------------------------------------------------------
## __cylc-7.7.2 (2018-07-26)__

Maintenance release.

(Some minor changes not relevant to normal users may be omitted.)

### Fixes and minor enhancements

[#2719](https://github.com/cylc/cylc-flow/pull/2719) - improved job poll logging

[#2724](https://github.com/cylc/cylc-flow/pull/2724) - fix a rare error associated
with ithe use of final cycle point in multiple recurrence expressions

[#2723](https://github.com/cylc/cylc-flow/pull/2723) - fix remote commands (executed
by remote task jobs) running in UTC mode when the suite is not running in UTC
mode

[#2726](https://github.com/cylc/cylc-flow/pull/2726) - fix crash in suites with no
final cycle point that are reloaded following a restart

[#2716](https://github.com/cylc/cylc-flow/pull/2716) - ensure that job polling
interval lists are not overridden

[#2714](https://github.com/cylc/cylc-flow/pull/2714) - block irrelevant
`InsecureRequestWarning`s from urllib3 on anonymous suite server access by
`cylc scan` and `cylc ping`

[#2715](https://github.com/cylc/cylc-flow/pull/2715) - fix a cross-version
incompatibility, if a cylc-7.6.x task job messages a cylc-7.7.1 suite

[#2710](https://github.com/cylc/cylc-flow/pull/2710) - fix a GUI error on
right-clicking a "scissor node" in the graph view

-------------------------------------------------------------------------------
## __cylc-7.7.1 (2018-06-27)__

Minor maintenance release.

### Fixes

(Several minor fixes have been omitted from this list.)

[#2678](https://github.com/cylc/cylc-flow/pull/2678) - fix loading of job poll
timers on restart (bug introduced at last release)

[#2683](https://github.com/cylc/cylc-flow/pull/2683) - fix potential error in
`cylc check-software` (which checks for installed software dependencies)

[#2691](https://github.com/cylc/cylc-flow/pull/2691) PBS support - handle job poll
result correctly if qstat temporarily fails to connect to the server

[#2703](https://github.com/cylc/cylc-flow/pull/2703) - fix an error
(inconsequential) that appears in the suite log at restart: `ValueError: No
JSON object could be decoded`

[#2692](https://github.com/cylc/cylc-flow/pull/2692) - fix X11 forwarding for GUI
edit job log, with `cylc gui --host=HOST`

[#2690](https://github.com/cylc/cylc-flow/pull/2690) - invoking Cylc command help
should not require `$DISPLAY` to be set

[#2677](https://github.com/cylc/cylc-flow/pull/2677) - use random serial numbers in
the self-signed SSL certificates generated by suite server programs

[#2688](https://github.com/cylc/cylc-flow/pull/2688)
[#2705](https://github.com/cylc/cylc-flow/pull/2705) - block several security
warnings emitted by `urllib3` under old Python versions (2.6). *We are
aware of the security issues, but these warnings serve no purpose on affected
platforms except to confuse and annoy users.*

[#2676](https://github.com/cylc/cylc/pull/2676) - use `#!/usr/bin/env python2`
(i.e. Python-2 specific) in Cylc source files, to avoid issues with default
Python 3 installations (note Cylc is going to Python 3 next year)

[#2679](https://github.com/cylc/cylc-flow/pull/2679) - change bold font back to
normal in the GUI log viewer

-------------------------------------------------------------------------------
## __cylc-7.7.0 (2018-05-12)__

### Enhancements

[#2661](https://github.com/cylc/cylc-flow/pull/2661) -
 * new User Guide section on Remote Job Management
 * tidy the installation documentation
 * standardise directory structures (all docs updated accordingly):
   - deprecated `<cylc-dir>conf/` file locations:
     - site config file `<cylc-dir>etc/global.rc`
     - gcylc config example `<cylc-dir>/etc/gcylc.rc.eg`
     - site job environment init `<cylc-dir/etc/job-init-env.sh`
     - editor syntax files in `<cylc-dir>etc/syntax/`
     - bash completion script `<cylc-dir>/etc/cylc-bash-completion`
   - user `global.rc` can now go in `~/.cylc/<cylc-version>/` or `~/.cylc/`
     (the version-specific location avoid forward compatibility problems - see
     notes in `<cylc-dir>/etc/global.rc.eg`).
   - moved central cylc wrapper template to `usr/bin/cylc`
   - various developer scripts and notes moved from `<cylc-dir>/dev/` to
     `<cylc-dir>/etc/dev-bin, dev-notes, dev-suites`.
   - *the ancient `site.rc` and `user.rc` global config filename variants are
     now obsolete.*

[#2659](https://github.com/cylc/cylc-flow/pull/2659) - commands in the process pool
(event handlers, and job submit, poll and kill commands) will now be killed on
a configurable timeout if they hang, rather than tying up a member of the
finite process pool: `global.rc` default: `process pool timeout = PT10M`

[#2582](https://github.com/cylc/cylc-flow/pull/2582) - improve client/server
interface, including: `cylc message` can send multiple messages at once, with
different severities; server ignores messages from superseded job submits;
running jobs detect that the suite has been cold-started under them and will
not attempt to connect; ssh-based indirect client-server communication now
works automatically for all clients, not just messaging.

[#2582](https://github.com/cylc/cylc-flow/pull/2582),
[#2624](https://github.com/cylc/cylc-flow/pull/2624), and earlier changes: all job
host actions are now done by remote `cylc` subcommands that are compatible with
ssh whitelisting.

[#2590](https://github.com/cylc/cylc-flow/pull/2590) - replaced the fixed process
pool with direct management of individual sub-processes (for external commands
executed by the server program).

[#2561](https://github.com/cylc/cylc-flow/pull/2561) - pass resolved triggering
dependencies to `$CYLC_TASK_DEPENDENCIES` in job environments.

[#2639](https://github.com/cylc/cylc-flow/pull/2639) - date-time cycling: document
availability of 365-day (never a leap year) and 366-day (always a leap year)
calendars.

[#2597](https://github.com/cylc/cylc-flow/pull/2597) - emit a "late" event if a task
has not triggered by a user-defined real-time offset relative to cycle point.

[#2648](https://github.com/cylc/cylc-flow/pull/2648) - improve version reporting.
Note than non-standard lowercase `cylc -v` is now gone; use `cylc -V` or `cylc
--version`, with optional `--long` format to print as well as version.

[#2620](https://github.com/cylc/cylc-flow/pull/2620) - re-document the long-dated
`[special tasks]sequential` and recommend using explicit dependencies in the
graph instead.

[#2584](https://github.com/cylc/cylc-flow/pull/2584) - internal queues now release
task jobs on a FIFO (First In, First Out) basis, rather than randomly.

[#2538](https://github.com/cylc/cylc-flow/pull/2538) - remove leading whitespace
from multi-line `script` items in task definitions, for cleaner job scripts.

[#2503](https://github.com/cylc/cylc-flow/pull/2503),
[#2624](https://github.com/cylc/cylc-flow/pull/2624) - `cylc cat-log`: all remote
host actions now done by a `cylc` sub-command; and simpler command options (see
`cylc cat-log --help`; **warning: the old command options are not supported**)

### Fixes

[#2666](https://github.com/cylc/cylc-flow/pull/2666) - `cylc scan`: make default
behavior consistent with `cylc gscan`: get suite information from `~/cylc-run/`
only for the current user; and no partial matches with `-n/--name=PATTERN`
(i.e. `--name=bar` will only match the suite `bar`, not `foobar` or `barbaz`).

[#2593](https://github.com/cylc/cylc-flow/pull/2593) - fix polling after job
execution timeout (configured pre-poll delays were being ignored).

[#2656](https://github.com/cylc/cylc-flow/pull/2656) - fix suicide triggers with
multiple prerequisites in the same graph line.

[#2638](https://github.com/cylc/cylc-flow/pull/2618) - fix duplicate "failed" task
events after `cylc stop --kill`.

[#2653](https://github.com/cylc/cylc-flow/pull/2653) - tidy and correct the main `cylc
help` documentation.

[#2644](https://github.com/cylc/cylc-flow/pull/2644),
[#2646](https://github.com/cylc/cylc-flow/pull/2646) - fix some graph parsing edge
cases.

[#2649](https://github.com/cylc/cylc-flow/pull/2649) - respect suite
UTC mode when recording job submit time (database and GUI tree view).

[#2631](https://github.com/cylc/cylc-flow/pull/2631) - fix "failed" task event after
bad host select.

[#2626](https://github.com/cylc/cylc-flow/pull/2626) - `cylc gui`: fix error when
a task job completes just before "view task prerequisites" (menu) is actioned.

[#2600](https://github.com/cylc/cylc-flow/pull/2600) - correct task prerequisite
manipulation on state changes.

[#2596](https://github.com/cylc/cylc-flow/pull/2596) - fix reference to parameter
values containing `+` or `-` characters.

[#2592](https://github.com/cylc/cylc-flow/pull/2592) - permit syntax errors in edit
runs, so that the job file still gets written.

[#2579](https://github.com/cylc/cylc-flow/pull/2579) - `cylc gscan`: fix a
re-spawning error dialog.

[#2674](https://github.com/cylc/cylc-flow/pull/2674) - `cylc cat-log`: avoid leaving
orphaned tail-follow processes on job hosts.


-------------------------------------------------------------------------------
## __cylc-7.6.1 (2018-03-28)__

A collection of bug fixes made since cylc-7.6.0.

### Fixes

[#2571](https://github.com/cylc/cylc-flow/pull/2571) - `cylc gui`: fix tailing of
remote job logs from the GUI (in 7.6.0 this failed with a Python traceback).

[#2596](https://github.com/cylc/cylc-flow/pull/2596) - allow parameter values that
contain +/- characters

[#2574](https://github.com/cylc/cylc-flow/pull/2574) - `cylc gscan HOST`: show just
the owner's suites by default (at 7.6.0 this showed all suites on HOST).

[#2592](https://github.com/cylc/cylc-flow/pull/2592) - `cylc trigger --edit`:
disable job script syntax checking in edit runs (this prevented a new job
script from being written for editing).

[#2579](https://github.com/cylc/cylc-flow/pull/2579) - `cylc gscan`: fix respawning
error dialog on giving a bad regular expression (on the command line) to match
owner or suite name.

[#2606](https://github.com/cylc/cylc-flow/pull/2606) - jobs with batch system info
missing in a corrupted status file (thus not pollable) will now poll as failed
rather appear stuck as running.

[#2603](https://github.com/cylc/cylc-flow/pull/2603) - `cylc gui` (graph view): fix
possible error on inserting a nested family.

[#2602](https://github.com/cylc/cylc-flow/pull/2602) - `cylc gui` (tree view): fix
negative progress bar value (reportedly possible after manual task state
manipulations).

[#2586](https://github.com/cylc/cylc-flow/pull/2586) - `cylc gui` (tree view): fix
possible division-by-zero error in elapsed time computation.

[#2588](https://github.com/cylc/cylc-flow/pull/2588) - `cylc trigger --edit`: fix
edit runs for tasks with dynamic remote host selection.

[#2585](https://github.com/cylc/cylc-flow/pull/2585) - fix recovery from a failed
host select command.

-------------------------------------------------------------------------------
## __cylc-7.6.0 (2018-02-07)__

### Enhancements

[#2373](https://github.com/cylc/cylc-flow/pull/2373) - refactored suite server code
(for efficiency, maintainability, etc.)

[#2396](https://github.com/cylc/cylc-flow/pull/2396) - improved job polling and task
state reset:
 * allow polling of finished tasks - to confirm they really succeeded or failed
 * poll to confirm a task message that implies a state reversal - it could just
   be a delayed message
 * allow reset to submitted or running states
 * removed the "enable resurrection" setting - any task can now return from the
   dead

[#2410](https://github.com/cylc/cylc-flow/pull/2410) - new CUSTOM severity task
messages that can trigger a custom event handler

[#2420](https://github.com/cylc/cylc-flow/pull/2420) - `cylc monitor` now
reconnects automatically if its target suite gets restarted on a different port

[#2430](https://github.com/cylc/cylc-flow/pull/2430) - `cylc gscan`,
`cylc gui` - significant reduction in impact on suite server
programs

[#2433](https://github.com/cylc/cylc-flow/pull/2433) - "group" (used to group suites
in `cylc gscan`) is now defined under the suite "[[meta]]" section

[#2424](https://github.com/cylc/cylc-flow/pull/2424) - task job scripts now run in
`bash -l` (login shell) instead of explicitly sourcing your
`.profile` file. *WARNING*: if you have a
`.bash_profile` and were using `.profile` as well just for
Cylc, the latter file will now be ignored because bash gives precendence to the
former. If so, just move your Cylc settings into
`.bash_profile` or consult the Cylc User Guide for
other ways to configure the task job environment.

[#2441](https://github.com/cylc/cylc-flow/pull/2441) -
[#2458](https://github.com/cylc/cylc-flow/pull/2458) - allow more event handler
arguments:
 * batch system name and job ID
 * submit time, start time, finish time
 * user@host

[#2455](https://github.com/cylc/cylc-flow/pull/2455) - network client improvements:
 * on a failed connection, clients detect if the suite has stopped according to
   the contact file, then report it stopped and remove the contact file
 * on attempt run an already-running suite (contact file exists) print more
   information on how old the suite is and how to shut it down
 * clients running in plain HTTP protocol will no longer attempt to fetch a
   non-existent SSL certificate
 * if a contact file is loaded, always use the values in it to avoid
   conflicting host strings in SSL certificate file, etc.

[#2468](https://github.com/cylc/cylc-flow/pull/2468) - initialize task remotes
asynchronously via the multiprocessing pool, to avoid holding up suite start-up
unnecessarily. *WARNING* this introduces new remote commands: `cylc
remote-init` and `cylc remote-tidy` that will affect sites
using ssh whitelisting

[#2449](https://github.com/cylc/cylc-flow/pull/2449) -
[#2469](https://github.com/cylc/cylc-flow/pull/2469) -
[#2480](https://github.com/cylc/cylc-flow/pull/2480) -
[#2501](https://github.com/cylc/cylc-flow/pull/2501) -
[#2547](https://github.com/cylc/cylc-flow/pull/2547) -
[#2552](https://github.com/cylc/cylc-flow/pull/2552) -
[#2564](https://github.com/cylc/cylc-flow/pull/2564) -
User Guide:
 * rewrote the section on restart from state checkpoints
 * rewrote the section on suite run databases
 * new section on suite contact files
 * new section on disaster recovery
 * new section on remote monitoring and control
 * improved terminology:
   * "suite server program" instead of "suite daemon" (it's not always a daemon)
   * "severity" instead of "priority" for logging and task messaging
   * "task remote" to encompass the concept of "the account where a task job
     runs" whether under the same user account or not, on another host or not
 * documented requirements for remote access to suite-parsing and
   file-retrieval commands, including via the GUI; and clarified the same for
   suite client commands
 * documented a known bug in use of parameters in complex graph syntax (and an
   easy workaround) - see the task parameters section
 * documented kill-to-hold behavior of tasks with retries configured

[#2475](https://github.com/cylc/cylc-flow/pull/2475) - suite server program:
separate debug mode from daemonization

[#2485](https://github.com/cylc/cylc-flow/pull/2485) - export task job environment
variables on definition and before assignment, to ensure they are available to
subshells immediately - even in expressions inside subsequent variable
definitions

[#2489](https://github.com/cylc/cylc-flow/pull/2489) -
[#2557](https://github.com/cylc/cylc-flow/pull/2557) -
`cylc gscan` -
 * configurable menubar visibility at start-up
 * grouped suites now retain their grouped status once stopped

[#2515](https://github.com/cylc/cylc-flow/pull/2515) -
[#2529](https://github.com/cylc/cylc-flow/pull/2529) -
[#2517](https://github.com/cylc/cylc-flow/pull/2517) -
[#2560](https://github.com/cylc/cylc-flow/pull/2560) -
`cylc gui`
 * put prompt dialogss above all windows
 * load new-suite log files after switching to another suite via the File menu
 * graph view: reinstate the right-click menu for ghost nodes (lost at cylc-7.5.0)
 * job log files:
   * fix and document the "extra log files" setting
   * add "view in editor" support for extra log files
   * add text-editor functionality to `cylc jobscript`
   * add "preview jobscript" functionality to the GUI

[#2527](https://github.com/cylc/cylc-flow/pull/2527) -
[#2431](https://github.com/cylc/cylc-flow/pull/2431) -
[#2435](https://github.com/cylc/cylc-flow/pull/2435) -
[#2445](https://github.com/cylc/cylc-flow/pull/2445) -
[#2491](https://github.com/cylc/cylc-flow/pull/2491) -
[#2484](https://github.com/cylc/cylc-flow/pull/2484) -
[#2556](https://github.com/cylc/cylc-flow/pull/2556) -
improved parameter support:
 * allow "%d" integer format in parameter templates
 * allow out of range parameter on graph RHS
 * allow positive offset for parameter index on graph
 * allow negative integer parameters
 * allow custom templating of parameter environment variables, in addition to
   the built-in `CYLC_TASK_PARAM\_&lt;param-name&gt;`
 * allow bare parameter values as task names
 * allow explicit parameter values in "inherit" items under "[runtime]"
 * fix parameters inside (as opposed to beginning or end) of family names
 * fixed inheritance from multiple parameterized namespaces at once

[#2553](https://github.com/cylc/cylc-flow/pull/2553) - upgraded the bundled Jinja2
version to 2.10. This fixes the block scope problem introduced in the previous
version

[#2558](https://github.com/cylc/cylc-flow/pull/2558) - new options to print out JSON
format from `cylc show` and `cylc scan`

### Fixes

[#2381](https://github.com/cylc/cylc-flow/pull/2381) - validation: fail bad event
handler argument templates

[#2416](https://github.com/cylc/cylc-flow/pull/2416) - validation: print the problem
namespace in case of bad multiple inheritance

[#2426](https://github.com/cylc/cylc-flow/pull/2426) - validation: fail
non-predefined config item names (e.g. batch scheduler directives) that contain
multiple consecutive spaces (to ensure that hard-to-spot whitespace typos don't
prevent repeated items from overriding as intended)

[#2432](https://github.com/cylc/cylc-flow/pull/2432) - fixed an issue that could
cause HTTPS client failure due to SSL certificate host name mismatch

[#2434](https://github.com/cylc/cylc-flow/pull/2434) - correctly strip "at TIME"
from the end of multi-line task messages

[#2440](https://github.com/cylc/cylc-flow/pull/2440) - `cylc suite-state`
- fixed DB query of tasks with custom outputs that have not been generated yet

[#2444](https://github.com/cylc/cylc-flow/pull/2444) - added `cylc
report-timings` to main command help

[#2449](https://github.com/cylc/cylc-flow/pull/2449):
 * server suite and task URLs from suite server programs, rather than parsing
   them from the suite definition - so browsing URLs from a remote GUI now
   works
 * allow proper string templating of suite and task names in URLs; retained the
   old pseudo environment variables for backward compatibility

[#2461](https://github.com/cylc/cylc-flow/pull/2461) - fixed manual task retrigger
after an aborted edit run - this was erroneously using the edited job file

[#2462](https://github.com/cylc/cylc-flow/pull/2462) - fixed job polling for the SGE
batch scheduler

[#2464](https://github.com/cylc/cylc-flow/pull/2464) - fixed the ssh+HTTPS task
communication method (broken at cylc-7.5.0)

[#2467](https://github.com/cylc/cylc-flow/pull/2467) - fixed an error in reverse
date-time subtraction (first\_point - last\_point)

[#2474](https://github.com/cylc/cylc-flow/pull/2474) - `cylc graph` -
better handle suite parsing errors on view refresh

[#2496](https://github.com/cylc/cylc-flow/pull/2496) - ensure that broadcasted
environment variables are defined before all user-defined variables, which may
need to reference the broadcasted ones

[#2523](https://github.com/cylc/cylc-flow/pull/2523) - fixed a problem with suicide
triggers: with several used at once, tasks could go untriggered

[#2546](https://github.com/cylc/cylc-flow/pull/2546) - fixed problems with stop
point after a suite reload: do not reset an existing stop point (this is
dangerous, but it could be done before, and the stop point in the GUI status
bar would still refer to the original)

[#2562](https://github.com/cylc/cylc-flow/pull/2562) - improved advice on how to
generate an initial user config file (`global.rc`)

-------------------------------------------------------------------------------
## __cylc-7.5.0 (2017-08-29)__

### Enhancements

[#2387](https://github.com/cylc/cylc-flow/pull/2387),
[#2330](https://github.com/cylc/cylc-flow/pull/2330): New suite.rc `[meta]` sections
for suite and task metadata. These hold the existing `title`, `description`,
and `URL` items, plus arbitrary user-defined items. Metadata items can be passed
to event handlers (e.g. a site-specific task "priority" or "importance" rating
could inform an event-handler's decision on whether or not to escalate task
failures).

[#2298](https://github.com/cylc/cylc-flow/pull/2298),
[#2401](https://github.com/cylc/cylc-flow/pull/2401): New shell function
`cylc__job_abort <message>` to abort task job scripts with a custom message
that can be passed to task failed event handlers.

[#2204](https://github.com/cylc/cylc-flow/pull/2204): Remove auto-fallback to HTTP
communications, if HTTPS is not available.  Now HTTP is only used if explicitly
configured.

[#2332](https://github.com/cylc/cylc-flow/pull/2332),
[#2325](https://github.com/cylc/cylc-flow/pull/2325),
[#2321](https://github.com/cylc/cylc-flow/pull/2321),
[#2312](https://github.com/cylc/cylc-flow/pull/2312): Validation efficiency
improvements.

[#2291](https://github.com/cylc/cylc-flow/pull/2291),
[#2303](https://github.com/cylc/cylc-flow/pull/2303),
[#2322](https://github.com/cylc/cylc-flow/pull/2322): Runtime efficiency
improvements.

[#2286](https://github.com/cylc/cylc-flow/pull/2286): New command `cylc
report-timings` to generate reports of task runtime statistics.

[#2304](https://github.com/cylc/cylc-flow/pull/2304): New event handlers for general
CRITICAL events.

[#2244](https://github.com/cylc/cylc-flow/pull/2244),
[#2258](https://github.com/cylc/cylc-flow/pull/2258): Advanced syntax for excluding
multiple points from cycling sequences.

[#2407](https://github.com/cylc/cylc-flow/pull/2407): Documented exactly how Cylc
uses ssh, scp, and rsync to interact with remote job hosts.

[#2346](https://github.com/cylc/cylc-flow/pull/2346),
[#2386](https://github.com/cylc/cylc-flow/pull/2386): `cylc graph` now plots
implicit dependences as grayed-out ghost nodes.

[#2343](https://github.com/cylc/cylc-flow/pull/2343): Improved the "Running
Suites" section of the User Guide, including documentation of suite remote
control.

[#2344](https://github.com/cylc/cylc-flow/pull/2344): Attempt to access suite
service files via the filesystem first, before ssh, for other accounts on the
suite host.

[#2360](https://github.com/cylc/cylc-flow/pull/2360): Better validation of suite
parameter configuration.

[#2314](https://github.com/cylc/cylc-flow/pull/2314): In debug mode, send bash job
script xtrace output (from `set -x`) to a separate log file.

### Fixes

[#2409](https://github.com/cylc/cylc-flow/pull/2409): Fixed the `cylc spawn` command
(it was killing tasks, since cylc-7).

[#2378](https://github.com/cylc/cylc-flow/pull/2378): Fixed use of negative offsets
by the `cylc suite-state` command.

[#2364](https://github.com/cylc/cylc-flow/pull/2364): Correctly load completed custom
task outputs on restart.

[#2350](https://github.com/cylc/cylc-flow/pull/2350): Handle bad event handler
command line templates gracefully.

[#2308](https://github.com/cylc/cylc-flow/pull/2308): The parameterized task
environment variable `$CYLC_TASK_PARAM_<param>` is now guaranteed to be defined
before any use of it in the user-defined task environment section.

[#2296](https://github.com/cylc/cylc-flow/pull/2296): Prevent suites stalling after
a restart that closely follows a warm-start (now the restart, like the warm
start, ignores dependence on tasks from before the warm start point).

[#2295](https://github.com/cylc/cylc-flow/pull/2295): Fixed `cylc cat-log` "open in
editor" functionality for remote job logs.

[#2412](https://github.com/cylc/cylc-flow/pull/2412): Fixed duplication of log
messages to the old log after restart.

-------------------------------------------------------------------------------

## __cylc-7.4.0 (2017-05-16)__

Enhancements and fixes.

### Highlighted Changes

[#2260](https://github.com/cylc/cylc-flow/pull/2260): Open job logs in your text
editor, from CLI (`cylc cat-log`) or GUI.

[#2259](https://github.com/cylc/cylc-flow/pull/2259): `cylc gscan` - various
improvements: right-click menu is now for suite operations only; other items
moved to a main menubar and toolbar (which can be hidden to retain gscan's
popular minimalist look); added all suite stop options (was just the default
clean stop); task-state colour-key popup updates in-place if theme changed; new
collapse/expand-all toobar buttons.

[#2275](https://github.com/cylc/cylc-flow/pull/2275): Pass suite and task URLs to
event handlers.

[#2272](https://github.com/cylc/cylc-flow/pull/2272): Efficiency - reduce memory
footprint.

[#2157](https://github.com/cylc/cylc-flow/pull/2157):
  * internal efficiency improvements
  * allow reset of individual message outputs
  * "cylc submit" can now submit families

[#2244](https://github.com/cylc/cylc-flow/pull/2244): Graph cycling configuration:
multiple exclusion points.

[#2240](https://github.com/cylc/cylc-flow/pull/2240): Stepped integer parameters.

### Fixes

[#2269](https://github.com/cylc/cylc-flow/pull/2269): Fix auto suite-polling tasks
(i.e. inter-suite dependence graph syntax) - Broken in 7.3.0.

[#2282](https://github.com/cylc/cylc-flow/pull/2282): Fix global config processing
of boolean settings - users could not override a site True setting to False.

[#2279](https://github.com/cylc/cylc-flow/pull/2279): Bundle Jinja2 2.9.6. (up from
2.8) - fixes a known issue with Jinja2 "import with context".

[#2255](https://github.com/cylc/cylc-flow/pull/2255): Fix handling of suite script
items that contain nothing but comments.

[#2247](https://github.com/cylc/cylc-flow/pull/2247): Allow `cylc graph --help`
in the absence of an X environment.

### Other Changes

[#2270](https://github.com/cylc/cylc-flow/pull/2270): Detect and fail null tasks in
graph.

[#2257](https://github.com/cylc/cylc-flow/pull/2257): `cylc gscan` - graceful exit
via Ctrl-C.

[#2252](https://github.com/cylc/cylc-flow/pull/2252): `ssh`: add `-Y` (X Forwarding)
only if necessary.

[#2245](https://github.com/cylc/cylc-flow/pull/2245): SSL certficate: add serial
number (issue number). This allows curl, browsers, etc. to connect to
suite daemons.

[#2265](https://github.com/cylc/cylc-flow/pull/2265): `cylc gpanel` - restored
sorting of items by suite name.

[#2250](https://github.com/cylc/cylc-flow/issues/2250): Updated installation docs
for HTTPS-related requirements.

-------------------------------------------------------------------------------
## __cylc-7.3.0 (2017-04-10)__

New Suite Design Guide, plus other enhancements and fixes.

### Highlighted Changes

[#2211](https://github.com/cylc/cylc-flow/pull/2211): New comprehensive Suite Design
Guide document to replace the outdated Suite Design section in the User Guide.

[#2232](https://github.com/cylc/cylc-flow/pull/2232): `cylc gscan` GUI: stop, hold,
and release suites or groups of suites.

[#2220](https://github.com/cylc/cylc-flow/pull/2220): dummy and simulation mode improvements:
 * new `dummy-local` mode runs dummy tasks as local background jobs (allows
   dummy running other-site suites).
 * proportional run length, if tasks configure an `execution time limit`
 * single common `[simulation]` configuration section for dummy, dummy-local, and
   simulation modes.
 * dummy or simulated tasks can be made to fail at specific cycle points, and
   for first-try only, or all tries.
 * custom message outputs now work in simulation mode as well as the dummy modes.

[#2218](https://github.com/cylc/cylc-flow/pull/2218): fix error trapping in job
scripts (degraded since job file refactoring in 7.1.1)

[#2215](https://github.com/cylc/cylc-flow/pull/2215): SGE batch system support -
fixed formatting of directives with a space in the name.

### Other Notable Changes

[#2233](https://github.com/cylc/cylc-flow/pull/2233): Upgraded the built-in example
suites to cylc-7 syntax.

[#2221](https://github.com/cylc/cylc-flow/pull/2221): `cylc gui` GUI dot view - maintain
user selection during update.

[#2217](https://github.com/cylc/cylc-flow/pull/2217): `cylc gscan` GUI - fix
tracebacks emitted during suite initialization.

[#2219](https://github.com/cylc/cylc-flow/pull/2219): add `user@host` option to
`cylc monitor` an `cylc gui`. Allows suite selection at startup using `cylc
scan` output.

[#2222](https://github.com/cylc/cylc-flow/pull/2222): `cylc gui` GUI graph view -
fixed right-click "view prerequisites" sub-menu.

[#2213](https://github.com/cylc/cylc-flow/pull/2213): Record family inheritance
structure in the run database.

-------------------------------------------------------------------------------
## __cylc-7.2.1 (2017-03-23)__

Minor enhancements and fixes.

### Highlighted Changes

[#2209](https://github.com/cylc/cylc-flow/pull/2209): Fixed the `cylc gui` graph
view, broken at cylc-7.2.0.

[#2193](https://github.com/cylc/cylc-flow/pull/2193): Restored `cylc gscan`
suite-stopped status checkerboard icons, lost at cylc-7.1.1.


[#2208](https://github.com/cylc/cylc-flow/pull/2208): Use suite host name instead
of suite name in the SSL certificate "common name".

[#2206](https://github.com/cylc/cylc-flow/pull/2206): Updated User Guide
installation section.

### Other Notable Changes

[#2191](https://github.com/cylc/cylc-flow/pull/2191): Clearer task prerequisites
print-out.

[#2197](https://github.com/cylc/cylc-flow/pull/2197): Removed the bundled external
OrderedDict package.

[#2194](https://github.com/cylc/cylc-flow/pull/2194): `cylc gscan` - better handling
of suites that are still initializing.

-------------------------------------------------------------------------------
## __cylc-7.2.0 (2017-03-06)__

Minor enhancements and fixes (note mid-level version number bumped up to
reflect significant changes included in 7.1.1 - esp. job file refactoring).

### Highlighted Changes

[#2189](https://github.com/cylc/cylc-flow/pull/2184): New `assert` and
`raise` functions for handling Jinja2 errors in suites.

### Other Changes

[#2186](https://github.com/cylc/cylc-flow/pull/2186): Use lowercase local shell
variable names in new job script shell functions introduced in 7.1.1, to avoid
overriding shell built-ins such as `$HOSTNAME`.

[#2187](https://github.com/cylc/cylc-flow/pull/2187): Fixed a bug causing restart
failure in the presence of an active broadcast of a submission timeout value.

[#2183](https://github.com/cylc/cylc-flow/pull/2183): Use site-configured suite host
self-identification, if present, as hostname in the SSL certificate.

[#2182](https://github.com/cylc/cylc-flow/pull/2182): Fixed failed User Guide build
in 7.1.1.

-------------------------------------------------------------------------------
## __cylc-7.1.1 (2017-02-27)__

Minor enhancements and fixes (plus a significant change: task job file refactoring).

### Highlighted Changes

[#2141](https://github.com/cylc/cylc-flow/pull/2141): Tidier task job files:
hide error trap and messaging code, etc., in external shell functions.

[#2134](https://github.com/cylc/cylc-flow/pull/2134): Suite-state polling (e.g. for
inter-suite triggering) now automatically detects and uses the remote suite
cycle point format.

[#2128](https://github.com/cylc/cylc-flow/pull/2128): Suite-state polling
(e.g. for inter-suite triggering) now works with custom task messages.

[#2172](https://github.com/cylc/cylc-flow/pull/2172): Added a built-in Jinja2 filter
for formatting ISO8601 date-time strings.

[#2164](https://github.com/cylc/cylc-flow/pull/2164): Fixed support for Jinja2 in
site/user config files, broken at 6.11.0.

[#2153](https://github.com/cylc/cylc-flow/pull/2153): `cylc gui` - use task
`execution time limit` as the default mean elapsed time, to compute a progress
bar for the first instance of a cycling task.

[#2154](https://github.com/cylc/cylc-flow/pull/2154): `cylc gui` graph view - fixed
right-click sub-menu activation, broken at 7.1.0.

[#2158](https://github.com/cylc/cylc-flow/pull/2158): `cylc gui` graph view: fix
right-click family ungroup, broken since 7.0.0.

### Other Changes

[#2142](https://github.com/cylc/cylc-flow/pull/2142): New "select all" and "select
none" buttons in the `cylc gui` task filter dialog.

[#2163](https://github.com/cylc/cylc-flow/pull/2163): (Development) New automated
profiling test framework for comparing performance between Cylc versions.

[#2160](https://github.com/cylc/cylc-flow/pull/2160): Better suite stall detection
in the presence of clock-triggered tasks.

[#2156](https://github.com/cylc/cylc-flow/pull/2156): Fix potential division-by-zero
error in `cylc gscan`.

[#2149](https://github.com/cylc/cylc-flow/pull/2149): Fix handling of cycle point
offsets in weeks (e.g. "P1W").

[#2146](https://github.com/cylc/cylc-flow/pull/2146): Documented how to set multiple
`-l VALUE` directives in jobs submitted to PBS.

[#2129](https://github.com/cylc/cylc-flow/pull/2129): Allow initial cycle point to be
specified on the command line for all relevant commands, if not specified in the
suite definition.

[#2139](https://github.com/cylc/cylc-flow/pull/2139): Fixed error in use of
`execution time limit` in jobs submitted to Platform LSF.

[#2176](https://github.com/cylc/cylc-flow/pull/2176): `cylc gui` graph view - fixed
a bug that could cause a blank graph view window, since 7.0.0.

[#2161](https://github.com/cylc/cylc-flow/pull/2161): `gcylc gui`- disallow
insertion at cycle points that are not valid for the task (unless overridden
with `--no-check`).

-------------------------------------------------------------------------------
## __cylc-7.1.0 (2017-01-26)__

Minor enhancements and fixes.

### Highlighted Changes

[#2021](https://github.com/cylc/cylc-flow/pull/2021): New command `cylc checkpoint`
to create a named suite state checkpoint that you can restart from.

[#2124](https://github.com/cylc/cylc-flow/pull/2124): open another GUI window (to
view another suite) via the gcylc File menu.

[#2100](https://github.com/cylc/cylc-flow/pull/2100): group multiple task event
notifications into a single email over a 5 minute interval (configurable).

[#2112](https://github.com/cylc/cylc-flow/pull/2112): broadcast settings can now be
loaded (or cancelled) from a file as well as the command line.

[#2096](https://github.com/cylc/cylc-flow/pull/2096): the `cylc gscan` GUI can now
display summary states for suites owned by others.

### Other Changes

[#2126](https://github.com/cylc/cylc-flow/pull/2126): fixed occasional
misidentification of suite stall when only succeeded tasks exist just prior to
shutdown.

[#2127](https://github.com/cylc/cylc-flow/pull/2127): fixed the `cylc diff` command
(broken at 7.0.0)

[#2119](https://github.com/cylc/cylc-flow/pull/2119): fixed remote job kill after a
suite definition reload, for task proxies that exist at the time of the reload.

[#2025](https://github.com/cylc/cylc-flow/pull/2025): GUI right-click menu items can
now be selected with either mouse button 1 or 3.

[#2117](https://github.com/cylc/cylc-flow/pull/2117): improved logic for adding
`lib/cylc` to Python `sys.path` (there was one reported instance of the
system-level `cherrpy` being imported instead of the Cylc-bundled one, in
cylc-7.0.0).

[#2114](https://github.com/cylc/cylc-flow/pull/2114): documented syntax-driven line
continuation in suite graph configuration.

[#2116](https://github.com/cylc/cylc-flow/pull/2116): corrected a rare edge-case
side-effect of manual task-state reset.

[#2107](https://github.com/cylc/cylc-flow/pull/2107): `cylc insert` - disallow
insertion at cycle points that are not valid for the task (unless overridden
with `--no-check`).

[#2106](https://github.com/cylc/cylc-flow/pull/2106): fixed `cylc get-config
--python` output formatting, broken since cylc-6.6.0.

[#2097](https://github.com/cylc/cylc-flow/pull/2097): fixed a problem with task host
and owner task proxies reloaded at suite restart (could cause job poll and
kill to fail in some cases, for tasks in this category).

[#2095](https://github.com/cylc/cylc-flow/pull/2095): fixed validation of mixed
deprecated and new suite.rc syntax.

## __cylc-7.0.0 (2016-12-21)__

**cylc-7 client/server communications is not backward compatible with cylc-6.**

Note that cylc-7 bug fixes were back-ported to a series of 6.11.x releases,
for those who have not transitioned to cylc-7 yet.

### Highlighted Changes

[#1923](https://github.com/cylc/cylc-flow/pull/1923): **A new HTTPS communications
layer, replaces Pyro-3 Object RPC for all client-server communications.**
Suite daemons are now web servers!

[#2063](https://github.com/cylc/cylc-flow/pull/2063): **Removed deprecated cylc-5
syntax and features.**

[#2044](https://github.com/cylc/cylc-flow/pull/2044): Suite start-up now aborts with
a sensible message on suite configuration errors (previously this happened post
daemonization so the user had to check suite logs to see the error).

[#2067](https://github.com/cylc/cylc-flow/pull/2067): Consolidated suite service
files (passphrase, SSL files, contact file, etc.) under `.service/` in the
suite run directory; the suite registration database and port files under
`$HOME/.cylc/` are no longer used; suites can now be grouped in sub-directory
trees under the top level run directory.

[#2033](https://github.com/cylc/cylc-flow/pull/2033): Allow restart from suite state
checkpoints other than the latest (checkpoints are also recorded automatically
before and after restarts, and on reload).

[#2024](https://github.com/cylc/cylc-flow/pull/2024): `cylc gscan` now supports
collapsible suite groups via a top level suite config `group` item.
Right-click *View Column* "Group".

[#2074](https://github.com/cylc/cylc-flow/pull/2074): Task retry states and timers,
and poll timers, now persist across suite restarts. Waiting tasks are not
put in the held state before shutdown. Held tasks are not automatically
released on restart.

[#2004](https://github.com/cylc/cylc-flow/pull/2004): Task event handlers are
now continued on restart.

### Other Changes

[#2042](https://github.com/cylc/cylc-flow/pull/2042): Documented `[scheduling]spawn
to max active cycle points` (new in 6.11.0), which lets successive instances of
the same task run out of order if dependencies allow.

[#2092](https://github.com/cylc/cylc-flow/pull/2092): New command `cylc
get-suite-contact` to print suite contact information (host, port, PID, etc.)

[#2089](https://github.com/cylc/cylc-flow/pull/2089): Improved documentation on
cycling workflows and use of parameterized tasks as a proxy for cycling.

[#2021](https://github.com/cylc/cylc-flow/pull/2021): `cylc gui`: removed the
"connection failed" warning dialog that popped up on suite shutdown. This
should be obvious by the reconnection countdown timer in the info bar.

[#2023](https://github.com/cylc/cylc-flow/pull/2023): New custom event email footer
via global or suite config.

[#2013](https://github.com/cylc/cylc-flow/pull/2013): Fixed "remove task after
spawning" which since 6.9.0 would not force a waiting task to spawn its
successor.

[#2071](https://github.com/cylc/cylc-flow/pull/2071): Fix quote stripping on
`initial cycle point = "now"`.

[#2070](https://github.com/cylc/cylc-flow/pull/2070): Fix dummy mode support for
custom task outputs: they were incorrectly propagated to other tasks.

[#2065](https://github.com/cylc/cylc-flow/pull/2065): `cylc gscan` now supports
suite name filtering via a `--name` command line option.

[#2060](https://github.com/cylc/cylc-flow/pull/2060): 5-second timeout if hanging
connections are encountered during port scanning.

[#2055](https://github.com/cylc/cylc-flow/pull/2055): Task elapsed times now persist
over restarts.

[#2046](https://github.com/cylc/cylc-flow/pull/2046): Multi-task interface for `cylc
show`. Fixed *View Prerequisites* for tasks in the runahead pool.

[#2049](https://github.com/cylc/cylc-flow/pull/2049): Per-host job submission and
execution polling intervals via global/user config files.

[#2051](https://github.com/cylc/cylc-flow/pull/2051): Bundle Jinja2 2.8 with Cylc -
one less external software dependency.

[#2088](https://github.com/cylc/cylc-flow/pull/2088): Support dependence on absolute
cycle points in cycling graphs.

## __cylc-6.11.4 (2017-01-26)__

More bug fixes backported from early Cylc-7 releases.

[#2120](https://github.com/cylc/cylc-flow/pull/2120): fixed remote job kill after a
+suite definition reload, for task proxies that exist at the time of the reload.

[#2111](https://github.com/cylc/cylc-flow/pull/2111): fixed member-expansion of
complex `(FAMILY:fail-any & FAMILYI:finish-all)` graph triggers.

[#2102](https://github.com/cylc/cylc-flow/pull/2102): fixed validation of mixed
deprecated and new suite.rc syntax.

[#2098](https://github.com/cylc/cylc-flow/pull/2098): fixed a problem with task host
and owner task proxies reloaded at suite restart (could cause job poll and
kill to fail in some cases, for tasks in this category).


## __cylc-6.11.3 (2016-12-21)__

One minor bug fix on top of 6.11.2.

[#2091](https://github.com/cylc/cylc-flow/pull/2091): Since 6.11.0 use of cylc-5
special "cold start tasks" caused downstream tasks to become immortal. This
fixes the problem, but note that you should no longer be using this deprecated
feature (which will be removed from cylc-7).


## __cylc-6.11.2 (2016-10-19)__

Some minor enhancements and fixes.

### Highlighted Changes

[#2034](https://github.com/cylc/cylc-flow/pull/2034): Allow restart from checkpoints.
These are currently created before and after reloads, and on restart. (Note that
since 6.11.0 suite state dump files no longer exist).

[#2047](https://github.com/cylc/cylc-flow/pull/2047): Documented the new
"[scheduling]spawn to max active cycle points" suite configuration item,
which allows successive instances of the same task to run out of order if the
opportunity arises.

[#2048](https://github.com/cylc/cylc-flow/pull/2048): Allow "view prerequisites" for
tasks in the 'runahead' state.

[#2025](https://github.com/cylc/cylc-flow/pull/2025): Provide a configurable event
mail footer (suite or site/user configuration).

[#2032](https://github.com/cylc/cylc-flow/pull/2032): `cylc gui` -
removed the annoying warning dialog for connection failed. Take note of the
connection countdown in the status bar instead.

### Other Changes

[#2016](https://github.com/cylc/cylc-flow/pull/2016): Fixed a Python traceback
occasionally generated by the gcylc GUI log view window.

[#2018](https://github.com/cylc/cylc-flow/pull/2018): Restored the incremental
printing of dots to stdout from the `cylc suite-state` polling
command (lost at 6.11.1).

[#2014](https://github.com/cylc/cylc-flow/pull/2014): Fixed "remove after spawning".
Since 6.9.0 this would not force-spawn the successor of a waiting task.

[#2031](https://github.com/cylc/cylc-flow/pull/2031): `cylc gscan` -
fixed occasional jumping status icons introduced in 6.11.1.

[#2040](https://github.com/cylc/cylc-flow/pull/2040): Corrected documentation for
the `cylc cat-log` command (it was using the alias `cylc
log`).


## __cylc-6.11.1 (2016-09-22)__

Three minor bug fixes on top of 6.11.0:

[#2002](https://github.com/cylc/cylc-flow/pull/2002): fix a bug in the graph string
parser - if a task appears both with and without a cycle point offset in the
same conditional trigger expression (unlikely, but possible!)

[#2007](https://github.com/cylc/cylc-flow/pull/2007): fix handling of OS Error if
the user run into the limit for number of forked processes.

[#2008](https://github.com/cylc/cylc-flow/pull/2008): fix occasional traceback from
`cylc gsan`.



## __cylc-6.11.0 (2016-09-13)__

### Highlighted Changes

[#1953](https://github.com/cylc/cylc-flow/pull/1953): Parameterized tasks: generate
tasks automatically without using messy Jinja2 loops.

[#1929](https://github.com/cylc/cylc-flow/pull/1929): Under `[runtime]`:
 * New task `[[[job]]]` sub-sections unify the various batch system, job
   execution, and job polling settings (older settings deprecated).
 * A new `[[[job]]] execution time limit` setting allows cylc to:
    * automatically generate batch system time limit directives;
    * run background or at jobs with the `timeout` command;
    * poll job with configurable delays (default 1, 3, 10 minutes) after
      reaching the time limit.
 * Moved the content of the old `[event hooks]` section to a unified `[events]`
   section (older settings deprecated).

[#1884](https://github.com/cylc/cylc-flow/pull/1884): `cylc gscan` displays a new
warning icon with a tool-tip summary of recent task failures.

[#1877](https://github.com/cylc/cylc-flow/pull/1877): The `gcylc` status bar now
shows a countdown to the next suite connection attempt, and resets the
connection timer schedule if the user changes view settings.

[#1966](https://github.com/cylc/cylc-flow/pull/1966): Optionally spawn waiting tasks
out to "max active cycle points" instead of one cycle point ahead. This means
successive instances of the same task can run out of order (dependencies
allowing).  Use with caution on large suites with a lot of runahead.

[#1940](https://github.com/cylc/cylc-flow/pull/1940): Bash tab completion for cylc
commands.

### Other Changes

[#1585](https://github.com/cylc/cylc-flow/pull/1585): If a suite stalls, report any
unsatisified task prerequisites that cannot be met.

[#1944](https://github.com/cylc/cylc-flow/pull/1944): `cylc get-config` now returns
a valid suite definition.

[#1875](https://github.com/cylc/cylc-flow/pull/1875): Enabled multiple selection in
the gcylc text tree view.

[#1900](https://github.com/cylc/cylc-flow/pull/1900): Automatically continue graph
string lines that end in (or start with) a dependency arrow.

[#1862](https://github.com/cylc/cylc-flow/pull/1862): New notation for initial and
final cycle point in graph cycling section headings.  E.g. `[[[R1/^+PT1H]]]`
means "run once, one hour after the initial cycle point"; `[[[R1/$-PT1H]]]`
means "run once, one hour before the final cycle point".

[#1928](https://github.com/cylc/cylc-flow/pull/1928): New notation for excluding a
cycle point from a recurrence expression, e.g. `[[[T00!^]]]` means
"daily at T00 after but not including the initial cycle point".

[#1958](https://github.com/cylc/cylc-flow/pull/1958): Suite daemon logging upgrade:
improved log file formatting; the log, out, and err files are now rolled over
together as soon as any one reaches the size limit.

[#1827](https://github.com/cylc/cylc-flow/pull/1827): Suite state dump files no
longer exist - the suite run DB now records all restart information.

[#1912](https://github.com/cylc/cylc-flow/pull/1912): Fixed coloured `cylc scan -c`
output (broken at 6.10.1).

[#1921](https://github.com/cylc/cylc-flow/pull/1921): Don't ignore dependencies
among tasks back-inserted prior to a warm-start cycle point.

[#1910](https://github.com/cylc/cylc-flow/pull/1910): Task job scripts now use `set
-o pipefail` to ensure that failure of any part of a shell pipeline causes a
job failure.

[#1886](https://github.com/cylc/cylc-flow/pull/1886): When a job is submitted for
the first time, any job logs with higher submit numbers will be removed (
these must have been generated by a previous suite run).

[#1946](https://github.com/cylc/cylc-flow/pull/1946): Removed annoying warnings
that "self-suicide is not recommended".

[#1889](https://github.com/cylc/cylc-flow/pull/1889): Record any unhandled task
messages (e.g. general progress messages) in the suite DB.

[#1899](https://github.com/cylc/cylc-flow/pull/1899): Custom task output messages
(for message triggers) are now automatically faked in dummy mode.

-------------------------------------------------------------------------------

## __cylc-6.10.2 (2016-06-02)__

### Highlighted Changes

[#1848](https://github.com/cylc/cylc-flow/pull/1848): Automatic stalled-suite
detection, a "stalled" event hook, and an option to abort (shutdown) if stalled.

[#1850](https://github.com/cylc/cylc-flow/pull/1850): Much reduced CPU loading in
cycling suites that have progressed far beyond their initial cycle point (cache
recent points to avoid continually iterating from the start).

[#1836](https://github.com/cylc/cylc-flow/pull/1836): New `gscan.rc` file to
configure the initial state of `cylc gpanel` and `cylc gscan` (e.g. which
columns to display).

[#1849](https://github.com/cylc/cylc-flow/pull/1849): New configuration options for
the `gcylc` GUI, e.g. to set the initial window size.


### Other Changes

[#1863](https://github.com/cylc/cylc-flow/pull/1863): Report tasks added or removed
by a suite reload.

[#1844](https://github.com/cylc/cylc-flow/pull/1844): Allow client commands from
another suite's task (these would previously load the passphrase for the parent
suite rather than the target suite).

[#1866](https://github.com/cylc/cylc-flow/pull/1866): Allow explicitly unset
intervals in cylc config files, e.g. `execution timeout = # (nothing)`.

[#1863](https://github.com/cylc/cylc-flow/pull/1863): Fixed a recent bug (since in
6.10.0) causing shutdown on reload of a suite after removing a task and its
runtime definition.

[#1864](https://github.com/cylc/cylc-flow/pull/): Stronger checks to prevent users
starting a second instance of a suite that is already running.

[#1869](https://github.com/cylc/cylc-flow/pull/1869): Fixed day-of-week cycling.

[#1858](https://github.com/cylc/cylc-flow/pull/1858): Fixed a recent bug (since
6.10.1) that could prevent a task at suite start-up from submitting even though
its prerequisites were satisfied.

[#1855](https://github.com/cylc/cylc-flow/pull/1855): Allow inserted tasks to be
released to the `waiting` immediately, even if the suite is currently quiet.

[#1854](https://github.com/cylc/cylc-flow/pull/): Restore wildcards to allow
insertion of multiple tasks at once (inadvertently disallowed at 6.10.0).

[#1853](https://github.com/cylc/cylc-flow/pull/1853): Fixed a recent bug (since
6.10.1): reset task outputs to incomplete on manually retriggering or resetting
to a pre-run state.

-------------------------------------------------------------------------------

## __cylc-6.10.1 (2016-05-17)__

### Highlighted Changes

[#1839](https://github.com/cylc/cylc-flow/pull/1839): `gcylc` - fix for occasional
locked-up blank GUI window at start-up (since 6.8.0, Jan 2016).

[#1841](https://github.com/cylc/cylc-flow/pull/1841): `gcylc` tree view - fix for
excessive CPU load when displaying large suites (since 6.10.0).

[#1838](https://github.com/cylc/cylc-flow/pull/1838): Fix for the suite timeout
event timer not resetting on task activity (since 6.10.0).

### Other Changes

[#1835](https://github.com/cylc/cylc-flow/pull/1835): Suite reload - reload all
tasks at once (previously, current active tasks were reloaded only when they
finished, which could result in reloads appearing to take a long time).

[#1833](https://github.com/cylc/cylc-flow/pull/1833): `gcylc` - initial task state
filtering configurable via the  `gcylc.rc` config file.

[#1826](https://github.com/cylc/cylc-flow/pull/1826): Prevent tasks becoming immune
to change by suite reload after being orphaned by one reload (i.e. removed from
the suite) then re-inserted after another.

[#1804](https://github.com/cylc/cylc-flow/pull/1804): PBS job name length - truncate
to 15 characters by default, but can now be configured in `global.rc` for PBS
13+, which supports longer names.

-------------------------------------------------------------------------------

## __cylc-6.10.0 (2016-05-04)__

### Highlighted Changes

[#1769](https://github.com/cylc/cylc-flow/pull/1769),
[#1809](https://github.com/cylc/cylc-flow/pull/1809),
[#1810](https://github.com/cylc/cylc-flow/pull/1810),
[#1811](https://github.com/cylc/cylc-flow/pull/1811),
[#1812](https://github.com/cylc/cylc-flow/pull/1812),
[#1813](https://github.com/cylc/cylc-flow/pull/1813),
[#1819](https://github.com/cylc/cylc-flow/pull/1819): Suite daemon efficiency
and memory footprint - significant improvements!

[#1777](https://github.com/cylc/cylc-flow/pull/1777): Faster validation of
suites with large inter-dependent families.  See also
[#1791](https://github.com/cylc/cylc-flow/pull/1791).

[#1743](https://github.com/cylc/cylc-flow/pull/1743): Improved event handling:
flexible handlers, built-in email handlers, execute event handlers
asynchronously, general suite event handlers.

[#1729](https://github.com/cylc/cylc-flow/pull/1729): `gcylc` - The *File -> Open*
dialog can now connect to suites running on other scanned hosts.

[#1821](https://github.com/cylc/cylc-flow/pull/1821): Right-click on a cycle-point
in the `gcylc` text tree view to operate on all tasks at that cycle point.

### Other Changes

[#1714](https://github.com/cylc/cylc-flow/pull/1714): Further improvements to Jinja2
error reporting.

[#1755](https://github.com/cylc/cylc-flow/pull/1755): Pyro-3.16 is now packaged with
with cylc and has been modified to reduce the overhead of repeated calls to
`socket.gethost*`. We will eventually replace it with a new client/server
communications layer.

[#1807](https://github.com/cylc/cylc-flow/pull/1807): Dropped support for
_detaching_ (or _manual completion_) tasks.

[#1805](https://github.com/cylc/cylc-flow/pull/1805): `gcylc` - corrected the suite
hold/release button state during  active suite reloads.

[#1802](https://github.com/cylc/cylc-flow/pull/1802): Do not unregister running
suites or assume that the argument of `cylc unregister` is a pattern.

[#1800](https://github.com/cylc/cylc-flow/pull/1800): Print a sensible error message
for a suite graph section with a zero-width cycling interval.

[#1791](https://github.com/cylc/cylc-flow/pull/1791): Documented how to write suites
with efficient inter-family triggering.

[#1789](https://github.com/cylc/cylc-flow/pull/1789): Fixed a bug causing high CPU
load in large suites with `queued` tasks present.

[#1788](https://github.com/cylc/cylc-flow/pull/1788): Fixed a bug that could
occasionally result in missing entries in suite run databases.

[#1784](https://github.com/cylc/cylc-flow/pull/1784): Corrected and improved the
advice printed at start-up on how to see if a suite is still running.

[#1781](https://github.com/cylc/cylc-flow/pull/1781): Fixed a bug that could disable
the right-click menu for some tasks after enabling a filter.

[#1768](https://github.com/cylc/cylc-flow/pull/1768): Client commands like `cylc
broadcast` can now be invoked by tasks on remote hosts that do not share a
filesystem with the suite host.

[#1763](https://github.com/cylc/cylc-flow/pull/1763): Remote tasks now load
the right suite passphrase even if a locally registered suite has
the same name.

[#1762](https://github.com/cylc/cylc-flow/pull/1762): Fixed polling of jobs
submitted to loadleveler (broken since 6.8.1).

[#1816](https://github.com/cylc/cylc-flow/pull/1819),
[#1779](https://github.com/cylc/cylc-flow/pull/1779): Allow task names that contain
family names after a hyphen.

-------------------------------------------------------------------------------

#### For changes prior to cylc-6.10.0 see doc/changes.html in the cylc source tree.<|MERGE_RESOLUTION|>--- conflicted
+++ resolved
@@ -31,12 +31,9 @@
 [#4264](https://github.com/cylc/cylc-flow/pull/4264) - Syntax highlighting
 for Cylc 8 `flow.cylc` files in Cylc Review.
 
-<<<<<<< HEAD
-=======
 [#4320](https://github.com/cylc/cylc-flow/pull/4320) - Prevent Cylc 7 from
 trying to run Cylc 8 workflows.
 
->>>>>>> 90af829e
 ### Fixes
 
 [#4233](https://github.com/cylc/cylc-flow/pull/4233) - Fix bug in Cylc Review
@@ -51,12 +48,9 @@
 [#4299](https://github.com/cylc/cylc-flow/pull/4299) -
 Fix a GUI bug which can cause extra log files to be listed multiple times.
 
-<<<<<<< HEAD
 [#4327](https://github.com/cylc/cylc-flow/pull/4327) - Ensure the suite always
 restarts using the same time zone as the last `cylc run`.
 
-=======
->>>>>>> 90af829e
 -------------------------------------------------------------------------------
 ## __cylc-7.8.8 (2021-03-24)__
 
