--- conflicted
+++ resolved
@@ -35,10 +35,10 @@
 
 ### Fixes
 
-<<<<<<< HEAD
+
 [#5137](https://github.com/cylc/cylc-flow/pull/5137) -
 Install the `ana/` directory to remote platforms by default.
-=======
+
 [#5146](https://github.com/cylc/cylc-flow/pull/5146) - no-flow tasks should not
 retrigger incomplete children.
 
@@ -48,7 +48,6 @@
 [#5139](https://github.com/cylc/cylc-flow/pull/5139) - Fix bug where
 `cylc install` could hang if there was a large uncommitted diff in the
 source dir (for git/svn repos).
->>>>>>> 6d479660
 
 [#5131](https://github.com/cylc/cylc-flow/pull/5131) - Infer workflow run number
 for `workflow_state` xtrigger.
