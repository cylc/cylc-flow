--- conflicted
+++ resolved
@@ -104,13 +104,11 @@
 renamed to `CYLC_WORKFLOW_ID`. `CYLC_WORKFLOW_NAME` re-added as
 `CYLC_WORKFLOW_ID` shorn of any trailing `runX`.
 
-<<<<<<< HEAD
 [#4442](https://github.com/cylc/cylc-flow/pull/4442) - Prevent installation
 of workflows inside other installed workflows.
-=======
+
 [#4457](https://github.com/cylc/cylc-flow/pull/4457) - Cylc 8 
 `cycle point time zone` now defaults to UTC, except in Cylc 7 compatibility mode.
->>>>>>> c01278be
 
 
 ### Fixes
