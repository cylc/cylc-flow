# Changelog

List of notable changes, for a complete list of changes see the
[closed milestones](https://github.com/cylc/cylc-flow/milestones?state=closed)
for each release.

<!-- The topmost release date is automatically updated by GitHub Actions. When
creating a new release entry be sure to copy & paste the span tag with the
`actions:bind` attribute, which is used by a regex to find the text to be
updated. Only the first match gets replaced, so it's fine to leave the old
ones in. -->

## __cylc-8.2.0 (<span actions:bind='release-date'>Upcoming</span>)__

### Breaking Changes

[#5600](https://github.com/cylc/cylc-flow/pull/5600) -
The `CYLC_TASK_DEPENDENCIES` environment variable will no longer be exported
in job environments if there are more than 50 dependencies. This avoids an
issue which could cause jobs to fail if this variable became too long.

### Enhancements

[#5992](https://github.com/cylc/cylc-flow/pull/5992) -
Before trying to reload the workflow definition, the scheduler will
now wait for preparing tasks to submit, and pause the workflow. 
After successful reload the scheduler will unpause the workflow.

-[#5605](https://github.com/cylc/cylc-flow/pull/5605) - A shorthand for defining
-a list of strings - Before: `cylc command -s "X=['a', 'bc', 'd']"` - After:
-`cylc command -z X=a,bc,d`.

[#5537](https://github.com/cylc/cylc-flow/pull/5537) - Allow parameters
in family names to be split, e.g. `<foo>FAM<bar>`.

[#5589](https://github.com/cylc/cylc-flow/pull/5589) - Move to workflow
directory during file parsing, to give the template processor access to
workflow files.

[#5405](https://github.com/cylc/cylc-flow/pull/5405) - Improve scan command
help, and add scheduler PID to the output.

[#5461](https://github.com/cylc/cylc-flow/pull/5461) - preserve colour
formatting when starting workflows in distributed mode using `run hosts`.

[#5291](https://github.com/cylc/cylc-flow/pull/5291) - re-implement old-style
clock triggers as wall_clock xtriggers.

[#5439](https://github.com/cylc/cylc-flow/pull/5439) - Small CLI short option chages:
Add the `-n` short option for `--workflow-name` to `cylc vip`; rename the `-n`
short option for `--no-detach` to `-N`; add `-r` as a short option for
`--run-name`.

<<<<<<< HEAD
[#5231](https://github.com/cylc/cylc-flow/pull/5231) - stay up for a timeout
period on restarting a completed workflow, to allow for manual triggering.

### Fixes
=======
[#5525](https://github.com/cylc/cylc-flow/pull/5525) - Jobs can use scripts
in `share/bin` and Python modules in `share/lib/python`.
>>>>>>> 7dc5e412

[#5328](https://github.com/cylc/cylc-flow/pull/5328) -
Efficiency improvements to reduce task management overheads on the Scheduler.

<<<<<<< HEAD
## __cylc-8.1.5 (<span actions:bind='release-date'>Upcoming</span>)__
=======
[#5611](https://github.com/cylc/cylc-flow/pull/5611) -
Improve the documentation of the GraphQL schema.

[#5549](https://github.com/cylc/cylc-flow/pull/5549),
[#5546](https://github.com/cylc/cylc-flow/pull/5546) -
Various enhancements to `cylc lint`:
* `cylc lint` will provide a non-zero return code if any issues are identified.
  This can be overridden using the new `--exit-zero` flag.
* Fix numbering of lint codes (n.b. lint codes should now be permenantly
  unchanging, but may have changed since Cylc 8.1.4, so `pyproject.toml` files
  may need updating).
* Check for suicide triggers in `.cylc` files.
* Check for `platform = $(rose host-select)`.
* Check for use of deprecated Cylc commands (and `rose suite-hook`).
* Check for zero prefixed Jinja2 integers.
* Only check for missing Jinja2 shebangs in `flow.cylc` and
  `suite.rc` files.
>>>>>>> 7dc5e412

### Fixes

[#5616](https://github.com/cylc/cylc-flow/pull/5616) -
Improve PBS support for job IDs with trailing components.

[#5619](https://github.com/cylc/cylc-flow/pull/5619) -
Fix an issue where the `task_pool` table in the database wasn't being updated
in a timely fashion when tasks completed.

[#5606](https://github.com/cylc/cylc-flow/pull/5606) -
Task outputs and messages are now validated to avoid conflicts with built-in
outputs, messages, qualifiers and Cylc keywords.

[#5614](https://github.com/cylc/cylc-flow/pull/5614) -
Fix a bug in Cylc 7 compatibility mode where tasks running in the `none` flow
(e.g. via `cylc trigger --flow=none`) would trigger downstream tasks.

[#5604](https://github.com/cylc/cylc-flow/pull/5604) -
Fix a possible issue where workflows started using
`cylc play --start-cycle-point` could hang during startup.

[#5524](https://github.com/cylc/cylc-flow/pull/5524) - Logging includes timestamps
for `cylc play` when called by `cylc vip` or `cylc vr`.

[#5228](https://github.com/cylc/cylc-flow/pull/5228) -
Enabled the "stop", "poll", "kill" and "message" commands to be issued from
the UI whilst the workflow is in the process of shutting down.

[#5582](https://github.com/cylc/cylc-flow/pull/5582) - Set Cylc 7 compatibility
mode before running pre-configure plugins.

[#5587](https://github.com/cylc/cylc-flow/pull/5587) -
Permit commas in xtrigger arguments and fix minor issues with the parsing of
xtrigger function signatures.

[#5618](https://github.com/cylc/cylc-flow/pull/5618) -
Fix a bug when rapidly issuing the same/opposite commands e.g. pausing &
resuming a workflow.

[#5625](https://github.com/cylc/cylc-flow/pull/5625) - Exclude `setuptools`
version (v67) which results in dependency check failure with editable installs.

## __cylc-8.1.4 (<span actions:bind='release-date'>Released 2023-05-04</span>)__

### Fixes

[#5514](https://github.com/cylc/cylc-flow/pull/5514) -
Ensure `cylc cat-log` directory listings always include the `job-activity.log`
file when present and are able to list submit-failed jobs.

[#5506](https://github.com/cylc/cylc-flow/pull/5506) -
Fix bug introduced in 8.1.3 where specifying a subshell command for
`flow.cylc[runtime][<namespace>][remote]host` (e.g. `$(rose host-select)`)
would always result in localhost.

## __cylc-8.1.3 (<span actions:bind='release-date'>Released 2023-04-27</span>)__

### Enhancements

[#5475](https://github.com/cylc/cylc-flow/pull/5475) - much faster computation
of the visualization window around active tasks (at the cost, for now, of not
showing non-active "cousin" nodes).

[#5453](https://github.com/cylc/cylc-flow/pull/5453) - `cylc cat-log` can now
list and view workflow log files including install logs and workflow
configuration files.

### Fixes

[#5495](https://github.com/cylc/cylc-flow/pull/5495) - Fix bug that could cause
invalid parent tasks to appear in the UI datastore.

[#5334](https://github.com/cylc/cylc-flow/pull/5334) - Apply graph prerequisite
changes to already-spawned tasks after reload or restart.

[5466](https://github.com/cylc/cylc-flow/pull/5466) - Don't generate duplicate
prerequisites from recurrences with coincident points.

[5450](https://github.com/cylc/cylc-flow/pull/5450) - Validation provides
better error messages if [sections] and settings are mixed up in a
configuration.

[5445](https://github.com/cylc/cylc-flow/pull/5445) - Fix remote tidy
 bug where install target is not explicit in platform definition.

[5398](https://github.com/cylc/cylc-flow/pull/5398) - Fix platform from
group selection order bug.

[#5395](https://github.com/cylc/cylc-flow/pull/5395) - Fix bug where workflow
shuts down if all hosts for all platforms in a platform group are unreachable.

[#5384](https://github.com/cylc/cylc-flow/pull/5384) -
Fixes `cylc set-verbosity`.

[#5479](https://github.com/cylc/cylc-flow/pull/5479) -
Fixes `cylc help license`

[#5394](https://github.com/cylc/cylc-flow/pull/5394) -
Fixes a possible scheduler traceback observed with remote task polling.

[#5386](https://github.com/cylc/cylc-flow/pull/5386) - Fix bug where
absence of `job name length maximum` in PBS platform settings would cause
Cylc to crash when preparing the job script.

[#5343](https://github.com/cylc/cylc-flow/pull/5343) - Fix a bug causing
platform names to be checked as if they were hosts.

[#5359](https://github.com/cylc/cylc-flow/pull/5359) - Fix bug where viewing
a workflow's log in the GUI or using `cylc cat-log` would prevent `cylc clean`
from working.

## __cylc-8.1.2 (<span actions:bind='release-date'>Released 2023-02-20</span>)__

### Fixes

[#5349](https://github.com/cylc/cylc-flow/pull/5349) - Bugfix: `cylc vip --workflow-name`
only worked when used with a space, not an `=`.

[#5367](https://github.com/cylc/cylc-flow/pull/5367) - Enable using
Rose options (`-O`, `-S` & `-D`) with `cylc view`.

[#5363](https://github.com/cylc/cylc-flow/pull/5363) Improvements and bugfixes
for `cylc lint`.

## __cylc-8.1.1 (<span actions:bind='release-date'>Released 2023-01-31</span>)__

### Fixes

[#5313](https://github.com/cylc/cylc-flow/pull/5313) - Fix a bug
causing Cylc to be unable to parse previously played Cylc 7 workflows.

[#5312](https://github.com/cylc/cylc-flow/pull/5312) - task names must be
comma-separated in queue member lists. Any implicit tasks
(i.e. with no task definition under runtime) assigned to a queue will generate a warning.

[#5314](https://github.com/cylc/cylc-flow/pull/5314) - Fix broken
command option: `cylc vip --run-name`.

[#5319](https://github.com/cylc/cylc-flow/pull/5319),
[#5321](https://github.com/cylc/cylc-flow/pull/5321),
[#5325](https://github.com/cylc/cylc-flow/pull/5325) -
Various efficiency optimisations to the scheduler which particularly impact
workflows with many-to-many dependencies (e.g. `<a> => <b>`).

## __cylc-8.1.0 (<span actions:bind='release-date'>Released 2023-01-16</span>)__

### Breaking Changes

* Workflows started with Cylc 8.0 which contain multiple "flows" cannot be
  restarted with Cylc 8.1 due to database changes.

### Enhancements

[#5229](https://github.com/cylc/cylc-flow/pull/5229) -
- Added a single command to validate a previously run workflow against changes
  to its source and reinstall a workflow.
- Allows Cylc commands (including validate, list, view, config, and graph) to load template variables
  configured by `cylc install` and `cylc play`.

[#5121](https://github.com/cylc/cylc-flow/pull/5121) - Added a single
command to validate, install and play a workflow.

[#5184](https://github.com/cylc/cylc-flow/pull/5184) - Scan for active
runs of the same workflow at install time.

[#5084](https://github.com/cylc/cylc-flow/pull/5084) - Assign the most recent
previous flow numbers to tasks triggered when no flows are present (e.g. on
restarting a finished workflow).

[#5032](https://github.com/cylc/cylc-flow/pull/5032) - Set a default limit of
100 for the "default" queue.

[#5055](https://github.com/cylc/cylc-flow/pull/5055) and
[#5086](https://github.com/cylc/cylc-flow/pull/5086) - Upgrades to `cylc lint`
- Allow users to ignore Cylc Lint issues using `--ignore <Issue Code>`.
- Allow settings for `cylc lint` to be recorded in a pyproject.toml file.
- Allow files to be excluded from `cylc lint` checks.

[#5081](https://github.com/cylc/cylc-flow/pull/5081) - Reduced amount that
gets logged at "INFO" level in scheduler logs.

[#5259](https://github.com/cylc/cylc-flow/pull/5259) - Add flow_nums
to task_jobs table in the workflow database.

### Fixes

[#5286](https://github.com/cylc/cylc-flow/pull/5286) - Fix bug where
`[scheduling][special tasks]clock-trigger` would skip execution retry delays.

[#5292](https://github.com/cylc/cylc-flow/pull/5292) -
Fix an issue where polling could be repeated if the job's platform
was not available.

## __cylc-8.0.4 (<span actions:bind='release-date'>Released 2022-12-14</span>)__

Maintenance release.

### Fixes

[##5205](https://github.com/cylc/cylc-flow/pull/#5205) - Fix bug which caused
orphaned running tasks to silently skip remote file installation at scheduler restart.

[#5224](https://github.com/cylc/cylc-flow/pull/5225) - workflow installation:
disallow reserved names only in the top level source directory.

[#5211](https://github.com/cylc/cylc-flow/pull/5211) - Provide better
explanation of failure if `icp = next (T-02, T-32)` when list should be
semicolon separated.

[#5196](https://github.com/cylc/cylc-flow/pull/5196) - Replace traceback
with warning, for scan errors where workflow is stopped.

[#5199](https://github.com/cylc/cylc-flow/pull/5199) - Fix a problem with
the consolidation tutorial.

[#5195](https://github.com/cylc/cylc-flow/pull/5195) -
Fix issue where workflows can fail to shutdown due to unavailable remote
platforms and make job log retrieval more robust.

## __cylc-8.0.3 (<span actions:bind='release-date'>Released 2022-10-17</span>)__

Maintenance release.

### Fixes

[#5192](https://github.com/cylc/cylc-flow/pull/5192) -
Recompute runahead limit after use of `cylc remove`.

[#5188](https://github.com/cylc/cylc-flow/pull/5188) -
Fix task state selectors in `cylc trigger` and other commands.

[#5125](https://github.com/cylc/cylc-flow/pull/5125) - Allow rose-suite.conf
changes to be considered by ``cylc reinstall``.

[#5023](https://github.com/cylc/cylc-flow/pull/5023),
[#5187](https://github.com/cylc/cylc-flow/pull/5187) -
tasks force-triggered
after a shutdown was ordered should submit to run immediately on restart.

[#5137](https://github.com/cylc/cylc-flow/pull/5137) -
Install the `ana/` directory to remote platforms by default.

[#5146](https://github.com/cylc/cylc-flow/pull/5146) - no-flow tasks should not
retrigger incomplete children.

[#5104](https://github.com/cylc/cylc-flow/pull/5104) - Fix retriggering of
failed tasks after a reload.

[#5139](https://github.com/cylc/cylc-flow/pull/5139) - Fix bug where
`cylc install` could hang if there was a large uncommitted diff in the
source dir (for git/svn repos).

[#5131](https://github.com/cylc/cylc-flow/pull/5131) - Infer workflow run number
for `workflow_state` xtrigger.

## __cylc-8.0.2 (<span actions:bind='release-date'>Released 2022-09-12</span>)__

Maintenance release.

### Fixes

[#5115](https://github.com/cylc/cylc-flow/pull/5115) - Updates rsync commands
to make them compatible with latest rsync releases.

[#5119](https://github.com/cylc/cylc-flow/pull/5119) - Fix formatting of
deprecation warnings at validation.

[#5067](https://github.com/cylc/cylc-flow/pull/5067) - Datastore fix for
taskdefs removed before restart.

[#5066](https://github.com/cylc/cylc-flow/pull/5066) - Fix bug where
.cylcignore only found if `cylc install` is run in source directory.

[#5091](https://github.com/cylc/cylc-flow/pull/5091) - Fix problems with
tutorial workflows.

[#5098](https://github.com/cylc/cylc-flow/pull/5098) - Fix bug where final task
status updates were not being sent to UI before shutdown.

[#5114](https://github.com/cylc/cylc-flow/pull/5114) - Fix bug where
validation errors during workflow startup were not printed to stderr before
daemonisation.

[#5110](https://github.com/cylc/cylc-flow/pull/5110) - Fix bug where reloading
a stalled workflow would cause it stall again.

## __cylc-8.0.1 (<span actions:bind='release-date'>Released 2022-08-16</span>)__

Maintenance release.

### Fixes

[#5025](https://github.com/cylc/cylc-flow/pull/5025) - Fix a bug where polling
causes a failed task to be shown as submitted when the workflow is reloaded.

[#5045](https://github.com/cylc/cylc-flow/pull/5045) -
Fix issue where unsatisfied xtriggers could be wiped on reload.

[#5031](https://github.com/cylc/cylc-flow/pull/5031) - Fix bug where
specifying multiple datetime offsets (e.g. `final cycle point = +P1M-P1D`)
would not obey the given order.

[#5033](https://github.com/cylc/cylc-flow/pull/5033) - Running `cylc clean`
on a top level dir containing run dir(s) will now remove that top level dir
in addition to the run(s) (if there is nothing else inside it).

[#5007](https://github.com/cylc/cylc-flow/pull/5007) - Fix for `cylc broadcast`
cycle point validation in the UI.

[#5037](https://github.com/cylc/cylc-flow/pull/5037) - Fix bug where the
workflow restart number would get wiped on reload.

[#5049](https://github.com/cylc/cylc-flow/pull/5049) - Fix several small
bugs related to auto restart.

[#5062](https://github.com/cylc/cylc-flow/pull/5062) - Fix bug where preparing
tasks could sometimes get orphaned when an auto restart occurred.

## __cylc-8.0.0 (<span actions:bind='release-date'>Released 2022-07-28</span>)__

Cylc 8 production-ready release.

### Major Changes

* Python 2 -> 3.
* Internal communications converted from HTTPS to ZMQ (TCP).
* PyGTK GUIs replaced by:
  * Terminal user interface (TUI) included in cylc-flow.
  * Web user interface provided by the cylc-uiserver package.
* A new scheduling algorithm with support for branched workflows.
* Command line changes:
  * `cylc run` -> `cylc play`
  * `cylc restart` -> `cylc play`
  * `rose suite-run` -> `cylc install; cylc play <id>`
* The core package containing Cylc scheduler program has been renamed cylc-flow.
* Cylc review has been removed, the Cylc 7 version remains Cylc 8 compatible.
* [New documentation](https://cylc.github.io/cylc-doc/stable).

See the [migration guide](https://cylc.github.io/cylc-doc/stable/html/7-to-8/index.html) for a full list of changes.

### Enhancements

[#4964](https://github.com/cylc/cylc-flow/pull/4964) -
`cylc reinstall` now displays the changes it would make when run
interactively and has improved help / documentaiton.

[#4836](https://github.com/cylc/cylc-flow/pull/4836) - The log directory has
been tidied. Workflow logs are now found in `log/scheduler` rather than
`log/workflow`, filenames now include `start`/`restart`. Other minor directory
changes. Remote file installation logs are now per install target.

[#4938](https://github.com/cylc/cylc-flow/pull/4938) - Detect bad Platforms
config: background and at job runners should have a single host.

[#4877](https://github.com/cylc/cylc-flow/pull/4877) - Upgrade the version of
Jinja2 used by Cylc from 2.11 to 3.0.

[#4896](https://github.com/cylc/cylc-flow/pull/4896) - Allow the setting of
default job runner directives for platforms.

[#4900](https://github.com/cylc/cylc-flow/pull/4900) - Added a command to assist
with upgrading Cylc 7 workflows to Cylc 8: Try `cylc lint <workflow-dir>`.

[#5009](https://github.com/cylc/cylc-flow/pull/5009) - Added new job
environment variable `$CYLC_WORKFLOW_NAME_BASE` as the basename of
`$CYLC_WORKFLOW_NAME`.

[#4993](https://github.com/cylc/cylc-flow/pull/4993) - Remove the few remaining
uses of a configured text editor (via `cylc view` and `cylc cat-log` options).
The primary uses of it (`cylc trigger --edit` and `cylc edit` in Cylc 7) have
already been removed from Cylc 8.

### Fixes

[#5011](https://github.com/cylc/cylc-flow/pull/5011) - Removes preparing jobs
appearing in UI, and reuse submit number on restart for preparing tasks.

[#5008](https://github.com/cylc/cylc-flow/pull/5008) -
Autospawn absolute-triggered tasks exactly the same way as parentless tasks.

[#4984](https://github.com/cylc/cylc-flow/pull/4984) -
Fixes an issue with `cylc reload` which could cause preparing tasks to become
stuck.

[#4976](https://github.com/cylc/cylc-flow/pull/4976) - Fix bug causing tasks
to be stuck in UI due to discontinued graph of optional outputs.

[#4975](https://github.com/cylc/cylc-flow/pull/4975) - Fix selection of
platforms from `[job]` and `[remote]` configs.

[#4948](https://github.com/cylc/cylc-flow/pull/4948) - Fix lack of
errors/warnings for deprecated `[runtime][<task>][remote]retrieve job logs *`
settings.

[#4970](https://github.com/cylc/cylc-flow/pull/4970) - Fix handling of suicide
triggers in back-compat mode.

[#4887](https://github.com/cylc/cylc-flow/pull/4887) - Disallow relative paths
in `global.cylc[install]source dirs`.

[#4906](https://github.com/cylc/cylc-flow/pull/4906)
- Fix delayed spawning of parentless tasks that do have parents in a previous
  cycle point.
- Make integer-interval runahead limits consistent with time-interval limits:
  `P0` means just the runahead base point; `P1` the base point and the point
  (i.e. one cycle interval), and so on.

[#4936](https://github.com/cylc/cylc-flow/pull/4936) - Fix incorrect
error messages when workflow CLI commands fail.

[#4941](https://github.com/cylc/cylc-flow/pull/4941) - Fix job state for
platform submit-failures.

[#4931](https://github.com/cylc/cylc-flow/pull/4931) - Fix cylc install for
installing workflows from multi-level directories.

[#4926](https://github.com/cylc/cylc-flow/pull/4926) - Fix a docstring
formatting problem presenting in the UI mutation flow argument info.

[#4891](https://github.com/cylc/cylc-flow/pull/4891) - Fix bug that could cause
past jobs to be omitted in the UI.

[#4860](https://github.com/cylc/cylc-flow/pull/4860) - Workflow validation
now fails if
[owner setting](https://cylc.github.io/cylc-doc/stable/html/reference/config/workflow.html#flow.cylc[runtime][%3Cnamespace%3E][remote]owner)
is used, as that setting no longer has any effect.

[#4978](https://github.com/cylc/cylc-flow/pull/4978) - `cylc clean`: fix
occasional failure to clean on remote hosts due to leftover contact file.

[#4889](https://github.com/cylc/cylc-flow/pull/4889) - `cylc clean`: don't
prompt if no matching workflows.

[#4890](https://github.com/cylc/cylc-flow/pull/4890) - `cylc install`: don't
overwrite symlink dir targets if they were not cleaned properly before.

[#4881](https://github.com/cylc/cylc-flow/pull/4881) - Fix bug where commands
targeting a specific cycle point would not work if using an abbreviated
cycle point format.


## Older Releases

* [Cylc 7 changelog](https://github.com/cylc/cylc-flow/blob/7.8.x/CHANGES.md)
* [Cylc 8 pre-release changelog](https://github.com/cylc/cylc-flow/blob/8.0.0/CHANGES.md)<|MERGE_RESOLUTION|>--- conflicted
+++ resolved
@@ -51,24 +51,8 @@
 short option for `--no-detach` to `-N`; add `-r` as a short option for
 `--run-name`.
 
-<<<<<<< HEAD
 [#5231](https://github.com/cylc/cylc-flow/pull/5231) - stay up for a timeout
 period on restarting a completed workflow, to allow for manual triggering.
-
-### Fixes
-=======
-[#5525](https://github.com/cylc/cylc-flow/pull/5525) - Jobs can use scripts
-in `share/bin` and Python modules in `share/lib/python`.
->>>>>>> 7dc5e412
-
-[#5328](https://github.com/cylc/cylc-flow/pull/5328) -
-Efficiency improvements to reduce task management overheads on the Scheduler.
-
-<<<<<<< HEAD
-## __cylc-8.1.5 (<span actions:bind='release-date'>Upcoming</span>)__
-=======
-[#5611](https://github.com/cylc/cylc-flow/pull/5611) -
-Improve the documentation of the GraphQL schema.
 
 [#5549](https://github.com/cylc/cylc-flow/pull/5549),
 [#5546](https://github.com/cylc/cylc-flow/pull/5546) -
@@ -84,9 +68,17 @@
 * Check for zero prefixed Jinja2 integers.
 * Only check for missing Jinja2 shebangs in `flow.cylc` and
   `suite.rc` files.
->>>>>>> 7dc5e412
-
-### Fixes
+
+### Fixes
+
+[#5525](https://github.com/cylc/cylc-flow/pull/5525) - Jobs can use scripts
+in `share/bin` and Python modules in `share/lib/python`.
+
+[#5328](https://github.com/cylc/cylc-flow/pull/5328) -
+Efficiency improvements to reduce task management overheads on the Scheduler.
+
+[#5611](https://github.com/cylc/cylc-flow/pull/5611) -
+Improve the documentation of the GraphQL schema.
 
 [#5616](https://github.com/cylc/cylc-flow/pull/5616) -
 Improve PBS support for job IDs with trailing components.
