# Selected Cylc Changes

Internal changes that do not directly affect users may not be listed here.  For
all changes see the [closed
milestones](https://github.com/cylc/cylc-flow/milestones?state=closed) for each
release.

## Backward-incompatible changes in Cylc-8.x

Cylc 8.0aX (alpha) releases are not compatible with Cylc 7 or with previous
8.0aX releases, as the API is still under heavy development.

The Cylc server program and CLI codebase is now a Python 3 package that can be
installed from PyPI with `pip` (see
[#2990](https://github.com/cylc/cylc-flow/pull/2990)), and has been renamed to
`cylc-flow`. The name `cylc` is now used as a native Python package namespace
to allow other projects to re-use it and extend Cylc with plug-ins.

The old PyGTK GUI is being replaced by a Web UI, with development managed in
the cylc/cylc-ui repository (and see also cylc/cylc-uiserver).

The User Guide and other documentation has been removed from the Python package
to the cylc/cylc-doc repository.

The commands `cylc-profile-battery`, `cylc-test-battery`, `cylc-license`
have been removed, and `cylc graph` is only retained for text output
used in tests (it will be re-implemented in the new web UI).

The xtrigger examples were moved to a separate `cylc/cylc-xtriggers` project
(see [#3123](https://github.com/cylc/cylc-flow/pull/3123)).

Jinja filters were moved from its `Jinja2Filters` folder to within the `cylc`
namespace, under `cylc.jinja.filters`.

Cylc Review was also removed in this version.

Cylc 7 suites cannot be *restarted* (from previous state) with Cylc 8, but they
can still be started from scratch
([#3863](https://github.com/cylc/cylc-flow/pull/3863)).

Named checkpoints have been removed ([#3906](https://github.com/cylc/cylc-flow/pull/3906))
due to being a seldom-used feature. Workflows can still be restarted from the
last run, or reflow can be used to achieve the same result.

<!-- The topmost release date is automatically updated by GitHub Actions. When
creating a new release entry be sure to copy & paste the span tag with the
`actions:bind` attribute, which is used by a regex to find the text to be
updated. Only the first match gets replaced, so it's fine to leave the old
ones in. -->
-------------------------------------------------------------------------------
## __cylc-8.0b2 (<span actions:bind='release-date'>Upcoming, 2021</span>)__

Third beta release of Cylc 8.

(See note on cylc-8 backward-incompatible changes, above)

### Enhancements

[#4291](https://github.com/cylc/cylc-flow/pull/4291)
 - Remove obsolete `cylc edit` and `cylc search` commands.

[#4284](https://github.com/cylc/cylc-flow/pull/4284)
 - Make `--color=never` work with `cylc <command> --help`.

[#4259](https://github.com/cylc/cylc-flow/pull/4259)
- Ignore pre-initial dependencies with `cylc play --start-task`

[#4103](https://github.com/cylc/cylc-flow/pull/4103)
- Expose runahead limiting to UIs; restore correct force-triggering of queued
tasks for Cylc 8.

[#4103](https://github.com/cylc/cylc-flow/pull/4103) -
Expose runahead limiting to UIs; restore correct force-triggering of queued
tasks for Cylc 8.

[#4218](https://github.com/cylc/cylc-flow/pull/4218) - Add ability to
start a new run from specified tasks instead of a cycle point.

[#4214](https://github.com/cylc/cylc-flow/pull/4214) -
Unify `-v --verbose`, `-q --quiet` and `--debug` options.

[#4174](https://github.com/cylc/cylc-flow/pull/4174) - Terminology: replace
"suite" with "workflow".

[#4177](https://github.com/cylc/cylc-flow/pull/4177) - Remove obsolete
configuration items from `global.cylc[platforms][<platform name>]`:
`run directory`, `work directory` and `suite definition directory`. This
functionality is now provided by `[symlink dirs]`.

[#4142](https://github.com/cylc/cylc-flow/pull/4142) - Record source directory
version control information on installation of a workflow.

[#4238](https://github.com/cylc/cylc-flow/pull/4238) - Future tasks can now
be held in advance using `cylc hold` (previously it was only active tasks
that could be held).

[#4237](https://github.com/cylc/cylc-flow/pull/4237) - `cylc clean` can now
remove specific sub-directories instead of the whole run directory, using the
`--rm` option. There are also the options `--local-only` and `--remote-only`
for choosing to only clean on the local filesystem or remote install targets
respectively.

[#4285](https://github.com/cylc/cylc-flow/pull/4285) - Cylc now automatically
infers the latest numbered run of the workflow for most commands (e.g. you can
run `cylc pause foo` instead of having to type out `foo/run3`).

### Fixes

<<<<<<< HEAD
[#4273](https://github.com/cylc/cylc-flow/pull/4273) - Remove obsolete
Cylc 7 visualization config section.
=======
[#4296](https://github.com/cylc/cylc-flow/pull/4296) -
Patches DNS issues with newer versions of Mac OS.

[#4273](https://github.com/cylc/cylc-flow/pull/4273)
 - Remove obsolete Cylc 7 visualization config section.
>>>>>>> 15cb66bc

[#4272](https://github.com/cylc/cylc-flow/pull/4272) - Workflow visualisation
data (data-store) now constrained by final cycle point.

[#4248](https://github.com/cylc/cylc-flow/pull/4248) - Fix parameter
expansion in inherited task environments.

[#4227](https://github.com/cylc/cylc-flow/pull/4227) - Better error messages
when initial cycle point is not valid for the cycling type.

[#4228](https://github.com/cylc/cylc-flow/pull/4228) - Interacting with a
workflow on the cli using `runN` is now supported.

[#4193](https://github.com/cylc/cylc-flow/pull/4193) - Standard `cylc install`
now correctly installs from directories with a `.` in the name. Symlink dirs
now correctly expands environment variables on the remote. Fixes minor cosmetic
bugs.

[#4199](https://github.com/cylc/cylc-flow/pull/4199) -
`cylc validate` and `cylc run` now check task/family names in the `[runtime]`
section for validity.

[#4180](https://github.com/cylc/cylc-flow/pull/4180) - Fix bug where installing
a workflow that uses the deprecated `suite.rc` filename would symlink `flow.cylc`
to the `suite.rc` in the source dir instead of the run dir. Also fixes a couple
of other, small bugs.

[#4222](https://github.com/cylc/cylc-flow/pull/4222) - Fix bug where a
workflow's public database file was not closed properly.

-------------------------------------------------------------------------------
## __cylc-8.0b1 (<span actions:bind='release-date'>Released 2021-04-21</span>)__

Second beta release of Cylc 8.

(See note on cylc-8 backward-incompatible changes, above)

### Enhancements

[#4154](https://github.com/cylc/cylc-flow/pull/4154) -
Deprecate `CYLC_SUITE_DEF_PATH` with `CYLC_SUITE_RUN_DIR` (note the deprecated
variable is still present in the job environment).

[#4164](https://github.com/cylc/cylc-flow/pull/4164) -
Replace the job "host" field with "platform" in the GraphQL schema.

### Fixes

[#4169](https://github.com/cylc/cylc-flow/pull/4169) -
Fix a host ⇒ platform upgrade bug where host names were being popped from task
configs causing subsequent tasks to run on localhost.

[#4173](https://github.com/cylc/cylc-flow/pull/4173) -
Fix the state totals shown in both the UI and TUI, including incorrect counts
during workflow run and post pause.

[#4168](https://github.com/cylc/cylc-flow/pull/4168) - Fix bug where any
errors during workflow shutdown were not logged.

[#4161](https://github.com/cylc/cylc-flow/pull/4161) - Fix bug in in `cylc install`
where a workflow would be installed with the wrong name.

[#4188](https://github.com/cylc/cylc-flow/pull/4188) - Fix incorrect usage
examples for `cylc install`.

-------------------------------------------------------------------------------
## __cylc-8.0b0 (<span actions:bind='release-date'>Released 2021-03-29</span>)__

First beta release of Cylc 8.

(See note on cylc-8 backward-incompatible changes, above)

The filenames `suite.rc` and `global.rc` are now deprecated in favour of
`flow.cylc` and `global.cylc` respectively
([#3755](https://github.com/cylc/cylc-flow/pull/3755)). For backward
compatibility, the `cylc run` command will automatically symlink an existing
`suite.rc` file to `flow.cylc`.

Obsolete *queued* task state replaced by *waiting*, with a queued flag;
queueing logic centralized.
([#4088](https://github.com/cylc/cylc-flow/pull/4088)).

`cylc register` has been replaced by `cylc install`
([#4000](https://github.com/cylc/cylc-flow/pull/4000)).

Added a new command: `cylc clean`, for removing stopped workflows on the local
and any remote filesystems ([#3961](https://github.com/cylc/cylc-flow/pull/3961),
[#4017](https://github.com/cylc/cylc-flow/pull/4017)).

`cylc run` and `cylc restart` have been replaced by `cylc play`, simplifying
how workflows are restarted
([#4040](https://github.com/cylc/cylc-flow/pull/4040)).

`cylc pause` and `cylc play` are now used to pause and resume workflows,
respectively. `cylc hold` and `cylc release` now only hold and release tasks,
not the whole workflow. ([#4076](https://github.com/cylc/cylc-flow/pull/4076))

"Implicit"/"naked" tasks (tasks that do not have an explicit definition in
`flow.cylc[runtime]`) are now disallowed by default
([#4109](https://github.com/cylc/cylc-flow/pull/4109)). You can allow them by
setting `flow.cylc[scheduler]allow implicit tasks` to `True`.

### Enhancements

[#4119](https://github.com/cylc/cylc-flow/pull/4119) - Reimplement ssh task
communications.

[#4115](https://github.com/cylc/cylc-flow/pull/4115) - Raise an error when
invalid sort keys are provided clients.

[#4105](https://github.com/cylc/cylc-flow/pull/4105) - Replace the
`cylc executable` global config setting with `cylc path`, for consistency with
`cylc` invocation in job scripts.

[#4014](https://github.com/cylc/cylc-flow/pull/4014) - Rename "ready" task
state to "preparing".

[#4000](https://github.com/cylc/cylc-flow/pull/4000) - `cylc install` command
added. Install workflows into cylc run directory from source directories
configured in `global.cylc` (see [#4132](https://github.com/cylc/cylc-flow/pull/4132)),
or from arbitrary locations.

[#4071](https://github.com/cylc/cylc-flow/pull/4071) - `cylc reinstall` command
added.

[#3992](https://github.com/cylc/cylc-flow/pull/3992) - Rename
batch system to job runner.

[#3791](https://github.com/cylc/cylc-flow/pull/3791) - Support Slurm
heterogeneous jobs with a special directive prefix.

[#3974](https://github.com/cylc/cylc-flow/pull/3974) - Template variables,
both in set files and provided via the -s/--set command line options are
now parsed using ast.literal_eval. This permits non-string data types,
strings must now be quoted.

[#3811](https://github.com/cylc/cylc-flow/pull/3811) - Move from cycle based
to `n` distance dependency graph window node generation and pruning of the
data-store (API/visual backing data). Ability to modify distance of live
workflow via API, with default of `n=1`.

[#3899](https://github.com/cylc/cylc-flow/pull/3899) - CLI changes
* Commands no longer re-invoke (so you get `cylc run` not `cylc-run`).
* Improve CLI descriptions and help.
* Internal-only commands now hidden from help.
* New entry point for defining Cylc sub-commands.
* remove `cylc check-software` (use standard tools like pipdeptree)
* remove `cylc nudge` (no longer needed)

[#3884](https://github.com/cylc/cylc-flow/pull/3884) - Directories `run`,
`log`, `share`, `share/cycle`, `work` now have the option to be redirected to
configured directories by symlink.

[#3856](https://github.com/cylc/cylc-flow/pull/3856) - fail the GraphQL query
with a helpful message if the variables defined do not match the expected
values.

[#3853](https://github.com/cylc/cylc-flow/pull/3853) - Update protobuf and
pyzmq.

[#3857](https://github.com/cylc/cylc-flow/pull/3857) - removed the obsolete
"runahead" task state (not used since spawn-on-demand implementation).

[#3816](https://github.com/cylc/cylc-flow/pull/3816) - change `cylc spawn`
command name to `cylc set-outputs` to better reflect its role in Cylc 8.

[#3796](https://github.com/cylc/cylc-flow/pull/3796) - Remote installation is
now on a per install target rather than a per platform basis. `app/`, `bin/`,
`etc/`, `lib/` directories are now installed on the target, configurable in flow.cylc.

[#3724](https://github.com/cylc/cylc-flow/pull/3724) - Re-implemented
the `cylc scan` command line interface and added a Python API for accessing
workflow scanning functionality.

[#3515](https://github.com/cylc/cylc-flow/pull/3515) - spawn-on-demand: a more
efficient way of the evolving the workflow via the graph.

[#3692](https://github.com/cylc/cylc-flow/pull/3692) - Use the `$EDITOR`
and `$GEDITOR` environment variables to determine the default editor to use.

[#3574](https://github.com/cylc/cylc-flow/pull/3574) - use the bash
installation defined in $path rather than hardcoding to /bin/bash.

[#3774](https://github.com/cylc/cylc-flow/pull/3774) - Removed support for
interactive prompt.

[#3798](https://github.com/cylc/cylc-flow/pull/3798) - Deprecated the
`[runtime][X][parameter environment templates]` section and instead allow
templates in `[runtime][X][environment]`.

[#3802](https://github.com/cylc/cylc-flow/pull/3802) - New global config
hierarchy and ability to set site config directory.

[#3848](https://github.com/cylc/cylc-flow/pull/3848) - Deprecated
`[scheduling]max active cycle points` in favour of `[scheduling]runahead limit`.

[#3883](https://github.com/cylc/cylc-flow/pull/3883) - Added a new workflow
config option `[scheduling]stop after cycle point`.

[#3913](https://github.com/cylc/cylc-flow/pull/3913) - Added the ability to
use plugins to parse suite templating variables and additional files to
install. Only one such plugin exists at the time of writing, designed to
parse ``rose-suite.conf`` files in repository "cylc-rose".

[#3955](https://github.com/cylc/cylc-flow/pull/3955) - Global config options
to control the job submission environment.

[#4020](https://github.com/cylc/cylc-flow/pull/4020) - `cylc validate` will no
longer check for a cyclic/circular graph if there are more than 100 tasks,
unless the option  `--check-circular` is used. This is to improve performance.

[#3913](https://github.com/cylc/cylc-flow/pull/3913) - Add ability to use
pre-install entry point from cylc-rose plugin to provide environment and
template variables for a workflow.

[#4023](https://github.com/cylc/cylc-flow/pull/4023) - Add ability to use
post-install entry point from cylc-rose to use Rose style CLI settings of
configurations in Cylc install. If Cylc-rose is installed three new CLI
options will be available:
- `--opt_conf_keys="foo, bar"`
- `--defines="[env]FOO=BAR"`
- `--suite-defines="FOO=BAR"`

[#4101](https://github.com/cylc/cylc-flow/pull/4101) - Add the ability to
ignore (clear) rose install options from an earlier install:
`cylc reinstall --clear-rose-install-options`

[#4094](https://github.com/cylc/cylc-flow/pull/4094) - Prevent Cylc from
rsyncing the following files on install and reinstall:
- `rose-suite.conf`
- `opt/rose-suite-cylc-install.conf`
These files should be handled by the cylc-rose plugin if you require them.

[#4126](https://github.com/cylc/cylc-flow/pull/4126) - Make obselete the config
``flow.cylc:[runtime][__TASK__][remote]suite definition directory``.

[#4098](https://github.com/cylc/cylc-flow/pull/4098) - Provide a dictionary called
CYLC_TEMPLATE_VARS into the templating environment.

[#4099](https://github.com/cylc/cylc-flow/pull/4099) - Unify `cylc get-suite-config`
and `cylc get-site-config` commands as `cylc config`. Some options have been
removed.

### Fixes

[#3984](https://github.com/cylc/cylc-flow/pull/3984) - Only write task
event timers to the database when they have changed (reverts behaviour
change in 7.8.6). This corrects last updated db entries and reduces filesystem
load.

[#3917](https://github.com/cylc/cylc-flow/pull/3917) - Fix a bug that caused
one of the hostname resolution tests to fail in certain environments.

[#3879](https://github.com/cylc/cylc-flow/pull/3879) - Removed Google
Groups e-mail from pip packaging metadata. Users browsing PYPI will have
to visit our website to find out how to reach us (we are using Discourse
and it does not offer an e-mail address).

[#3859](https://github.com/cylc/cylc-flow/pull/3859) - Fixes the query of
broadcast states to retrieve only the data for the requested ID, instead
of returning all the broadcast states in the database.

[#3815](https://github.com/cylc/cylc-flow/pull/3815) - Fixes a minor bug in the
auto-restart functionality which caused suites to wait for local jobs running
on *any* host to complete before restarting.

[#3732](https://github.com/cylc/cylc-flow/pull/3732) - XTrigger labels
are now validated to ensure that runtime errors can not occur when
exporting environment variables.

[#3632](https://github.com/cylc/cylc-flow/pull/3632) - Fix a bug that was causing
`UTC mode` specified in global config to be pretty much ignored.

[#3614](https://github.com/cylc/cylc-flow/pull/3614) - Ensure the suite always
restarts using the same time zone as the last `cylc run`.

[#3788](https://github.com/cylc/cylc-flow/pull/3788),
[#3820](https://github.com/cylc/cylc-flow/pull/3820) - Task messages and
task outputs/message triggers are now validated.

[#3614](https://github.com/cylc/cylc-flow/pull/3795) - Fix error when running
`cylc ping --verbose $SUITE`.

[#3852](https://github.com/cylc/cylc-flow/pull/3852) - Prevents registering a
workflow in a sub-directory of a run directory (as `cylc scan` would not be
able to find it).

[#3452](https://github.com/cylc/cylc-flow/pull/3452) - Fix param graph
issue when mixing offset and conditional (e.g. foo<m-1> & baz => foo<m>).

[#3982](https://github.com/cylc/cylc-flow/pull/3982) - Fix bug preventing
workflow from shutting down properly on a keyboard interrupt (Ctrl+C) in
Python 3.8+.

[#4011](https://github.com/cylc/cylc-flow/pull/4011) - Fix bug where including
a trailing slash in the suite/workflow name would cause `cylc stop`
(and possibly other commands) to silently fail.

[#4046](https://github.com/cylc/cylc-flow/pull/4046) - Fix bug where a workflow
database could still be active for a short time after the workflow stops.

-------------------------------------------------------------------------------
## __cylc-8.0a2 (2020-07-03)__

Third alpha release of Cylc 8.

(See note on cylc-8 backward-incompatible changes, above)

The commands `cylc submit` and `cylc jobscript` have been removed.

### Enhancements

[#3389](https://github.com/cylc/cylc-flow/pull/3389) - Publisher/Subscriber
network components added (0MQ PUB/SUB pattern). Used to publish fine-grained
data-store updates for the purposes of UI Server data sync, this change also
includes CLI utility: `cylc subscribe`.

[#3402](https://github.com/cylc/cylc-flow/pull/3402) - removed automatic task
job status message retries (problems that prevent message transmission are
almost never transient, and in practice job polling is the only way to
recover).

[#3463](https://github.com/cylc/cylc-flow/pull/3463) - cylc tui:
A new terminal user interface to replace the old `cylc monitor`.
An interactive collapsible tree to match the new web interface.

[#3559](https://github.com/cylc/cylc-flow/pull/3559) - Cylc configuration
files are now auto-documented from their definitions.

[#3617](https://github.com/cylc/cylc-flow/pull/3617) - For integer cycling mode
there is now a default initial cycle point of 1.

[#3423](https://github.com/cylc/cylc-flow/pull/3423) - automatic task retries
re-implemented using xtriggers. Retrying tasks will now be in the "waiting"
state with a wall_clock xtrigger set for the retry time.

### Fixes

[#3618](https://github.com/cylc/cylc-flow/pull/3618) - Clear queue configuration
warnings for referencing undefined or unused tasks.

[#3596](https://github.com/cylc/cylc-flow/pull/3596) - Fix a bug that could
prevent housekeeping of the task_action_timers DB table and cause many warnings
at restart.

[#3602](https://github.com/cylc/cylc-flow/pull/3602) - Fix a bug that prevented
cycle point format conversion by the `cylc suite-state` command and the
`suite_state` xtrigger function, if the target suite used the default format
but downstream command or suite did not.

[#3541](https://github.com/cylc/cylc-flow/pull/3541) - Don't warn that a task
was already added to an internal queue, if the queue is the same.

[#3409](https://github.com/cylc/cylc-flow/pull/3409) - prevent cylc-run from
creating directories when executed for suites that do not exist.

[#3433](https://github.com/cylc/cylc-flow/pull/3433) - fix server abort at
shutdown during remote run dir tidy (introduced during Cylc 8 development).

[#3493](https://github.com/cylc/cylc-flow/pull/3493) - Update jinja2 and
pyzmq, as well as some test/dev dependencies. Fixes Jinja2 error where
validation shows incorrect context.

[#3531](https://github.com/cylc/cylc-flow/pull/3531) - Fix job submission to
SLURM when task name has a percent `%` character.

[#3543](https://github.com/cylc/cylc-flow/pull/3543) - fixed pipe polling
issue observed on darwin (BSD) which could cause Cylc to hang.

-------------------------------------------------------------------------------
## __cylc-8.0a1 (2019-09-18)__

Second alpha release of Cylc 8.

(See note on cylc-8 backward-incompatible changes, above)

### Enhancements

[#3377](https://github.com/cylc/cylc-flow/pull/3377) - removed support for
sourcing `job-init-env.sh` in task job scripts. Use bash login scripts instead.

[#3302](https://github.com/cylc/cylc-flow/pull/3302) - improve CLI
task-globbing help.

[#2935](https://github.com/cylc/cylc-flow/pull/2935) - support alternate run
directories, particularly for sub-suites.

[#3096](https://github.com/cylc/cylc-flow/pull/3096) - add colour to the
Cylc CLI.

[#2963](https://github.com/cylc/cylc-flow/pull/2963) - make suite context
available before config parsing.

[#3274](https://github.com/cylc/cylc-flow/pull/3274) - disallow the use of
special characters in suite names.

[#3001](https://github.com/cylc/cylc-flow/pull/3001) - simplify cylc version,
dropping VERSION file and git info.

[#3007](https://github.com/cylc/cylc-flow/pull/3007) - add tests for quoting
of tilde expressions in environment section.

[#3006](https://github.com/cylc/cylc-flow/pull/3006) - remove cylc.profiling
package and cylc-profile-battery.

[#2998](https://github.com/cylc/cylc-flow/pull/2998) - Bandit security
recommendations for Cylc 8 target.

[#3024](https://github.com/cylc/cylc-flow/pull/3024) - remove remaining Cylc
Review files.

[#3022](https://github.com/cylc/cylc-flow/pull/3022) - removed LaTeX support
from check-software.

[#3029](https://github.com/cylc/cylc-flow/pull/3029) - remove dev-suites
from tests.

[#3036](https://github.com/cylc/cylc-flow/pull/3036) - re-enable EmPy
templating.

[#3044](https://github.com/cylc/cylc-flow/pull/3044) - remove GTK labels
from task states.

[#3055](https://github.com/cylc/cylc-flow/pull/3055) - simplify regexes.

[#2995](https://github.com/cylc/cylc-flow/pull/2995) - elegantly handle
known errors.

[#3069](https://github.com/cylc/cylc-flow/pull/3069) - make Python 3.7 the
min version for Cylc.

[#3068](https://github.com/cylc/cylc-flow/pull/3068) - add shellcheck to
lint shell script files.

[#3088](https://github.com/cylc/cylc-flow/pull/3088) - remove obsolete
ksh support.

[#3091](https://github.com/cylc/cylc-flow/pull/3091) - remove useless
license commands.

[#3095](https://github.com/cylc/cylc-flow/pull/3095) - run prove with
--timer.

[#3093](https://github.com/cylc/cylc-flow/pull/3093) - job.sh: run
as bash only.

[#3101](https://github.com/cylc/cylc-flow/pull/3101) - add kill all to
functional tests.

[#3123](https://github.com/cylc/cylc-flow/pull/3123) - remove Kafka
xtrigger example.

[#2990](https://github.com/cylc/cylc-flow/pull/2990) - make cylc a module.

[#3131](https://github.com/cylc/cylc-flow/pull/3131) - renamed cylc to
cylc-flow, and simplified project summary.

[#3140](https://github.com/cylc/cylc-flow/pull/3140) - cylc-flow rename in
README badges, setup.py, and a few more places.

[#3138](https://github.com/cylc/cylc-flow/pull/3138) - add suite aborted
event.

[#3132](https://github.com/cylc/cylc-flow/pull/3132) - move parsec to
cylc.parsec.

[#3113](https://github.com/cylc/cylc-flow/pull/3113) - document
select_autoescape security ignore.

[#3083](https://github.com/cylc/cylc-flow/pull/3083) - extend
ZMQClient and update docstrings.

[#3155](https://github.com/cylc/cylc-flow/pull/3155) - remove changed
variable in async_map.

[#3135](https://github.com/cylc/cylc-flow/pull/3135) - incorporate
jinja2filters into cylc.flow.jinja.filters, and use native namespaces.

[#3134](https://github.com/cylc/cylc-flow/pull/3134) - update how
CYLC_DIR is used in Cylc.

[#3165](https://github.com/cylc/cylc-flow/pull/3165) - added GitHub
Issue and Pull Request templates.

[#3272](https://github.com/cylc/cylc-flow/pull/3272),
[#3191](https://github.com/cylc/cylc-flow/pull/3191) - uniform configuration
section level for defining non-cycling and cycling graphs. E.g.:

```
# Deprecated Syntax
[scheduling]
    initial cycle point = next(T00)
    [[dependencies]]
        [[[P1D]]]
            graph = task1 => task2
```

Can now be written as:

```
# New Syntax
[scheduling]
    initial cycle point = next(T00)
    [[graph]]
        P1D = task1 => task2
```

[#3249](https://github.com/cylc/cylc-flow/pull/3249) - export the environment
variable `ISODATETIMEREF` (reference time for the `isodatetime` command from
[metomi-isodatetime](https://github.com/metomi/isodatetime/)) in task jobs to
have the same value as `CYLC_TASK_CYCLE_POINT`.

[#3286](https://github.com/cylc/cylc-flow/pull/3286) -
Removed the `cylc check-triggering` command.
Changed the `suite.rc` schema:
* Removed `[cylc]log resolved dependencies`
* Removed `[cylc][[reference test]]*` except `expected task failures`.
* Moved `[cylc]abort if any task fails` to
  `[cylc][[events]]abort if any task fails` so it lives with the other
  `abort if/on ...` settings.

[#3351](https://github.com/cylc/cylc-flow/pull/3351) - sped up suite validation
(which also affects responsiveness of suite controllers during suite startup,
restarts, and reloads).  Impact of the speedup is most noticeable when dealing
with suite configurations that contain tasks with many task outputs.

[#3358](https://github.com/cylc/cylc-flow/pull/3358) - on submitting jobs to
SLURM or LSF, the job names will now follow the pattern `task.cycle.suite`
(instead of `suite.task.cycle`), for consistency with jobs on PBS.

[#3356](https://github.com/cylc/cylc-flow/pull/3356) - default job name length
maximum for PBS is now 236 characters (i.e. assuming PBS 13 or newer). If you
are still using PBS 12 or older, you should add a site configuration to
restrict it to 15 characters.

### Fixes

[#3308](https://github.com/cylc/cylc-flow/pull/3308) - fix a long-standing bug
causing suites to stall some time after reloading a suite definition that
removed tasks from the graph.

[#3287](https://github.com/cylc/cylc-flow/pull/3287) - fix xtrigger
cycle-sequence specificity.

[#3258](https://github.com/cylc/cylc-flow/pull/3258) - leave '%'-escaped string
templates alone in xtrigger arguments.

[#3010](https://github.com/cylc/cylc-flow/pull/3010) - fixes except KeyError
in task_job_mgr.

[#3031](https://github.com/cylc/cylc-flow/pull/3031) - convert range to list
so that we can use reduce.

[#3040](https://github.com/cylc/cylc-flow/pull/3040) - add check for zero
to xrandom.

[#3018](https://github.com/cylc/cylc-flow/pull/3018) - subprocpool: use
SpooledTemporaryFile instead of TemporaryFile.

[#3032](https://github.com/cylc/cylc-flow/pull/3032) - fix syntax for
array access in cylc check-software.

[#3035](https://github.com/cylc/cylc-flow/pull/3035) - fix scheduler#shutdown
when reference-log option is used.

[#3056](https://github.com/cylc/cylc-flow/pull/3056) - fix suite freeze on
non-existent xtrigger.

[#3060](https://github.com/cylc/cylc-flow/pull/3060) - fix bug when an
AttributeError is raised, and add unit tests for xtrigger.

[#3015](https://github.com/cylc/cylc-flow/pull/3015) - use global client
zmq context.

[#3092](https://github.com/cylc/cylc-flow/pull/3092) - fix recent
shellcheck-inspired quoting errors.

[#3085](https://github.com/cylc/cylc-flow/pull/3085) - fix cylc-search
for directories without suite.rc.

[#3105](https://github.com/cylc/cylc-flow/pull/3105) - fix work location
assumption in a test.

[#3112](https://github.com/cylc/cylc-flow/pull/3112) - prepend custom
Jinja2 paths.

[#3130](https://github.com/cylc/cylc-flow/pull/3130) - remove Python 2
compatibility in setup.py for wheel.

[#3137](https://github.com/cylc/cylc-flow/pull/3137) - fix job kill
hold-retry logic.

[#3077](https://github.com/cylc/cylc-flow/pull/3077) - support single
port configuration for zmq.

[#3153](https://github.com/cylc/cylc-flow/pull/3153) - fix bug in
async_map.

[#3164](https://github.com/cylc/cylc-flow/pull/3164) - fix pclient
undefined error.

[#3173](https://github.com/cylc/cylc-flow/issues/3173) - NameError when
invalid cylc command is used (instead of a ValueError).

[#3003](https://github.com/cylc/cylc-flow/pull/3003) - Fix inheritance
with quotes using shlex.

[#3184](https://github.com/cylc/cylc-flow/pull/3184) - Fix restart
correctness when the suite has a hold point, stop point, a stop task, a stop
clock time and/or an auto stop option. These settings are now stored in the
suite run SQLite file and are retrieved on suite restart. In addition, the
settings are removed when they are consumed, e.g. if the suite stopped
previously on reaching the stop point, the stop point would be consumed, so
that on restart the suite would not stop again immediately.

The `cylc run` command can now accept `--initial-cycle-point=CYCLE-POINT`
(`--icp=CYCLE-POINT)` and `--start-cycle-point=CYCLE-POINT` options. This
change should allow the command to have  a more uniform interface with commands
such as `cylc validate`, and with the final/stop cycle point options).

After this change:
* `cylc run SUITE POINT` is equivalent to `cylc run --icp=POINT SUITE`.
* `cylc run -w SUITE POINT` is equivalent to
  `cylc run -w --start-point=POINT SUITE`.

The `cylc run` and `cylc restart` commands can now accept the
`--final-cycle-point=POINT` and `--stop-cycle-point=POINT` options. The
`--until=POINT` option is now an alias for `--final-cycle-point=POINT` option.

The `cylc run` and `cylc restart` commands can now accept the new
`--auto-shutdown` option. This option overrides the equivalent suite
configuration to force auto shutdown to be enabled. Previously, it is only
possible to disable auto shutdown on the command line.

[#3236](https://github.com/cylc/cylc-flow/pull/3236) - Fix submit number
increment logic on insert of family with tasks that were previously submitted.

[#3276](https://github.com/cylc/cylc-flow/pull/3276) - Fix log & DB recording
of broadcasts from xtriggers so they register all settings, not just one.

[#3325](https://github.com/cylc/cylc-flow/pull/3325) - Fix task event handler
*start_time* being unavailable in *started* events.

### Documentation

[#3181](https://github.com/cylc/cylc-flow/pull/3181) - moved documentation to
the new cylc/cylc-doc repository.

[#3025](https://github.com/cylc/cylc-flow/pull/3025) - fix dev-suites
reference in docs (now in examples).

[#3004](https://github.com/cylc/cylc-flow/pull/3004) - document suite
runtime interface.

[#3066](https://github.com/cylc/cylc-flow/pull/3066) - minor fix to
docs about exit-script.

[#3108](https://github.com/cylc/cylc-flow/pull/3108) - anatomy of a
job script.

[#3129](https://github.com/cylc/cylc-flow/pull/3129) - added
SECURITY.md.

[#3151](https://github.com/cylc/cylc-flow/pull/3151) - fix documentation
heading levels.

[#3158](https://github.com/cylc/cylc-flow/pull/3158) - fix \ in doco
when wrapped in ``..``.

### Security issues

None. Note that we added a `SECURITY.md` file in this release (see #3129)
with instructions for reporting security issues, as well as a
listing with current incident reports.

-------------------------------------------------------------------------------
## __cylc-8.0a0 (2019-03-12)__

First alpha release of Cylc 8. Also first release of Cylc uploaded
to PYPI: https://pypi.org/project/cylc-flow/.

(See note on cylc-8 backward-incompatible changes, above)

### Enhancements

[#2936](https://github.com/cylc/cylc-flow/pull/2936) - remove obsolete commands,
modules, configuration, and documentation.

[#2966](https://github.com/cylc/cylc-flow/pull/2966) - port Cylc to Python 3.

### Fixes

None.

### Documentation

[#2939](https://github.com/cylc/cylc-flow/pull/2939) - use higher contrast link
colours for the generated documentation.

[#2954](https://github.com/cylc/cylc-flow/pull/2954) - fix jinja2 variable
setting example suites.

[#2951](https://github.com/cylc/cylc-flow/pull/2951) - amend makefile command
and address warning.

[#2971](https://github.com/cylc/cylc-flow/pull/2971) - general single- and
multi-page User Guides.

### Security issues

None.

-------------------------------------------------------------------------------
## __cylc-7.8.1 (2019-01-25)__

Maintenance and minor enhancement release, plus new-format User Guide.

Selected user-facing changes:

### Enhancements

[#2910](https://github.com/cylc/cylc-flow/pull/2910) - replace LaTeX-generated HTML
and PDF User Guide with Sphinx-generated HTML.

[#2815](https://github.com/cylc/cylc-flow/pull/2815) - allow initial cycle point
relative to current time.

[#2902](https://github.com/cylc/cylc-flow/pull/2902) - expose suite UUID to event
handlers.

### Fixes

[#2932](https://github.com/cylc/cylc-flow/pull/2932) - fix possible blocking pipe
due to chatty job submission (and other subprocess) commands.

[#2921](https://github.com/cylc/cylc-flow/pull/2921) - better suite validation
warning for out-of-bounds cycling sequences.

[#2924](https://github.com/cylc/cylc-flow/pull/2924) - fix and expand 7.8.0 `cylc
review` documentation in the User Guide.

-------------------------------------------------------------------------------
## __cylc-7.8.0 (2018-11-27)__

Minor release with over 120 issues closed. Significant issues include:

### Enhancements

[#2693](https://github.com/cylc/cylc-flow/pull/2693) - __auto host selection__; and
[#2809](https://github.com/cylc/cylc-flow/pull/2809) - __auto migration__.
`cylc run` and `cylc restart` can now select the best host (based on several
metrics) on which to launch suite server programs. And running suites
can be told (via global config) to self-migrate to another available host, e.g.
for server maintenance. (The pool of suite hosts should see a shared
filesystem).

[#2614](https://github.com/cylc/cylc-flow/pull/2614) and
[#2821](https://github.com/cylc/cylc-flow/pull/2821) - __web-based job log viewer__ -
 `cylc review` (migration of "Rose Bush" from the Rose project).


[#2339](https://github.com/cylc/cylc-flow/pull/2339) - __general external
triggering__: tasks can trigger off of arbitrary user-defined Python functions
called periodically by the suite server program, with built-in functions
for suite-state (inter-suite) triggering and clock triggering (these
deprecate the existing suite-state polling tasks and clock-triggered tasks).

[#2734](https://github.com/cylc/cylc-flow/pull/2734) - __EmPy templating__
support, as an alternative to Jinja2. _"EmPy allows embedding plain Python code
within templates and doesn't enforce any particular templating philosophy."_

[#2733](https://github.com/cylc/cylc-flow/pull/2733) - enhanced Jinja2 support:
- __import pure Python modules__ in the same way as template modules
- Jinja2Tests and Jinja2Globals, for custom "is" tests and global variables
  (c.f. our existing Jinja2Filters for custom filters).

[#2682](https://github.com/cylc/cylc-flow/pull/2682) - new built-in
Jinja2 filter to convert ISO8601 date-time durations to
decimal seconds or hours.

[#2842](https://github.com/cylc/cylc-flow/pull/2842) - `cylc gui` and
`cylc graph` - better integration with system desktop themes, including dark
themes; and other minor graph visualization improvements.

[#2807](https://github.com/cylc/cylc-flow/pull/2807) - task output events (event
handlers can now be triggered when a task reports a registered output message).

[#2868](https://github.com/cylc/cylc-flow/pull/2868) - a new task
runtime config item `exit-script`, for scripting to be executed at the
last moment after successful job completion. (Companion of `err-script`).

[#2781](https://github.com/cylc/cylc-flow/pull/2781) and
[#2854](https://github.com/cylc/cylc-flow/pull/2854) - improved suite
server program logging (including: `log/suite/err` is no longer used).

[#2849](https://github.com/cylc/cylc-flow/pull/2849) - record local
background jobs by host name rather than "localhost".

[#2877](https://github.com/cylc/cylc-flow/pull/2877) - new batch system
handler `pbs_multi_cluster`, supports PBS 13 clients fronting
heterogeneous clusters with different home directories from the
cylc remote. (Not needed for PBS 14+.) (For Rose suites this requires a
corresponding change to `rose suite-run`:
[metomi/rose#2252](https://github.com/metomi/rose/pull/2252).)

[#2812](https://github.com/cylc/cylc-flow/pull/2812) - `cylc gscan`:
show application menu bar by default.

[#2768](https://github.com/cylc/cylc-flow/pull/2768) - `cylc gscan`: display Cylc
version of running suites.

[#2786](https://github.com/cylc/cylc-flow/pull/2786) - make task try number
available to event handlers (as for task job submit number).

[#2771](https://github.com/cylc/cylc-flow/pull/2771) - bash command completion:
complete suite names for commands that take a suite name argument (see
`etc/cylc-bash-completion`).

[#2769](https://github.com/cylc/cylc-flow/pull/2769) - `cylc check-software` now
takes arguments to check for availability of specific modules.

[#2763](https://github.com/cylc/cylc-flow/pull/2763) - `cylc monitor` - clean exit
on Ctrl-C.

[#2704](https://github.com/cylc/cylc-flow/pull/2704) - paginated `cylc help` output.

[#2660](https://github.com/cylc/cylc-flow/pull/2660) - new `gcylc.rc` config item to
show grouped cyclepoint subgraphs by default.

[#2766](https://github.com/cylc/cylc-flow/pull/2766) - (development) formal test
coverage reporting and integration with GitHub.

[#2751](https://github.com/cylc/cylc-flow/pull/2751) - (development) new contributor
guidelines - see `CONTRIBUTING.md`.

### Fixes

[#2876](https://github.com/cylc/cylc-flow/pull/2876) - avoid subprocess hang when
executing commands that generate a lot of stdout (such as when submitting
hundreds of jobs at once).

[#2828](https://github.com/cylc/cylc-flow/pull/2828) - `suite.rc` - fail validation
on detecting trailing whitespace after a line continuation character.

[#2807](https://github.com/cylc/cylc-flow/pull/2807) - handle multiple events of
the same type with the same message (e.g. warnings) from the same task job.

[#2803](https://github.com/cylc/cylc-flow/pull/2803) - reset job submit number
correctly after aborting (backing out of) a trigger edit-run.

[#2727](https://github.com/cylc/cylc-flow/pull/2727) - `cylc gui`: fix dropdown list
of log numbers for re-inserted tasks or after suite
restart.

[#2759](https://github.com/cylc/cylc-flow/pull/2759) and
[#2816](https://github.com/cylc/cylc-flow/pull/2816) -
suite registration tweaks and fixes.

[#2861](https://github.com/cylc/cylc-flow/pull/2861) - improved emacs
syntax highlighting.

[#2892](https://github.com/cylc/cylc-flow/pull/2892) - print the bad host name along
with "Name or service not known" exceptions.


-------------------------------------------------------------------------------
## __cylc-7.7.2 (2018-07-26)__

Maintenance release.

(Some minor changes not relevant to normal users may be omitted.)

### Fixes and minor enhancements

[#2719](https://github.com/cylc/cylc-flow/pull/2719) - improved job poll logging

[#2724](https://github.com/cylc/cylc-flow/pull/2724) - fix a rare error associated
with ithe use of final cycle point in multiple recurrence expressions

[#2723](https://github.com/cylc/cylc-flow/pull/2723) - fix remote commands (executed
by remote task jobs) running in UTC mode when the suite is not running in UTC
mode

[#2726](https://github.com/cylc/cylc-flow/pull/2726) - fix crash in suites with no
final cycle point that are reloaded following a restart

[#2716](https://github.com/cylc/cylc-flow/pull/2716) - ensure that job polling
interval lists are not overridden

[#2714](https://github.com/cylc/cylc-flow/pull/2714) - block irrelevant
`InsecureRequestWarning`s from urllib3 on anonymous suite server access by
`cylc scan` and `cylc ping`

[#2715](https://github.com/cylc/cylc-flow/pull/2715) - fix a cross-version
incompatibility, if a cylc-7.6.x task job messages a cylc-7.7.1 suite

[#2710](https://github.com/cylc/cylc-flow/pull/2710) - fix a GUI error on
right-clicking a "scissor node" in the graph view

-------------------------------------------------------------------------------
## __cylc-7.7.1 (2018-06-27)__

Minor maintenance release.

### Fixes

(Several minor fixes have been omitted from this list.)

[#2678](https://github.com/cylc/cylc-flow/pull/2678) - fix loading of job poll
timers on restart (bug introduced at last release)

[#2683](https://github.com/cylc/cylc-flow/pull/2683) - fix potential error in
`cylc check-software` (which checks for installed software dependencies)

[#2691](https://github.com/cylc/cylc-flow/pull/2691) PBS support - handle job poll
result correctly if qstat temporarily fails to connect to the server

[#2703](https://github.com/cylc/cylc-flow/pull/2703) - fix an error
(inconsequential) that appears in the suite log at restart: `ValueError: No
JSON object could be decoded`

[#2692](https://github.com/cylc/cylc-flow/pull/2692) - fix X11 forwarding for GUI
edit job log, with `cylc gui --host=HOST`

[#2690](https://github.com/cylc/cylc-flow/pull/2690) - invoking Cylc command help
should not require `$DISPLAY` to be set

[#2677](https://github.com/cylc/cylc-flow/pull/2677) - use random serial numbers in
the self-signed SSL certificates generated by suite server programs

[#2688](https://github.com/cylc/cylc-flow/pull/2688)
[#2705](https://github.com/cylc/cylc-flow/pull/2705) - block several security
warnings emitted by `urllib3` under old Python versions (2.6). *We are
aware of the security issues, but these warnings serve no purpose on affected
platforms except to confuse and annoy users.*

[#2676](https://github.com/cylc/cylc-flow/pull/2676) - use `#!/usr/bin/env python2`
(i.e. Python-2 specific) in Cylc source files, to avoid issues with default
Python 3 installations (note Cylc is going to Python 3 next year)

[#2679](https://github.com/cylc/cylc-flow/pull/2679) - change bold font back to
normal in the GUI log viewer

-------------------------------------------------------------------------------
## __cylc-7.7.0 (2018-05-12)__

### Enhancements

[#2661](https://github.com/cylc/cylc-flow/pull/2661) -
 * new User Guide section on Remote Job Management
 * tidy the installation documentation
 * standardise directory structures (all docs updated accordingly):
   - deprecated `<cylc-dir>conf/` file locations:
     - site config file `<cylc-dir>etc/global.rc`
     - gcylc config example `<cylc-dir>/etc/gcylc.rc.eg`
     - site job environment init `<cylc-dir/etc/job-init-env.sh`
     - editor syntax files in `<cylc-dir>etc/syntax/`
     - bash completion script `<cylc-dir>/etc/cylc-bash-completion`
   - user `global.rc` can now go in `~/.cylc/<cylc-version>/` or `~/.cylc/`
     (the version-specific location avoid forward compatibility problems - see
     notes in `<cylc-dir>/etc/global.rc.eg`).
   - moved central cylc wrapper template to `usr/bin/cylc`
   - various developer scripts and notes moved from `<cylc-dir>/dev/` to
     `<cylc-dir>/etc/dev-bin, dev-notes, dev-suites`.
   - *the ancient `site.rc` and `user.rc` global config filename variants are
     now obsolete.*

[#2659](https://github.com/cylc/cylc-flow/pull/2659) - commands in the process pool
(event handlers, and job submit, poll and kill commands) will now be killed on
a configurable timeout if they hang, rather than tying up a member of the
finite process pool: `global.rc` default: `process pool timeout = PT10M`

[#2582](https://github.com/cylc/cylc-flow/pull/2582) - improve client/server
interface, including: `cylc message` can send multiple messages at once, with
different severities; server ignores messages from superseded job submits;
running jobs detect that the suite has been cold-started under them and will
not attempt to connect; ssh-based indirect client-server communication now
works automatically for all clients, not just messaging.

[#2582](https://github.com/cylc/cylc-flow/pull/2582),
[#2624](https://github.com/cylc/cylc-flow/pull/2624), and earlier changes: all job
host actions are now done by remote `cylc` subcommands that are compatible with
ssh whitelisting.

[#2590](https://github.com/cylc/cylc-flow/pull/2590) - replaced the fixed process
pool with direct management of individual sub-processes (for external commands
executed by the server program).

[#2561](https://github.com/cylc/cylc-flow/pull/2561) - pass resolved triggering
dependencies to `$CYLC_TASK_DEPENDENCIES` in job environments.

[#2639](https://github.com/cylc/cylc-flow/pull/2639) - date-time cycling: document
availability of 365-day (never a leap year) and 366-day (always a leap year)
calendars.

[#2597](https://github.com/cylc/cylc-flow/pull/2597) - emit a "late" event if a task
has not triggered by a user-defined real-time offset relative to cycle point.

[#2648](https://github.com/cylc/cylc-flow/pull/2648) - improve version reporting.
Note than non-standard lowercase `cylc -v` is now gone; use `cylc -V` or `cylc
--version`, with optional `--long` format to print as well as version.

[#2620](https://github.com/cylc/cylc-flow/pull/2620) - re-document the long-dated
`[special tasks]sequential` and recommend using explicit dependencies in the
graph instead.

[#2584](https://github.com/cylc/cylc-flow/pull/2584) - internal queues now release
task jobs on a FIFO (First In, First Out) basis, rather than randomly.

[#2538](https://github.com/cylc/cylc-flow/pull/2538) - remove leading whitespace
from multi-line `script` items in task definitions, for cleaner job scripts.

[#2503](https://github.com/cylc/cylc-flow/pull/2503),
[#2624](https://github.com/cylc/cylc-flow/pull/2624) - `cylc cat-log`: all remote
host actions now done by a `cylc` sub-command; and simpler command options (see
`cylc cat-log --help`; **warning: the old command options are not supported**)

### Fixes

[#2666](https://github.com/cylc/cylc-flow/pull/2666) - `cylc scan`: make default
behavior consistent with `cylc gscan`: get suite information from `~/cylc-run/`
only for the current user; and no partial matches with `-n/--name=PATTERN`
(i.e. `--name=bar` will only match the suite `bar`, not `foobar` or `barbaz`).

[#2593](https://github.com/cylc/cylc-flow/pull/2593) - fix polling after job
execution timeout (configured pre-poll delays were being ignored).

[#2656](https://github.com/cylc/cylc-flow/pull/2656) - fix suicide triggers with
multiple prerequisites in the same graph line.

[#2638](https://github.com/cylc/cylc-flow/pull/2638) - fix duplicate "failed" task
events after `cylc stop --kill`.

[#2653](https://github.com/cylc/cylc-flow/pull/2653) - tidy and correct the main `cylc
help` documentation.

[#2644](https://github.com/cylc/cylc-flow/pull/2644),
[#2646](https://github.com/cylc/cylc-flow/pull/2646) - fix some graph parsing edge
cases.

[#2649](https://github.com/cylc/cylc-flow/pull/2649) - respect suite
UTC mode when recording job submit time (database and GUI tree view).

[#2631](https://github.com/cylc/cylc-flow/pull/2631) - fix "failed" task event after
bad host select.

[#2626](https://github.com/cylc/cylc-flow/pull/2626) - `cylc gui`: fix error when
a task job completes just before "view task prerequisites" (menu) is actioned.

[#2600](https://github.com/cylc/cylc-flow/pull/2600) - correct task prerequisite
manipulation on state changes.

[#2596](https://github.com/cylc/cylc-flow/pull/2596) - fix reference to parameter
values containing `+` or `-` characters.

[#2592](https://github.com/cylc/cylc-flow/pull/2592) - permit syntax errors in edit
runs, so that the job file still gets written.

[#2579](https://github.com/cylc/cylc-flow/pull/2579) - `cylc gscan`: fix a
re-spawning error dialog.

[#2674](https://github.com/cylc/cylc-flow/pull/2674) - `cylc cat-log`: avoid leaving
orphaned tail-follow processes on job hosts.


-------------------------------------------------------------------------------
## __cylc-7.6.1 (2018-03-28)__

A collection of bug fixes made since cylc-7.6.0.

### Fixes

[#2571](https://github.com/cylc/cylc-flow/pull/2571) - `cylc gui`: fix tailing of
remote job logs from the GUI (in 7.6.0 this failed with a Python traceback).

[#2596](https://github.com/cylc/cylc-flow/pull/2596) - allow parameter values that
contain +/- characters

[#2574](https://github.com/cylc/cylc-flow/pull/2574) - `cylc gscan HOST`: show just
the owner's suites by default (at 7.6.0 this showed all suites on HOST).

[#2592](https://github.com/cylc/cylc-flow/pull/2592) - `cylc trigger --edit`:
disable job script syntax checking in edit runs (this prevented a new job
script from being written for editing).

[#2579](https://github.com/cylc/cylc-flow/pull/2579) - `cylc gscan`: fix respawning
error dialog on giving a bad regular expression (on the command line) to match
owner or suite name.

[#2606](https://github.com/cylc/cylc-flow/pull/2606) - jobs with batch system info
missing in a corrupted status file (thus not pollable) will now poll as failed
rather appear stuck as running.

[#2603](https://github.com/cylc/cylc-flow/pull/2603) - `cylc gui` (graph view): fix
possible error on inserting a nested family.

[#2602](https://github.com/cylc/cylc-flow/pull/2602) - `cylc gui` (tree view): fix
negative progress bar value (reportedly possible after manual task state
manipulations).

[#2586](https://github.com/cylc/cylc-flow/pull/2586) - `cylc gui` (tree view): fix
possible division-by-zero error in elapsed time computation.

[#2588](https://github.com/cylc/cylc-flow/pull/2588) - `cylc trigger --edit`: fix
edit runs for tasks with dynamic remote host selection.

[#2585](https://github.com/cylc/cylc-flow/pull/2585) - fix recovery from a failed
host select command.

-------------------------------------------------------------------------------
## __cylc-7.6.0 (2018-02-07)__

### Enhancements

[#2373](https://github.com/cylc/cylc-flow/pull/2373) - refactored suite server code
(for efficiency, maintainability, etc.)

[#2396](https://github.com/cylc/cylc-flow/pull/2396) - improved job polling and task
state reset:
 * allow polling of finished tasks - to confirm they really succeeded or failed
 * poll to confirm a task message that implies a state reversal - it could just
   be a delayed message
 * allow reset to submitted or running states
 * removed the "enable resurrection" setting - any task can now return from the
   dead

[#2410](https://github.com/cylc/cylc-flow/pull/2410) - new CUSTOM severity task
messages that can trigger a custom event handler

[#2420](https://github.com/cylc/cylc-flow/pull/2420) - `cylc monitor` now
reconnects automatically if its target suite gets restarted on a different port

[#2430](https://github.com/cylc/cylc-flow/pull/2430) - `cylc gscan`,
`cylc gui` - significant reduction in impact on suite server
programs

[#2433](https://github.com/cylc/cylc-flow/pull/2433) - "group" (used to group suites
in `cylc gscan`) is now defined under the suite "[[meta]]" section

[#2424](https://github.com/cylc/cylc-flow/pull/2424) - task job scripts now run in
`bash -l` (login shell) instead of explicitly sourcing your
`.profile` file. *WARNING*: if you have a
`.bash_profile` and were using `.profile` as well just for
Cylc, the latter file will now be ignored because bash gives precedence to the
former. If so, just move your Cylc settings into
`.bash_profile` or consult the Cylc User Guide for
other ways to configure the task job environment.

[#2441](https://github.com/cylc/cylc-flow/pull/2441) -
[#2458](https://github.com/cylc/cylc-flow/pull/2458) - allow more event handler
arguments:
 * batch system name and job ID
 * submit time, start time, finish time
 * user@host

[#2455](https://github.com/cylc/cylc-flow/pull/2455) - network client improvements:
 * on a failed connection, clients detect if the suite has stopped according to
   the contact file, then report it stopped and remove the contact file
 * on attempt run an already-running suite (contact file exists) print more
   information on how old the suite is and how to shut it down
 * clients running in plain HTTP protocol will no longer attempt to fetch a
   non-existent SSL certificate
 * if a contact file is loaded, always use the values in it to avoid
   conflicting host strings in SSL certificate file, etc.

[#2468](https://github.com/cylc/cylc-flow/pull/2468) - initialize task remotes
asynchronously via the multiprocessing pool, to avoid holding up suite start-up
unnecessarily. *WARNING* this introduces new remote commands: `cylc
remote-init` and `cylc remote-tidy` that will affect sites
using ssh whitelisting

[#2449](https://github.com/cylc/cylc-flow/pull/2449) -
[#2469](https://github.com/cylc/cylc-flow/pull/2469) -
[#2480](https://github.com/cylc/cylc-flow/pull/2480) -
[#2501](https://github.com/cylc/cylc-flow/pull/2501) -
[#2547](https://github.com/cylc/cylc-flow/pull/2547) -
[#2552](https://github.com/cylc/cylc-flow/pull/2552) -
[#2564](https://github.com/cylc/cylc-flow/pull/2564) -
User Guide:
 * rewrote the section on restart from state checkpoints
 * rewrote the section on suite run databases
 * new section on suite contact files
 * new section on disaster recovery
 * new section on remote monitoring and control
 * improved terminology:
   * "suite server program" instead of "suite daemon" (it's not always a daemon)
   * "severity" instead of "priority" for logging and task messaging
   * "task remote" to encompass the concept of "the account where a task job
     runs" whether under the same user account or not, on another host or not
 * documented requirements for remote access to suite-parsing and
   file-retrieval commands, including via the GUI; and clarified the same for
   suite client commands
 * documented a known bug in use of parameters in complex graph syntax (and an
   easy workaround) - see the task parameters section
 * documented kill-to-hold behavior of tasks with retries configured

[#2475](https://github.com/cylc/cylc-flow/pull/2475) - suite server program:
separate debug mode from daemonization

[#2485](https://github.com/cylc/cylc-flow/pull/2485) - export task job environment
variables on definition and before assignment, to ensure they are available to
subshells immediately - even in expressions inside subsequent variable
definitions

[#2489](https://github.com/cylc/cylc-flow/pull/2489) -
[#2557](https://github.com/cylc/cylc-flow/pull/2557) -
`cylc gscan` -
 * configurable menubar visibility at start-up
 * grouped suites now retain their grouped status once stopped

[#2515](https://github.com/cylc/cylc-flow/pull/2515) -
[#2529](https://github.com/cylc/cylc-flow/pull/2529) -
[#2517](https://github.com/cylc/cylc-flow/pull/2517) -
[#2560](https://github.com/cylc/cylc-flow/pull/2560) -
`cylc gui`
 * put prompt dialogs above all windows
 * load new-suite log files after switching to another suite via the File menu
 * graph view: reinstate the right-click menu for ghost nodes (lost at cylc-7.5.0)
 * job log files:
   * fix and document the "extra log files" setting
   * add "view in editor" support for extra log files
   * add text-editor functionality to `cylc jobscript`
   * add "preview jobscript" functionality to the GUI

[#2527](https://github.com/cylc/cylc-flow/pull/2527) -
[#2431](https://github.com/cylc/cylc-flow/pull/2431) -
[#2435](https://github.com/cylc/cylc-flow/pull/2435) -
[#2445](https://github.com/cylc/cylc-flow/pull/2445) -
[#2491](https://github.com/cylc/cylc-flow/pull/2491) -
[#2484](https://github.com/cylc/cylc-flow/pull/2484) -
[#2556](https://github.com/cylc/cylc-flow/pull/2556) -
improved parameter support:
 * allow "%d" integer format in parameter templates
 * allow out of range parameter on graph RHS
 * allow positive offset for parameter index on graph
 * allow negative integer parameters
 * allow custom templating of parameter environment variables, in addition to
   the built-in `CYLC_TASK_PARAM\_&lt;param-name&gt;`
 * allow bare parameter values as task names
 * allow explicit parameter values in "inherit" items under "[runtime]"
 * fix parameters inside (as opposed to beginning or end) of family names
 * fixed inheritance from multiple parameterized namespaces at once

[#2553](https://github.com/cylc/cylc-flow/pull/2553) - upgraded the bundled Jinja2
version to 2.10. This fixes the block scope problem introduced in the previous
version

[#2558](https://github.com/cylc/cylc-flow/pull/2558) - new options to print out JSON
format from `cylc show` and `cylc scan`

### Fixes

[#2381](https://github.com/cylc/cylc-flow/pull/2381) - validation: fail bad event
handler argument templates

[#2416](https://github.com/cylc/cylc-flow/pull/2416) - validation: print the problem
namespace in case of bad multiple inheritance

[#2426](https://github.com/cylc/cylc-flow/pull/2426) - validation: fail
non-predefined config item names (e.g. batch scheduler directives) that contain
multiple consecutive spaces (to ensure that hard-to-spot whitespace typos don't
prevent repeated items from overriding as intended)

[#2432](https://github.com/cylc/cylc-flow/pull/2432) - fixed an issue that could
cause HTTPS client failure due to SSL certificate host name mismatch

[#2434](https://github.com/cylc/cylc-flow/pull/2434) - correctly strip "at TIME"
from the end of multi-line task messages

[#2440](https://github.com/cylc/cylc-flow/pull/2440) - `cylc suite-state`
- fixed DB query of tasks with custom outputs that have not been generated yet

[#2444](https://github.com/cylc/cylc-flow/pull/2444) - added `cylc
report-timings` to main command help

[#2449](https://github.com/cylc/cylc-flow/pull/2449):
 * server suite and task URLs from suite server programs, rather than parsing
   them from the suite definition - so browsing URLs from a remote GUI now
   works
 * allow proper string templating of suite and task names in URLs; retained the
   old pseudo environment variables for backward compatibility

[#2461](https://github.com/cylc/cylc-flow/pull/2461) - fixed manual task retrigger
after an aborted edit run - this was erroneously using the edited job file

[#2462](https://github.com/cylc/cylc-flow/pull/2462) - fixed job polling for the SGE
batch scheduler

[#2464](https://github.com/cylc/cylc-flow/pull/2464) - fixed the ssh+HTTPS task
communication method (broken at cylc-7.5.0)

[#2467](https://github.com/cylc/cylc-flow/pull/2467) - fixed an error in reverse
date-time subtraction (first\_point - last\_point)

[#2474](https://github.com/cylc/cylc-flow/pull/2474) - `cylc graph` -
better handle suite parsing errors on view refresh

[#2496](https://github.com/cylc/cylc-flow/pull/2496) - ensure that broadcasted
environment variables are defined before all user-defined variables, which may
need to reference the broadcasted ones

[#2523](https://github.com/cylc/cylc-flow/pull/2523) - fixed a problem with suicide
triggers: with several used at once, tasks could go untriggered

[#2546](https://github.com/cylc/cylc-flow/pull/2546) - fixed problems with stop
point after a suite reload: do not reset an existing stop point (this is
dangerous, but it could be done before, and the stop point in the GUI status
bar would still refer to the original)

[#2562](https://github.com/cylc/cylc-flow/pull/2562) - improved advice on how to
generate an initial user config file (`global.rc`)

-------------------------------------------------------------------------------
## __cylc-7.5.0 (2017-08-29)__

### Enhancements

[#2387](https://github.com/cylc/cylc-flow/pull/2387),
[#2330](https://github.com/cylc/cylc-flow/pull/2330): New suite.rc `[meta]` sections
for suite and task metadata. These hold the existing `title`, `description`,
and `URL` items, plus arbitrary user-defined items. Metadata items can be passed
to event handlers (e.g. a site-specific task "priority" or "importance" rating
could inform an event-handler's decision on whether or not to escalate task
failures).

[#2298](https://github.com/cylc/cylc-flow/pull/2298),
[#2401](https://github.com/cylc/cylc-flow/pull/2401): New shell function
`cylc__job_abort <message>` to abort task job scripts with a custom message
that can be passed to task failed event handlers.

[#2204](https://github.com/cylc/cylc-flow/pull/2204): Remove auto-fallback to HTTP
communications, if HTTPS is not available.  Now HTTP is only used if explicitly
configured.

[#2332](https://github.com/cylc/cylc-flow/pull/2332),
[#2325](https://github.com/cylc/cylc-flow/pull/2325),
[#2321](https://github.com/cylc/cylc-flow/pull/2321),
[#2312](https://github.com/cylc/cylc-flow/pull/2312): Validation efficiency
improvements.

[#2291](https://github.com/cylc/cylc-flow/pull/2291),
[#2303](https://github.com/cylc/cylc-flow/pull/2303),
[#2322](https://github.com/cylc/cylc-flow/pull/2322): Runtime efficiency
improvements.

[#2286](https://github.com/cylc/cylc-flow/pull/2286): New command `cylc
report-timings` to generate reports of task runtime statistics.

[#2304](https://github.com/cylc/cylc-flow/pull/2304): New event handlers for general
CRITICAL events.

[#2244](https://github.com/cylc/cylc-flow/pull/2244),
[#2258](https://github.com/cylc/cylc-flow/pull/2258): Advanced syntax for excluding
multiple points from cycling sequences.

[#2407](https://github.com/cylc/cylc-flow/pull/2407): Documented exactly how Cylc
uses ssh, scp, and rsync to interact with remote job hosts.

[#2346](https://github.com/cylc/cylc-flow/pull/2346),
[#2386](https://github.com/cylc/cylc-flow/pull/2386): `cylc graph` now plots
implicit dependences as grayed-out ghost nodes.

[#2343](https://github.com/cylc/cylc-flow/pull/2343): Improved the "Running
Suites" section of the User Guide, including documentation of suite remote
control.

[#2344](https://github.com/cylc/cylc-flow/pull/2344): Attempt to access suite
service files via the filesystem first, before ssh, for other accounts on the
suite host.

[#2360](https://github.com/cylc/cylc-flow/pull/2360): Better validation of suite
parameter configuration.

[#2314](https://github.com/cylc/cylc-flow/pull/2314): In debug mode, send bash job
script xtrace output (from `set -x`) to a separate log file.

### Fixes

[#2409](https://github.com/cylc/cylc-flow/pull/2409): Fixed the `cylc spawn` command
(it was killing tasks, since cylc-7).

[#2378](https://github.com/cylc/cylc-flow/pull/2378): Fixed use of negative offsets
by the `cylc suite-state` command.

[#2364](https://github.com/cylc/cylc-flow/pull/2364): Correctly load completed custom
task outputs on restart.

[#2350](https://github.com/cylc/cylc-flow/pull/2350): Handle bad event handler
command line templates gracefully.

[#2308](https://github.com/cylc/cylc-flow/pull/2308): The parameterized task
environment variable `$CYLC_TASK_PARAM_<param>` is now guaranteed to be defined
before any use of it in the user-defined task environment section.

[#2296](https://github.com/cylc/cylc-flow/pull/2296): Prevent suites stalling after
a restart that closely follows a warm-start (now the restart, like the warm
start, ignores dependence on tasks from before the warm start point).

[#2295](https://github.com/cylc/cylc-flow/pull/2295): Fixed `cylc cat-log` "open in
editor" functionality for remote job logs.

[#2412](https://github.com/cylc/cylc-flow/pull/2412): Fixed duplication of log
messages to the old log after restart.

-------------------------------------------------------------------------------

## __cylc-7.4.0 (2017-05-16)__

Enhancements and fixes.

### Highlighted Changes

[#2260](https://github.com/cylc/cylc-flow/pull/2260): Open job logs in your text
editor, from CLI (`cylc cat-log`) or GUI.

[#2259](https://github.com/cylc/cylc-flow/pull/2259): `cylc gscan` - various
improvements: right-click menu is now for suite operations only; other items
moved to a main menubar and toolbar (which can be hidden to retain gscan's
popular minimalist look); added all suite stop options (was just the default
clean stop); task-state colour-key popup updates in-place if theme changed; new
collapse/expand-all toobar buttons.

[#2275](https://github.com/cylc/cylc-flow/pull/2275): Pass suite and task URLs to
event handlers.

[#2272](https://github.com/cylc/cylc-flow/pull/2272): Efficiency - reduce memory
footprint.

[#2157](https://github.com/cylc/cylc-flow/pull/2157):
  * internal efficiency improvements
  * allow reset of individual message outputs
  * "cylc submit" can now submit families

[#2244](https://github.com/cylc/cylc-flow/pull/2244): Graph cycling configuration:
multiple exclusion points.

[#2240](https://github.com/cylc/cylc-flow/pull/2240): Stepped integer parameters.

### Fixes

[#2269](https://github.com/cylc/cylc-flow/pull/2269): Fix auto suite-polling tasks
(i.e. inter-suite dependence graph syntax) - Broken in 7.3.0.

[#2282](https://github.com/cylc/cylc-flow/pull/2282): Fix global config processing
of boolean settings - users could not override a site True setting to False.

[#2279](https://github.com/cylc/cylc-flow/pull/2279): Bundle Jinja2 2.9.6. (up from
2.8) - fixes a known issue with Jinja2 "import with context".

[#2255](https://github.com/cylc/cylc-flow/pull/2255): Fix handling of suite script
items that contain nothing but comments.

[#2247](https://github.com/cylc/cylc-flow/pull/2247): Allow `cylc graph --help`
in the absence of an X environment.

### Other Changes

[#2270](https://github.com/cylc/cylc-flow/pull/2270): Detect and fail null tasks in
graph.

[#2257](https://github.com/cylc/cylc-flow/pull/2257): `cylc gscan` - graceful exit
via Ctrl-C.

[#2252](https://github.com/cylc/cylc-flow/pull/2252): `ssh`: add `-Y` (X Forwarding)
only if necessary.

[#2245](https://github.com/cylc/cylc-flow/pull/2245): SSL certificate: add serial
number (issue number). This allows curl, browsers, etc. to connect to
suite daemons.

[#2265](https://github.com/cylc/cylc-flow/pull/2265): `cylc gpanel` - restored
sorting of items by suite name.

[#2250](https://github.com/cylc/cylc-flow/issues/2250): Updated installation docs
for HTTPS-related requirements.

-------------------------------------------------------------------------------
## __cylc-7.3.0 (2017-04-10)__

New Suite Design Guide, plus other enhancements and fixes.

### Highlighted Changes

[#2211](https://github.com/cylc/cylc-flow/pull/2211): New comprehensive Suite Design
Guide document to replace the outdated Suite Design section in the User Guide.

[#2232](https://github.com/cylc/cylc-flow/pull/2232): `cylc gscan` GUI: stop, hold,
and release suites or groups of suites.

[#2220](https://github.com/cylc/cylc-flow/pull/2220): dummy and simulation mode improvements:
 * new `dummy-local` mode runs dummy tasks as local background jobs (allows
   dummy running other-site suites).
 * proportional run length, if tasks configure an `execution time limit`
 * single common `[simulation]` configuration section for dummy, dummy-local, and
   simulation modes.
 * dummy or simulated tasks can be made to fail at specific cycle points, and
   for first-try only, or all tries.
 * custom message outputs now work in simulation mode as well as the dummy modes.

[#2218](https://github.com/cylc/cylc-flow/pull/2218): fix error trapping in job
scripts (degraded since job file refactoring in 7.1.1)

[#2215](https://github.com/cylc/cylc-flow/pull/2215): SGE batch system support -
fixed formatting of directives with a space in the name.

### Other Notable Changes

[#2233](https://github.com/cylc/cylc-flow/pull/2233): Upgraded the built-in example
suites to cylc-7 syntax.

[#2221](https://github.com/cylc/cylc-flow/pull/2221): `cylc gui` GUI dot view - maintain
user selection during update.

[#2217](https://github.com/cylc/cylc-flow/pull/2217): `cylc gscan` GUI - fix
tracebacks emitted during suite initialization.

[#2219](https://github.com/cylc/cylc-flow/pull/2219): add `user@host` option to
`cylc monitor` an `cylc gui`. Allows suite selection at startup using `cylc
scan` output.

[#2222](https://github.com/cylc/cylc-flow/pull/2222): `cylc gui` GUI graph view -
fixed right-click "view prerequisites" sub-menu.

[#2213](https://github.com/cylc/cylc-flow/pull/2213): Record family inheritance
structure in the run database.

-------------------------------------------------------------------------------
## __cylc-7.2.1 (2017-03-23)__

Minor enhancements and fixes.

### Highlighted Changes

[#2209](https://github.com/cylc/cylc-flow/pull/2209): Fixed the `cylc gui` graph
view, broken at cylc-7.2.0.

[#2193](https://github.com/cylc/cylc-flow/pull/2193): Restored `cylc gscan`
suite-stopped status checkerboard icons, lost at cylc-7.1.1.


[#2208](https://github.com/cylc/cylc-flow/pull/2208): Use suite host name instead
of suite name in the SSL certificate "common name".

[#2206](https://github.com/cylc/cylc-flow/pull/2206): Updated User Guide
installation section.

### Other Notable Changes

[#2191](https://github.com/cylc/cylc-flow/pull/2191): Clearer task prerequisites
print-out.

[#2197](https://github.com/cylc/cylc-flow/pull/2197): Removed the bundled external
OrderedDict package.

[#2194](https://github.com/cylc/cylc-flow/pull/2194): `cylc gscan` - better handling
of suites that are still initializing.

-------------------------------------------------------------------------------
## __cylc-7.2.0 (2017-03-06)__

Minor enhancements and fixes (note mid-level version number bumped up to
reflect significant changes included in 7.1.1 - esp. job file refactoring).

### Highlighted Changes

[#2189](https://github.com/cylc/cylc-flow/pull/2189): New `assert` and
`raise` functions for handling Jinja2 errors in suites.

### Other Changes

[#2186](https://github.com/cylc/cylc-flow/pull/2186): Use lowercase local shell
variable names in new job script shell functions introduced in 7.1.1, to avoid
overriding shell built-ins such as `$HOSTNAME`.

[#2187](https://github.com/cylc/cylc-flow/pull/2187): Fixed a bug causing restart
failure in the presence of an active broadcast of a submission timeout value.

[#2183](https://github.com/cylc/cylc-flow/pull/2183): Use site-configured suite host
self-identification, if present, as hostname in the SSL certificate.

[#2182](https://github.com/cylc/cylc-flow/pull/2182): Fixed failed User Guide build
in 7.1.1.

-------------------------------------------------------------------------------
## __cylc-7.1.1 (2017-02-27)__

Minor enhancements and fixes (plus a significant change: task job file refactoring).

### Highlighted Changes

[#2141](https://github.com/cylc/cylc-flow/pull/2141): Tidier task job files:
hide error trap and messaging code, etc., in external shell functions.

[#2134](https://github.com/cylc/cylc-flow/pull/2134): Suite-state polling (e.g. for
inter-suite triggering) now automatically detects and uses the remote suite
cycle point format.

[#2128](https://github.com/cylc/cylc-flow/pull/2128): Suite-state polling
(e.g. for inter-suite triggering) now works with custom task messages.

[#2172](https://github.com/cylc/cylc-flow/pull/2172): Added a built-in Jinja2 filter
for formatting ISO8601 date-time strings.

[#2164](https://github.com/cylc/cylc-flow/pull/2164): Fixed support for Jinja2 in
site/user config files, broken at 6.11.0.

[#2153](https://github.com/cylc/cylc-flow/pull/2153): `cylc gui` - use task
`execution time limit` as the default mean elapsed time, to compute a progress
bar for the first instance of a cycling task.

[#2154](https://github.com/cylc/cylc-flow/pull/2154): `cylc gui` graph view - fixed
right-click sub-menu activation, broken at 7.1.0.

[#2158](https://github.com/cylc/cylc-flow/pull/2158): `cylc gui` graph view: fix
right-click family ungroup, broken since 7.0.0.

### Other Changes

[#2142](https://github.com/cylc/cylc-flow/pull/2142): New "select all" and "select
none" buttons in the `cylc gui` task filter dialog.

[#2163](https://github.com/cylc/cylc-flow/pull/2163): (Development) New automated
profiling test framework for comparing performance between Cylc versions.

[#2160](https://github.com/cylc/cylc-flow/pull/2160): Better suite stall detection
in the presence of clock-triggered tasks.

[#2156](https://github.com/cylc/cylc-flow/pull/2156): Fix potential division-by-zero
error in `cylc gscan`.

[#2149](https://github.com/cylc/cylc-flow/pull/2149): Fix handling of cycle point
offsets in weeks (e.g. "P1W").

[#2146](https://github.com/cylc/cylc-flow/pull/2146): Documented how to set multiple
`-l VALUE` directives in jobs submitted to PBS.

[#2129](https://github.com/cylc/cylc-flow/pull/2129): Allow initial cycle point to be
specified on the command line for all relevant commands, if not specified in the
suite definition.

[#2139](https://github.com/cylc/cylc-flow/pull/2139): Fixed error in use of
`execution time limit` in jobs submitted to Platform LSF.

[#2176](https://github.com/cylc/cylc-flow/pull/2176): `cylc gui` graph view - fixed
a bug that could cause a blank graph view window, since 7.0.0.

[#2161](https://github.com/cylc/cylc-flow/pull/2161): `gcylc gui`- disallow
insertion at cycle points that are not valid for the task (unless overridden
with `--no-check`).

-------------------------------------------------------------------------------
## __cylc-7.1.0 (2017-01-26)__

Minor enhancements and fixes.

### Highlighted Changes

[#2021](https://github.com/cylc/cylc-flow/pull/2021): New command `cylc checkpoint`
to create a named suite state checkpoint that you can restart from.

[#2124](https://github.com/cylc/cylc-flow/pull/2124): open another GUI window (to
view another suite) via the gcylc File menu.

[#2100](https://github.com/cylc/cylc-flow/pull/2100): group multiple task event
notifications into a single email over a 5 minute interval (configurable).

[#2112](https://github.com/cylc/cylc-flow/pull/2112): broadcast settings can now be
loaded (or cancelled) from a file as well as the command line.

[#2096](https://github.com/cylc/cylc-flow/pull/2096): the `cylc gscan` GUI can now
display summary states for suites owned by others.

### Other Changes

[#2126](https://github.com/cylc/cylc-flow/pull/2126): fixed occasional
misidentification of suite stall when only succeeded tasks exist just prior to
shutdown.

[#2127](https://github.com/cylc/cylc-flow/pull/2127): fixed the `cylc diff` command
(broken at 7.0.0)

[#2119](https://github.com/cylc/cylc-flow/pull/2119): fixed remote job kill after a
suite definition reload, for task proxies that exist at the time of the reload.

[#2025](https://github.com/cylc/cylc-flow/pull/2025): GUI right-click menu items can
now be selected with either mouse button 1 or 3.

[#2117](https://github.com/cylc/cylc-flow/pull/2117): improved logic for adding
`lib/cylc` to Python `sys.path` (there was one reported instance of the
system-level `cherrpy` being imported instead of the Cylc-bundled one, in
cylc-7.0.0).

[#2114](https://github.com/cylc/cylc-flow/pull/2114): documented syntax-driven line
continuation in suite graph configuration.

[#2116](https://github.com/cylc/cylc-flow/pull/2116): corrected a rare edge-case
side-effect of manual task-state reset.

[#2107](https://github.com/cylc/cylc-flow/pull/2107): `cylc insert` - disallow
insertion at cycle points that are not valid for the task (unless overridden
with `--no-check`).

[#2106](https://github.com/cylc/cylc-flow/pull/2106): fixed `cylc get-config
--python` output formatting, broken since cylc-6.6.0.

[#2097](https://github.com/cylc/cylc-flow/pull/2097): fixed a problem with task host
and owner task proxies reloaded at suite restart (could cause job poll and
kill to fail in some cases, for tasks in this category).

[#2095](https://github.com/cylc/cylc-flow/pull/2095): fixed validation of mixed
deprecated and new suite.rc syntax.

## __cylc-7.0.0 (2016-12-21)__

**cylc-7 client/server communications is not backward compatible with cylc-6.**

Note that cylc-7 bug fixes were back-ported to a series of 6.11.x releases,
for those who have not transitioned to cylc-7 yet.

### Highlighted Changes

[#1923](https://github.com/cylc/cylc-flow/pull/1923): **A new HTTPS communications
layer, replaces Pyro-3 Object RPC for all client-server communications.**
Suite daemons are now web servers!

[#2063](https://github.com/cylc/cylc-flow/pull/2063): **Removed deprecated cylc-5
syntax and features.**

[#2044](https://github.com/cylc/cylc-flow/pull/2044): Suite start-up now aborts with
a sensible message on suite configuration errors (previously this happened post
daemonization so the user had to check suite logs to see the error).

[#2067](https://github.com/cylc/cylc-flow/pull/2067): Consolidated suite service
files (passphrase, SSL files, contact file, etc.) under `.service/` in the
suite run directory; the suite registration database and port files under
`$HOME/.cylc/` are no longer used; suites can now be grouped in sub-directory
trees under the top level run directory.

[#2033](https://github.com/cylc/cylc-flow/pull/2033): Allow restart from suite state
checkpoints other than the latest (checkpoints are also recorded automatically
before and after restarts, and on reload).

[#2024](https://github.com/cylc/cylc-flow/pull/2024): `cylc gscan` now supports
collapsible suite groups via a top level suite config `group` item.
Right-click *View Column* "Group".

[#2074](https://github.com/cylc/cylc-flow/pull/2074): Task retry states and timers,
and poll timers, now persist across suite restarts. Waiting tasks are not
put in the held state before shutdown. Held tasks are not automatically
released on restart.

[#2004](https://github.com/cylc/cylc-flow/pull/2004): Task event handlers are
now continued on restart.

### Other Changes

[#2042](https://github.com/cylc/cylc-flow/pull/2042): Documented `[scheduling]spawn
to max active cycle points` (new in 6.11.0), which lets successive instances of
the same task run out of order if dependencies allow.

[#2092](https://github.com/cylc/cylc-flow/pull/2092): New command `cylc
get-suite-contact` to print suite contact information (host, port, PID, etc.)

[#2089](https://github.com/cylc/cylc-flow/pull/2089): Improved documentation on
cycling workflows and use of parameterized tasks as a proxy for cycling.

[#2021](https://github.com/cylc/cylc-flow/pull/2021): `cylc gui`: removed the
"connection failed" warning dialog that popped up on suite shutdown. This
should be obvious by the reconnection countdown timer in the info bar.

[#2023](https://github.com/cylc/cylc-flow/pull/2023): New custom event email footer
via global or suite config.

[#2013](https://github.com/cylc/cylc-flow/pull/2013): Fixed "remove task after
spawning" which since 6.9.0 would not force a waiting task to spawn its
successor.

[#2071](https://github.com/cylc/cylc-flow/pull/2071): Fix quote stripping on
`initial cycle point = "now"`.

[#2070](https://github.com/cylc/cylc-flow/pull/2070): Fix dummy mode support for
custom task outputs: they were incorrectly propagated to other tasks.

[#2065](https://github.com/cylc/cylc-flow/pull/2065): `cylc gscan` now supports
suite name filtering via a `--name` command line option.

[#2060](https://github.com/cylc/cylc-flow/pull/2060): 5-second timeout if hanging
connections are encountered during port scanning.

[#2055](https://github.com/cylc/cylc-flow/pull/2055): Task elapsed times now persist
over restarts.

[#2046](https://github.com/cylc/cylc-flow/pull/2046): Multi-task interface for `cylc
show`. Fixed *View Prerequisites* for tasks in the runahead pool.

[#2049](https://github.com/cylc/cylc-flow/pull/2049): Per-host job submission and
execution polling intervals via global/user config files.

[#2051](https://github.com/cylc/cylc-flow/pull/2051): Bundle Jinja2 2.8 with Cylc -
one less external software dependency.

[#2088](https://github.com/cylc/cylc-flow/pull/2088): Support dependence on absolute
cycle points in cycling graphs.

## __cylc-6.11.4 (2017-01-26)__

More bug fixes backported from early Cylc-7 releases.

[#2120](https://github.com/cylc/cylc-flow/pull/2120): fixed remote job kill after a
+suite definition reload, for task proxies that exist at the time of the reload.

[#2111](https://github.com/cylc/cylc-flow/pull/2111): fixed member-expansion of
complex `(FAMILY:fail-any & FAMILYI:finish-all)` graph triggers.

[#2102](https://github.com/cylc/cylc-flow/pull/2102): fixed validation of mixed
deprecated and new suite.rc syntax.

[#2098](https://github.com/cylc/cylc-flow/pull/2098): fixed a problem with task host
and owner task proxies reloaded at suite restart (could cause job poll and
kill to fail in some cases, for tasks in this category).


## __cylc-6.11.3 (2016-12-21)__

One minor bug fix on top of 6.11.2.

[#2091](https://github.com/cylc/cylc-flow/pull/2091): Since 6.11.0 use of cylc-5
special "cold start tasks" caused downstream tasks to become immortal. This
fixes the problem, but note that you should no longer be using this deprecated
feature (which will be removed from cylc-7).


## __cylc-6.11.2 (2016-10-19)__

Some minor enhancements and fixes.

### Highlighted Changes

[#2034](https://github.com/cylc/cylc-flow/pull/2034): Allow restart from checkpoints.
These are currently created before and after reloads, and on restart. (Note that
since 6.11.0 suite state dump files no longer exist).

[#2047](https://github.com/cylc/cylc-flow/pull/2047): Documented the new
"[scheduling]spawn to max active cycle points" suite configuration item,
which allows successive instances of the same task to run out of order if the
opportunity arises.

[#2048](https://github.com/cylc/cylc-flow/pull/2048): Allow "view prerequisites" for
tasks in the 'runahead' state.

[#2025](https://github.com/cylc/cylc-flow/pull/2025): Provide a configurable event
mail footer (suite or site/user configuration).

[#2032](https://github.com/cylc/cylc-flow/pull/2032): `cylc gui` -
removed the annoying warning dialog for connection failed. Take note of the
connection countdown in the status bar instead.

### Other Changes

[#2016](https://github.com/cylc/cylc-flow/pull/2016): Fixed a Python traceback
occasionally generated by the gcylc GUI log view window.

[#2018](https://github.com/cylc/cylc-flow/pull/2018): Restored the incremental
printing of dots to stdout from the `cylc suite-state` polling
command (lost at 6.11.1).

[#2014](https://github.com/cylc/cylc-flow/pull/2014): Fixed "remove after spawning".
Since 6.9.0 this would not force-spawn the successor of a waiting task.

[#2031](https://github.com/cylc/cylc-flow/pull/2031): `cylc gscan` -
fixed occasional jumping status icons introduced in 6.11.1.

[#2040](https://github.com/cylc/cylc-flow/pull/2040): Corrected documentation for
the `cylc cat-log` command (it was using the alias `cylc
log`).


## __cylc-6.11.1 (2016-09-22)__

Three minor bug fixes on top of 6.11.0:

[#2002](https://github.com/cylc/cylc-flow/pull/2002): fix a bug in the graph string
parser - if a task appears both with and without a cycle point offset in the
same conditional trigger expression (unlikely, but possible!)

[#2007](https://github.com/cylc/cylc-flow/pull/2007): fix handling of OS Error if
the user run into the limit for number of forked processes.

[#2008](https://github.com/cylc/cylc-flow/pull/2008): fix occasional traceback from
`cylc gsan`.



## __cylc-6.11.0 (2016-09-13)__

### Highlighted Changes

[#1953](https://github.com/cylc/cylc-flow/pull/1953): Parameterized tasks: generate
tasks automatically without using messy Jinja2 loops.

[#1929](https://github.com/cylc/cylc-flow/pull/1929): Under `[runtime]`:
 * New task `[[[job]]]` sub-sections unify the various batch system, job
   execution, and job polling settings (older settings deprecated).
 * A new `[[[job]]] execution time limit` setting allows cylc to:
    * automatically generate batch system time limit directives;
    * run background or at jobs with the `timeout` command;
    * poll job with configurable delays (default 1, 3, 10 minutes) after
      reaching the time limit.
 * Moved the content of the old `[event hooks]` section to a unified `[events]`
   section (older settings deprecated).

[#1884](https://github.com/cylc/cylc-flow/pull/1884): `cylc gscan` displays a new
warning icon with a tool-tip summary of recent task failures.

[#1877](https://github.com/cylc/cylc-flow/pull/1877): The `gcylc` status bar now
shows a countdown to the next suite connection attempt, and resets the
connection timer schedule if the user changes view settings.

[#1966](https://github.com/cylc/cylc-flow/pull/1966): Optionally spawn waiting tasks
out to "max active cycle points" instead of one cycle point ahead. This means
successive instances of the same task can run out of order (dependencies
allowing).  Use with caution on large suites with a lot of runahead.

[#1940](https://github.com/cylc/cylc-flow/pull/1940): Bash tab completion for cylc
commands.

### Other Changes

[#1585](https://github.com/cylc/cylc-flow/pull/1585): If a suite stalls, report any
unsatisfied task prerequisites that cannot be met.

[#1944](https://github.com/cylc/cylc-flow/pull/1944): `cylc get-config` now returns
a valid suite definition.

[#1875](https://github.com/cylc/cylc-flow/pull/1875): Enabled multiple selection in
the gcylc text tree view.

[#1900](https://github.com/cylc/cylc-flow/pull/1900): Automatically continue graph
string lines that end in (or start with) a dependency arrow.

[#1862](https://github.com/cylc/cylc-flow/pull/1862): New notation for initial and
final cycle point in graph cycling section headings.  E.g. `[[[R1/^+PT1H]]]`
means "run once, one hour after the initial cycle point"; `[[[R1/$-PT1H]]]`
means "run once, one hour before the final cycle point".

[#1928](https://github.com/cylc/cylc-flow/pull/1928): New notation for excluding a
cycle point from a recurrence expression, e.g. `[[[T00!^]]]` means
"daily at T00 after but not including the initial cycle point".

[#1958](https://github.com/cylc/cylc-flow/pull/1958): Suite daemon logging upgrade:
improved log file formatting; the log, out, and err files are now rolled over
together as soon as any one reaches the size limit.

[#1827](https://github.com/cylc/cylc-flow/pull/1827): Suite state dump files no
longer exist - the suite run DB now records all restart information.

[#1912](https://github.com/cylc/cylc-flow/pull/1912): Fixed coloured `cylc scan -c`
output (broken at 6.10.1).

[#1921](https://github.com/cylc/cylc-flow/pull/1921): Don't ignore dependencies
among tasks back-inserted prior to a warm-start cycle point.

[#1910](https://github.com/cylc/cylc-flow/pull/1910): Task job scripts now use `set
-o pipefail` to ensure that failure of any part of a shell pipeline causes a
job failure.

[#1886](https://github.com/cylc/cylc-flow/pull/1886): When a job is submitted for
the first time, any job logs with higher submit numbers will be removed (
these must have been generated by a previous suite run).

[#1946](https://github.com/cylc/cylc-flow/pull/1946): Removed annoying warnings
that "self-suicide is not recommended".

[#1889](https://github.com/cylc/cylc-flow/pull/1889): Record any unhandled task
messages (e.g. general progress messages) in the suite DB.

[#1899](https://github.com/cylc/cylc-flow/pull/1899): Custom task output messages
(for message triggers) are now automatically faked in dummy mode.

-------------------------------------------------------------------------------

## __cylc-6.10.2 (2016-06-02)__

### Highlighted Changes

[#1848](https://github.com/cylc/cylc-flow/pull/1848): Automatic stalled-suite
detection, a "stalled" event hook, and an option to abort (shutdown) if stalled.

[#1850](https://github.com/cylc/cylc-flow/pull/1850): Much reduced CPU loading in
cycling suites that have progressed far beyond their initial cycle point (cache
recent points to avoid continually iterating from the start).

[#1836](https://github.com/cylc/cylc-flow/pull/1836): New `gscan.rc` file to
configure the initial state of `cylc gpanel` and `cylc gscan` (e.g. which
columns to display).

[#1849](https://github.com/cylc/cylc-flow/pull/1849): New configuration options for
the `gcylc` GUI, e.g. to set the initial window size.


### Other Changes

[#1863](https://github.com/cylc/cylc-flow/pull/1863): Report tasks added or removed
by a suite reload.

[#1844](https://github.com/cylc/cylc-flow/pull/1844): Allow client commands from
another suite's task (these would previously load the passphrase for the parent
suite rather than the target suite).

[#1866](https://github.com/cylc/cylc-flow/pull/1866): Allow explicitly unset
intervals in cylc config files, e.g. `execution timeout = # (nothing)`.

[#1863](https://github.com/cylc/cylc-flow/pull/1863): Fixed a recent bug (since in
6.10.0) causing shutdown on reload of a suite after removing a task and its
runtime definition.

[#1864](https://github.com/cylc/cylc-flow/pull/1864): Stronger checks to prevent
users starting a second instance of a suite that is already running.

[#1869](https://github.com/cylc/cylc-flow/pull/1869): Fixed day-of-week cycling.

[#1858](https://github.com/cylc/cylc-flow/pull/1858): Fixed a recent bug (since
6.10.1) that could prevent a task at suite start-up from submitting even though
its prerequisites were satisfied.

[#1855](https://github.com/cylc/cylc-flow/pull/1855): Allow inserted tasks to be
released to the `waiting` immediately, even if the suite is currently quiet.

[#1854](https://github.com/cylc/cylc-flow/pull/1854): Restore wildcards to
allow insertion of multiple tasks at once (inadvertently disallowed at 6.10.0).

[#1853](https://github.com/cylc/cylc-flow/pull/1853): Fixed a recent bug (since
6.10.1): reset task outputs to incomplete on manually retriggering or resetting
to a pre-run state.

-------------------------------------------------------------------------------

## __cylc-6.10.1 (2016-05-17)__

### Highlighted Changes

[#1839](https://github.com/cylc/cylc-flow/pull/1839): `gcylc` - fix for occasional
locked-up blank GUI window at start-up (since 6.8.0, Jan 2016).

[#1841](https://github.com/cylc/cylc-flow/pull/1841): `gcylc` tree view - fix for
excessive CPU load when displaying large suites (since 6.10.0).

[#1838](https://github.com/cylc/cylc-flow/pull/1838): Fix for the suite timeout
event timer not resetting on task activity (since 6.10.0).

### Other Changes

[#1835](https://github.com/cylc/cylc-flow/pull/1835): Suite reload - reload all
tasks at once (previously, current active tasks were reloaded only when they
finished, which could result in reloads appearing to take a long time).

[#1833](https://github.com/cylc/cylc-flow/pull/1833): `gcylc` - initial task state
filtering configurable via the  `gcylc.rc` config file.

[#1826](https://github.com/cylc/cylc-flow/pull/1826): Prevent tasks becoming immune
to change by suite reload after being orphaned by one reload (i.e. removed from
the suite) then re-inserted after another.

[#1804](https://github.com/cylc/cylc-flow/pull/1804): PBS job name length - truncate
to 15 characters by default, but can now be configured in `global.rc` for PBS
13+, which supports longer names.

-------------------------------------------------------------------------------

## __cylc-6.10.0 (2016-05-04)__

### Highlighted Changes

[#1769](https://github.com/cylc/cylc-flow/pull/1769),
[#1809](https://github.com/cylc/cylc-flow/pull/1809),
[#1810](https://github.com/cylc/cylc-flow/pull/1810),
[#1811](https://github.com/cylc/cylc-flow/pull/1811),
[#1812](https://github.com/cylc/cylc-flow/pull/1812),
[#1813](https://github.com/cylc/cylc-flow/pull/1813),
[#1819](https://github.com/cylc/cylc-flow/pull/1819): Suite daemon efficiency
and memory footprint - significant improvements!

[#1777](https://github.com/cylc/cylc-flow/pull/1777): Faster validation of
suites with large inter-dependent families.  See also
[#1791](https://github.com/cylc/cylc-flow/pull/1791).

[#1743](https://github.com/cylc/cylc-flow/pull/1743): Improved event handling:
flexible handlers, built-in email handlers, execute event handlers
asynchronously, general suite event handlers.

[#1729](https://github.com/cylc/cylc-flow/pull/1729): `gcylc` - The *File -> Open*
dialog can now connect to suites running on other scanned hosts.

[#1821](https://github.com/cylc/cylc-flow/pull/1821): Right-click on a cycle-point
in the `gcylc` text tree view to operate on all tasks at that cycle point.

### Other Changes

[#1714](https://github.com/cylc/cylc-flow/pull/1714): Further improvements to Jinja2
error reporting.

[#1755](https://github.com/cylc/cylc-flow/pull/1755): Pyro-3.16 is now packaged with
with cylc and has been modified to reduce the overhead of repeated calls to
`socket.gethost*`. We will eventually replace it with a new client/server
communications layer.

[#1807](https://github.com/cylc/cylc-flow/pull/1807): Dropped support for
_detaching_ (or _manual completion_) tasks.

[#1805](https://github.com/cylc/cylc-flow/pull/1805): `gcylc` - corrected the suite
hold/release button state during  active suite reloads.

[#1802](https://github.com/cylc/cylc-flow/pull/1802): Do not unregister running
suites or assume that the argument of `cylc unregister` is a pattern.

[#1800](https://github.com/cylc/cylc-flow/pull/1800): Print a sensible error message
for a suite graph section with a zero-width cycling interval.

[#1791](https://github.com/cylc/cylc-flow/pull/1791): Documented how to write suites
with efficient inter-family triggering.

[#1789](https://github.com/cylc/cylc-flow/pull/1789): Fixed a bug causing high CPU
load in large suites with `queued` tasks present.

[#1788](https://github.com/cylc/cylc-flow/pull/1788): Fixed a bug that could
occasionally result in missing entries in suite run databases.

[#1784](https://github.com/cylc/cylc-flow/pull/1784): Corrected and improved the
advice printed at start-up on how to see if a suite is still running.

[#1781](https://github.com/cylc/cylc-flow/pull/1781): Fixed a bug that could disable
the right-click menu for some tasks after enabling a filter.

[#1768](https://github.com/cylc/cylc-flow/pull/1768): Client commands like `cylc
broadcast` can now be invoked by tasks on hosts that do not share a
filesystem with the suite host.

[#1763](https://github.com/cylc/cylc-flow/pull/1763): Remote tasks now load
the right suite passphrase even if a locally registered suite has
the same name.

[#1762](https://github.com/cylc/cylc-flow/pull/1762): Fixed polling of jobs
submitted to loadleveler (broken since 6.8.1).

[#1816](https://github.com/cylc/cylc-flow/pull/1816),
[#1779](https://github.com/cylc/cylc-flow/pull/1779): Allow task names that contain
family names after a hyphen.

-------------------------------------------------------------------------------

#### For changes prior to cylc-6.10.0 see doc/changes.html in the cylc source tree.<|MERGE_RESOLUTION|>--- conflicted
+++ resolved
@@ -106,16 +106,11 @@
 
 ### Fixes
 
-<<<<<<< HEAD
 [#4273](https://github.com/cylc/cylc-flow/pull/4273) - Remove obsolete
 Cylc 7 visualization config section.
-=======
+
 [#4296](https://github.com/cylc/cylc-flow/pull/4296) -
 Patches DNS issues with newer versions of Mac OS.
-
-[#4273](https://github.com/cylc/cylc-flow/pull/4273)
- - Remove obsolete Cylc 7 visualization config section.
->>>>>>> 15cb66bc
 
 [#4272](https://github.com/cylc/cylc-flow/pull/4272) - Workflow visualisation
 data (data-store) now constrained by final cycle point.
