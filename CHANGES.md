--- conflicted
+++ resolved
@@ -35,13 +35,10 @@
 
 ### Enhancements
 
-<<<<<<< HEAD
 [#4854](https://github.com/cylc/cylc-flow/pull/4854)
 - Expansion and merger of comma separate platform definitions permitted.
 - Platform definition regular expressions which match "localhost" but are not
   "localhost" are now explicitly forbidden and will raise an exception.
-=======
->>>>>>> 592b4830
 
 [#4842](https://github.com/cylc/cylc-flow/pull/4842) -
 Improve Jinja2 error reporting when the error is behind an `{% include`.
