--- conflicted
+++ resolved
@@ -14,14 +14,12 @@
 
 ### Fixes
 
-<<<<<<< HEAD
 [5450](https://github.com/cylc/cylc-flow/pull/5450) - Validation provides
 better error messages if [sections] and settings are mixed up in a
 configuration.
-=======
+
 [5445](https://github.com/cylc/cylc-flow/pull/5445) - Fix remote tidy
  bug where install target is not explicit in platform definition.
->>>>>>> 62f5ef55
 
 [5398](https://github.com/cylc/cylc-flow/pull/5398) - Fix platform from
 group selection order bug.
