--- conflicted
+++ resolved
@@ -36,14 +36,12 @@
 
 ### Fixes
 
-<<<<<<< HEAD
 [#5175](https://github.com/cylc/cylc-flow/pull/5175) - Reinstall now runs if
 no file has changed, but Rose CLI options (`-O, -S, -D`, or
 `--clear-rose-install-options`) set.
-=======
+
 [#5125](https://github.com/cylc/cylc-flow/pull/5125) - Allow rose-suite.conf
 changes to be considered by ``cylc reinstall``.
->>>>>>> 71208037
 
 [#5023](https://github.com/cylc/cylc-flow/pull/5023) - tasks force-triggered
 after a shutdown was ordered should submit to run immediately on restart.
