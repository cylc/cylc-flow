# Changelog

List of notable changes, for a complete list of changes see the
[closed milestones](https://github.com/cylc/cylc-flow/milestones?state=closed)
for each release.

<!-- The topmost release date is automatically updated by GitHub Actions. When
creating a new release entry be sure to copy & paste the span tag with the
`actions:bind` attribute, which is used by a regex to find the text to be
updated. Only the first match gets replaced, so it's fine to leave the old
ones in. -->

-------------------------------------------------------------------------------
## __cylc-8.1.0 (<span actions:bind='release-date'>Upcoming</span>)__

### Enhancements

<<<<<<< HEAD
[#5187](https://github.com/cylc/cylc-flow/pull/5189) - Allow
`cylc validate --revalidate` to use template variables collected from
the workflow database. Also applied to `cylc graph`, `cylc view` and
`cylc config`.
=======
[#5184](https://github.com/cylc/cylc-flow/pull/5184) - scan for active
runs of the same workflow at install time.
>>>>>>> fce1137c

[#5032](https://github.com/cylc/cylc-flow/pull/5032) - set a default limit of
100 for the "default" queue.

[#5055](https://github.com/cylc/cylc-flow/pull/5055) and
[#5086](https://github.com/cylc/cylc-flow/pull/5086) - Upgrades to `cylc lint`
- Allow users to ignore Cylc Lint issues using `--ignore <Issue Code>`.
- Allow settings for `cylc lint` to be recorded in a pyproject.toml file.
- Allow files to be excluded from `cylc lint` checks.

[#5081](https://github.com/cylc/cylc-flow/pull/5081) - Reduced amount that
gets logged at "INFO" level in scheduler logs.

-------------------------------------------------------------------------------
## __cylc-8.0.4 (<span actions:bind='release-date'>Pending YYYY-MM-DD</span>)__

Maintenance release.

### Fixes

[#5196](https://github.com/cylc/cylc-flow/pull/5196) - Replace traceback
with warning, for scan errors where workflow is stopped.

[#5199](https://github.com/cylc/cylc-flow/pull/5199) - Fix a problem with
the consolidation tutorial.

-------------------------------------------------------------------------------
## __cylc-8.0.3 (<span actions:bind='release-date'>Released 2022-10-17</span>)__

Maintenance release.

### Fixes

[#5192](https://github.com/cylc/cylc-flow/pull/5192) -
Recompute runahead limit after use of `cylc remove`.

[#5188](https://github.com/cylc/cylc-flow/pull/5188) -
Fix task state selectors in `cylc trigger` and other commands.

[#5125](https://github.com/cylc/cylc-flow/pull/5125) - Allow rose-suite.conf
changes to be considered by ``cylc reinstall``.

[#5023](https://github.com/cylc/cylc-flow/pull/5023),
[#5187](https://github.com/cylc/cylc-flow/pull/5187) -
tasks force-triggered
after a shutdown was ordered should submit to run immediately on restart.

[#5137](https://github.com/cylc/cylc-flow/pull/5137) -
Install the `ana/` directory to remote platforms by default.

[#5146](https://github.com/cylc/cylc-flow/pull/5146) - no-flow tasks should not
retrigger incomplete children.

[#5104](https://github.com/cylc/cylc-flow/pull/5104) - Fix retriggering of
failed tasks after a reload.

[#5139](https://github.com/cylc/cylc-flow/pull/5139) - Fix bug where
`cylc install` could hang if there was a large uncommitted diff in the
source dir (for git/svn repos).

[#5131](https://github.com/cylc/cylc-flow/pull/5131) - Infer workflow run number
for `workflow_state` xtrigger.

-------------------------------------------------------------------------------
## __cylc-8.0.2 (<span actions:bind='release-date'>Released 2022-09-12</span>)__

Maintenance release.

### Fixes

[#5115](https://github.com/cylc/cylc-flow/pull/5115) - Updates rsync commands
to make them compatible with latest rsync releases.

[#5119](https://github.com/cylc/cylc-flow/pull/5119) - Fix formatting of
deprecation warnings at validation.

[#5067](https://github.com/cylc/cylc-flow/pull/5067) - Datastore fix for
taskdefs removed before restart.

[#5066](https://github.com/cylc/cylc-flow/pull/5066) - Fix bug where
.cylcignore only found if `cylc install` is run in source directory.

[#5091](https://github.com/cylc/cylc-flow/pull/5091) - Fix problems with
tutorial workflows.

[#5098](https://github.com/cylc/cylc-flow/pull/5098) - Fix bug where final task
status updates were not being sent to UI before shutdown.

[#5114](https://github.com/cylc/cylc-flow/pull/5114) - Fix bug where
validation errors during workflow startup were not printed to stderr before
daemonisation.

[#5110](https://github.com/cylc/cylc-flow/pull/5110) - Fix bug where reloading
a stalled workflow would cause it stall again.

-------------------------------------------------------------------------------
## __cylc-8.0.1 (<span actions:bind='release-date'>Released 2022-08-16</span>)__

Maintenance release.

### Fixes

[#5025](https://github.com/cylc/cylc-flow/pull/5025) - Fix a bug where polling
causes a failed task to be shown as submitted when the workflow is reloaded.

[#5045](https://github.com/cylc/cylc-flow/pull/5045) -
Fix issue where unsatisfied xtriggers could be wiped on reload.

[#5031](https://github.com/cylc/cylc-flow/pull/5031) - Fix bug where
specifying multiple datetime offsets (e.g. `final cycle point = +P1M-P1D`)
would not obey the given order.

[#5033](https://github.com/cylc/cylc-flow/pull/5033) - Running `cylc clean`
on a top level dir containing run dir(s) will now remove that top level dir
in addition to the run(s) (if there is nothing else inside it).

[#5007](https://github.com/cylc/cylc-flow/pull/5007) - Fix for `cylc broadcast`
cycle point validation in the UI.

[#5037](https://github.com/cylc/cylc-flow/pull/5037) - Fix bug where the
workflow restart number would get wiped on reload.

[#5049](https://github.com/cylc/cylc-flow/pull/5049) - Fix several small
bugs related to auto restart.

[#5062](https://github.com/cylc/cylc-flow/pull/5062) - Fix bug where preparing
tasks could sometimes get orphaned when an auto restart occurred.

-------------------------------------------------------------------------------
## __cylc-8.0.0 (<span actions:bind='release-date'>Released 2022-07-28</span>)__

Cylc 8 production-ready release.

### Major Changes

* Python 2 -> 3.
* Internal communications converted from HTTPS to ZMQ (TCP).
* PyGTK GUIs replaced by:
  * Terminal user interface (TUI) included in cylc-flow.
  * Web user interface provided by the cylc-uiserver package.
* A new scheduling algorithm with support for branched workflows.
* Command line changes:
  * `cylc run` -> `cylc play`
  * `cylc restart` -> `cylc play`
  * `rose suite-run` -> `cylc install; cylc play <id>`
* The core package containing Cylc scheduler program has been renamed cylc-flow.
* Cylc review has been removed, the Cylc 7 version remains Cylc 8 compatible.
* [New documentation](https://cylc.github.io/cylc-doc/stable).

See the [migration guide](https://cylc.github.io/cylc-doc/stable/html/7-to-8/index.html) for a full list of changes.

### Enhancements

[#4964](https://github.com/cylc/cylc-flow/pull/4964) -
`cylc reinstall` now displays the changes it would make when run
interactively and has improved help / documentaiton.

[#4836](https://github.com/cylc/cylc-flow/pull/4836) - The log directory has
been tidied. Workflow logs are now found in `log/scheduler` rather than
`log/workflow`, filenames now include `start`/`restart`. Other minor directory
changes. Remote file installation logs are now per install target.

[#4938](https://github.com/cylc/cylc-flow/pull/4938) - Detect bad Platforms
config: background and at job runners should have a single host.

[#4877](https://github.com/cylc/cylc-flow/pull/4877) - Upgrade the version of
Jinja2 used by Cylc from 2.11 to 3.0.

[#4896](https://github.com/cylc/cylc-flow/pull/4896) - Allow the setting of
default job runner directives for platforms.

[#4900](https://github.com/cylc/cylc-flow/pull/4900) - Added a command to assist
with upgrading Cylc 7 workflows to Cylc 8: Try `cylc lint <workflow-dir>`.

[#5009](https://github.com/cylc/cylc-flow/pull/5009) - Added new job
environment variable `$CYLC_WORKFLOW_NAME_BASE` as the basename of
`$CYLC_WORKFLOW_NAME`.

[#4993](https://github.com/cylc/cylc-flow/pull/4993) - Remove the few remaining
uses of a configured text editor (via `cylc view` and `cylc cat-log` options).
The primary uses of it (`cylc trigger --edit` and `cylc edit` in Cylc 7) have
already been removed from Cylc 8.

### Fixes

[#5011](https://github.com/cylc/cylc-flow/pull/5011) - Removes preparing jobs
appearing in UI, and reuse submit number on restart for preparing tasks.

[#5008](https://github.com/cylc/cylc-flow/pull/5008) -
Autospawn absolute-triggered tasks exactly the same way as parentless tasks.

[#4984](https://github.com/cylc/cylc-flow/pull/4984) -
Fixes an issue with `cylc reload` which could cause preparing tasks to become
stuck.

[#4976](https://github.com/cylc/cylc-flow/pull/4976) - Fix bug causing tasks
to be stuck in UI due to discontinued graph of optional outputs.

[#4975](https://github.com/cylc/cylc-flow/pull/4975) - Fix selection of
platforms from `[job]` and `[remote]` configs.

[#4948](https://github.com/cylc/cylc-flow/pull/4948) - Fix lack of
errors/warnings for deprecated `[runtime][<task>][remote]retrieve job logs *`
settings.

[#4970](https://github.com/cylc/cylc-flow/pull/4970) - Fix handling of suicide
triggers in back-compat mode.

[#4887](https://github.com/cylc/cylc-flow/pull/4887) - Disallow relative paths
in `global.cylc[install]source dirs`.

[#4906](https://github.com/cylc/cylc-flow/pull/4906)
- Fix delayed spawning of parentless tasks that do have parents in a previous
  cycle point.
- Make integer-interval runahead limits consistent with time-interval limits:
  `P0` means just the runahead base point; `P1` the base point and the point
  (i.e. one cycle interval), and so on.

[#4936](https://github.com/cylc/cylc-flow/pull/4936) - Fix incorrect
error messages when workflow CLI commands fail.

[#4941](https://github.com/cylc/cylc-flow/pull/4941) - Fix job state for
platform submit-failures.

[#4931](https://github.com/cylc/cylc-flow/pull/4931) - Fix cylc install for
installing workflows from multi-level directories.

[#4926](https://github.com/cylc/cylc-flow/pull/4926) - Fix a docstring
formatting problem presenting in the UI mutation flow argument info.

[#4891](https://github.com/cylc/cylc-flow/pull/4891) - Fix bug that could cause
past jobs to be omitted in the UI.

[#4860](https://github.com/cylc/cylc-flow/pull/4860) - Workflow validation
now fails if
[owner setting](https://cylc.github.io/cylc-doc/stable/html/reference/config/workflow.html#flow.cylc[runtime][%3Cnamespace%3E][remote]owner)
is used, as that setting no longer has any effect.

[#4978](https://github.com/cylc/cylc-flow/pull/4978) - `cylc clean`: fix
occasional failure to clean on remote hosts due to leftover contact file.

[#4889](https://github.com/cylc/cylc-flow/pull/4889) - `cylc clean`: don't
prompt if no matching workflows.

[#4890](https://github.com/cylc/cylc-flow/pull/4890) - `cylc install`: don't
overwrite symlink dir targets if they were not cleaned properly before.

[#4881](https://github.com/cylc/cylc-flow/pull/4881) - Fix bug where commands
targeting a specific cycle point would not work if using an abbreviated
cycle point format.

-------------------------------------------------------------------------------

## Older Releases

* [Cylc 7 changelog](https://github.com/cylc/cylc-flow/blob/7.8.x/CHANGES.md)
* [Cylc 8 pre-release changelog](https://github.com/cylc/cylc-flow/blob/8.0.0/CHANGES.md)<|MERGE_RESOLUTION|>--- conflicted
+++ resolved
@@ -15,15 +15,13 @@
 
 ### Enhancements
 
-<<<<<<< HEAD
 [#5187](https://github.com/cylc/cylc-flow/pull/5189) - Allow
 `cylc validate --revalidate` to use template variables collected from
 the workflow database. Also applied to `cylc graph`, `cylc view` and
 `cylc config`.
-=======
+
 [#5184](https://github.com/cylc/cylc-flow/pull/5184) - scan for active
 runs of the same workflow at install time.
->>>>>>> fce1137c
 
 [#5032](https://github.com/cylc/cylc-flow/pull/5032) - set a default limit of
 100 for the "default" queue.
