--- conflicted
+++ resolved
@@ -59,15 +59,13 @@
 
 ### Enhancements
 
-<<<<<<< HEAD
 [#3791](https://github.com/cylc/cylc-flow/pull/3791) - Support Slurm
 heterogeneous jobs with a special directive prefix.
-=======
+
 [#3974](https://github.com/cylc/cylc-flow/pull/3974) - Template variables,
 both in set files and provided via the -s/--set command line options are
 now parsed using ast.literal_eval. This permits non-string data types,
 strings must now be quoted.
->>>>>>> d4ded5b7
 
 [#3811](https://github.com/cylc/cylc-flow/pull/3811) - Move from cycle based
 to `n` distance dependency graph window node generation and pruning of the
