--- conflicted
+++ resolved
@@ -190,23 +190,7 @@
 jobfile.jobfile.suite_env = suite_env
 jobfile.jobfile.suite_task_env = suite_task_env
 
-<<<<<<< HEAD
-if task_name in config.get_asynchronous_task_name_list():
-    tag = '1'  # asynchronous tasks always start with tag = 1
-else:
-    tag = ctime
-=======
-# Suite bin directory for event handlers executed by the scheduler.
-os.environ['PATH'] = suite_dir + '/bin:' + os.environ['PATH']
-
-# User defined local variables that may be required by event handlers
-cenv = config.cfg['cylc']['environment']
-for var in cenv:
-    os.environ[var] = os.path.expandvars(cenv[var])
-
-# instantiate the task--------------------------------------------------
 point = get_point(ctime)
->>>>>>> 73f88cb5
 try:
     # try to get a graphed task of the given name
     task_proxy = config.get_task_proxy( task_name, point, 'waiting', stopctime=None, startup=True, submit_num=0, exists=False )
