#!/usr/bin/env python

# THIS FILE IS PART OF THE CYLC SUITE ENGINE.
# Copyright (C) 2008-2015 NIWA
#
# This program is free software: you can redistribute it and/or modify
# it under the terms of the GNU General Public License as published by
# the Free Software Foundation, either version 3 of the License, or
# (at your option) any later version.
#
# This program is distributed in the hope that it will be useful,
# but WITHOUT ANY WARRANTY; without even the implied warranty of
# MERCHANTABILITY or FITNESS FOR A PARTICULAR PURPOSE.  See the
# GNU General Public License for more details.
#
# You should have received a copy of the GNU General Public License
# along with this program.  If not, see <http://www.gnu.org/licenses/>.

"""cylc [control] trigger [OPTIONS] ARGS

Manually trigger a task or tasks. For single tasks you can choose to edit the
generated job script first, to apply one-off changes (--edit).  Triggering a
waiting task queues it for execution (cylc internal queues). If its queue is
not limited it will submit immediately, otherwise it will submit when released
by its queue.  Triggering a queued task causes it to submit immediately even if
that violates the queue limit.

In an edit run a diff between the original and edited job script is saved to
the task job log directory.
"""

import sys

if '--host' in sys.argv[1:] and '--edit' in sys.argv[1:]:
    # Edit runs must always be re-invoked on the suite host.
    if '--use-ssh' not in sys.argv[1:]:
        sys.argv[1:].append('--use-ssh')

if '--use-ssh' in sys.argv[1:]:
    sys.argv.remove('--use-ssh')
    from cylc.remote import remrun
    if remrun().execute(force_required=True):
        sys.exit(0)

import re
import os
import time
import shutil
import difflib
import subprocess

import cylc.flags
from cylc.prompt import prompt
from cylc.network.suite_command import SuiteCommandClient
from cylc.network.suite_info import SuiteInfoClient
from cylc.CylcOptionParsers import cop, multitask_usage
from cylc.cfgspec.globalcfg import GLOBAL_CFG
from cylc.task_id import TaskID

<<<<<<< HEAD

def main():
    parser = cop(
        __doc__ + multitask_usage, pyro=True, multitask=True,
        argdoc=[
            ('REG', 'Suite name'),
            ('MATCH', 'Task or family name matching regular expression'),
            ('POINT', 'Task cycle point (e.g. date-time or integer)')])

    parser.add_option(
        "-e", "--edit",
        help="Manually edit the job script before running it.",
        action="store_true", default=False, dest="edit_run")

    parser.add_option(
        "-g", "--geditor",
        help="(with --edit) force use of the configured GUI editor.",
        action="store_true", default=False, dest="geditor")

    (options, args) = parser.parse_args()
    suite = args[0]

    name = args[1]
    point_string = args[2]

    msg = 'Trigger task(s) %s at %s in %s' % (name, point_string, suite)
    prompt(msg, options.force)

    cmd_client = SuiteCommandClient(
        suite, options.owner, options.host, options.pyro_timeout,
        options.port, options.db, my_uuid=options.set_uuid,
        print_uuid=options.print_uuid)

    if options.edit_run:
        # Check that TASK is a unique task.
        task_id = TaskID.get(name, point_string)
        info_client = SuiteInfoClient(
            suite, options.owner, options.host, options.pyro_timeout,
            options.port, options.db, my_uuid=cmd_client.my_uuid)
        success, msg = info_client.get_info('ping_task', task_id, True)
        if not success:
            sys.exit('ERROR: %s' % msg)

        # Get the current job file mtime, if the file exists.
        jobfile_path = os.path.join(
            TaskProxy.get_job_log_dir(suite, name, point_string), "job")
        try:
            jobfile_mtime = os.stat(jobfile_path).st_mtime
        except OSError:
            # Does not exist.
            jobfile_mtime = None

        # Tell the suite daemon to generate the job file.
        cmd_client.put_command('dry_run_task', name, point_string)

        # Wait for the new job file to be written.
        count = 0
        MAX_TRIES = 10
        while True:
            count += 1
            try:
                if os.stat(jobfile_path).st_mtime > jobfile_mtime:
                    break
            except:
                pass
            if count > MAX_TRIES:
                sys.exit('ERROR: no job file after %s seconds' % MAX_TRIES)
            time.sleep(1)

        # Make a pre-edit copy to allow a post-edit diff.
        jobfile_copy_path = "%s.ORIG" % jobfile_path
        shutil.copy(jobfile_path, jobfile_copy_path)

        # Edit the new job file.
        if options.geditor:
            editor = GLOBAL_CFG.get(['editors', 'gui'])
        else:
            editor = GLOBAL_CFG.get(['editors', 'terminal'])
        # The editor command may have options, e.g. 'emacs -nw'.
        command_list = re.split(' ', editor)
        command_list.append(jobfile_path)
        command = ' '.join(command_list)
        try:
            # Block until the editor exits.
            retcode = subprocess.call(command_list)
            if retcode != 0:
                sys.exit(
                    'ERROR, command failed with %d:\n %s' % (retcode, command))
        except OSError:
            sys.exit('ERROR, unable to execute:\n %s' % command)

        # Save a diff to record the changes made.
        log_dir = os.path.dirname(jobfile_path)
        with open("%s-edit.diff" % jobfile_path, 'wb') as diff_file:
            for line in difflib.unified_diff(
                    open(jobfile_copy_path).readlines(),
                    open(jobfile_path).readlines(),
                    fromfile="original",
                    tofile="edited"):
                diff_file.write(line)
        os.unlink(jobfile_copy_path)

    # Trigger the task proxy(s).
    cmd_client.put_command('trigger_task', name, point_string,
                           options.is_family)


if __name__ == "__main__":
    try:
        main()
    except Exception as exc:
        if cylc.flags.debug:
            raise
        sys.exit(exc)
=======
Manually trigger one or more tasks. Waiting tasks will be queued (cylc internal
queues) and will submit as normal when released by the queue. Queued tasks will
submit immediately even if that violates the queue limit.

For single tasks you can use "--edit" to edit the generated job script first,
to apply one-off changes. In an edit run a diff between the original and edited
job script is saved to the task job log directory.
""" + multitask_usage, pyro=True, multitask=True, argdoc=[
    ('REG', 'Suite name'),
    ('MATCH', 'Task or family name matching regular expression'),
    ('POINT', 'Task cycle point (e.g. date-time or integer)')
    ]
)

parser.add_option(
    "-e", "--edit",
    help="Manually edit the job script before running it.",
    action="store_true", default=False, dest="edit_run")

parser.add_option(
    "-g", "--geditor",
    help="(with --edit) force use of the configured GUI editor.",
    action="store_true", default=False, dest="geditor")

(options, args) = parser.parse_args()
suite, pphrase = prep_pyro(args[0], options).execute()
name = args[1]
point_string = args[2]

msg = 'Trigger task(s) %s at %s in %s' % (name, point_string, suite)
prompt(msg, options.force)

cmd_client = SuiteCommandClient(suite, pphrase, options.owner, options.host,
                                options.pyro_timeout, options.port)
my_uuid = cmd_client.get_client_uuid()
if options.print_uuid:
    print >> sys.stderr, 'Client UUID: %s' % my_uuid

if options.edit_run:
    # Check that TASK is a unique task.
    task_id = TaskID.get(name, point_string)
    info_client = SuiteInfoClient(suite, pphrase, options.owner, options.host,
                                  options.pyro_timeout, options.port, my_uuid)
    success, msg = info_client.get_info('ping_task', task_id, True)
    if not success:
        sys.exit('ERROR: %s' % msg)

    # Get the job filename from the suite daemon - the task cycle point may
    # need standardising to the suite cycle point format.
    success, job_dir = info_client.get_info(
        'get_task_jobfile_path', task_id)
    if not success:
        sys.exit('ERROR: %s' % job_dir)

    # Add the 'NN' symlink for latest job file regardless of submit number.
    jobfile_path = os.path.join(job_dir, 'NN', 'job')

    current_time = time.time()

    # Tell the suite daemon to generate the job file.
    cmd_client.put_command('dry_run_task', name, point_string)

    # Wait for the new job file to be written. Use mtime because the same
    # file could potentially exist already, left from a previous run.
    count = 0
    MAX_TRIES = 10
    while True:
        count += 1
        try:
            if os.stat(jobfile_path).st_mtime > current_time:
                break
        except:
            pass
        if count > MAX_TRIES:
            sys.exit('ERROR: no job file after %s seconds' % MAX_TRIES)
        time.sleep(1)

    # Make a pre-edit copy to allow a post-edit diff.
    jobfile_copy_path = "%s.ORIG" % jobfile_path
    shutil.copy(jobfile_path, jobfile_copy_path)

    # Edit the new job file.
    if options.geditor:
        editor = GLOBAL_CFG.get(['editors', 'gui'])
    else:
        editor = GLOBAL_CFG.get(['editors', 'terminal'])
    # The editor command may have options, e.g. 'emacs -nw'.
    command_list = re.split(' ', editor)
    command_list.append(jobfile_path)
    command = ' '.join(command_list)
    try:
        # Block until the editor exits.
        retcode = subprocess.call(command_list)
        if retcode != 0:
            sys.exit(
                'ERROR, command failed with %d:\n %s' % (retcode, command))
    except OSError:
        sys.exit('ERROR, unable to execute:\n %s' % command)

    # Get confirmation after editing is done.
    # Don't allow force-no-prompt in this case.
    if options.geditor:
        # Alert stdout of the dialog window, in case it's missed.
        print "Editing done. I'm popping up a confirmation dialog now."

    # Save a diff to record the changes made.
    with open("%s-edit.diff" % jobfile_path, 'wb') as diff_file:
        for line in difflib.unified_diff(
                open(jobfile_copy_path).readlines(),
                open(jobfile_path).readlines(),
                fromfile="original",
                tofile="edited"):
            diff_file.write(line)
    os.unlink(jobfile_copy_path)

    log_dir = os.path.dirname(jobfile_path)
    msg = "Trigger edited task %s?" % task_id
    if not prompt(msg, gui=options.geditor, no_force=True, no_abort=True):
        # Generate placeholder log files for the aborted run.
        for log in ["job.out", "job.err"]:
            lf = os.path.join(log_dir, log)
            with open(lf, 'wb') as log_file:
                log_file.write("This edit run was aborted\n")
        print "Run aborted."
        sys.exit(0)

# Trigger the task proxy(s).
cmd_client.put_command('trigger_task', name, point_string, options.is_family)
>>>>>>> 587694fb
<|MERGE_RESOLUTION|>--- conflicted
+++ resolved
@@ -18,15 +18,14 @@
 
 """cylc [control] trigger [OPTIONS] ARGS
 
-Manually trigger a task or tasks. For single tasks you can choose to edit the
-generated job script first, to apply one-off changes (--edit).  Triggering a
-waiting task queues it for execution (cylc internal queues). If its queue is
-not limited it will submit immediately, otherwise it will submit when released
-by its queue.  Triggering a queued task causes it to submit immediately even if
-that violates the queue limit.
+Manually trigger one or more tasks. Waiting tasks will be queued (cylc internal
+queues) and will submit as normal when released by the queue; queued tasks will
+submit immediately even if that violates the queue limit (so you may need to
+trigger a queue-limited task twice to get it to submit).
 
-In an edit run a diff between the original and edited job script is saved to
-the task job log directory.
+For single tasks you can use "--edit" to edit the generated job script before it
+submits, to apply one-off changes.  A diff between the original and edited job
+script will be saved to the task job log directory.
 """
 
 import sys
@@ -57,7 +56,6 @@
 from cylc.cfgspec.globalcfg import GLOBAL_CFG
 from cylc.task_id import TaskID
 
-<<<<<<< HEAD
 
 def main():
     parser = cop(
@@ -101,25 +99,29 @@
         if not success:
             sys.exit('ERROR: %s' % msg)
 
-        # Get the current job file mtime, if the file exists.
-        jobfile_path = os.path.join(
-            TaskProxy.get_job_log_dir(suite, name, point_string), "job")
-        try:
-            jobfile_mtime = os.stat(jobfile_path).st_mtime
-        except OSError:
-            # Does not exist.
-            jobfile_mtime = None
+        # Get the job filename from the suite daemon - the task cycle point may
+        # need standardising to the suite cycle point format.
+        success, job_dir = info_client.get_info(
+           'get_task_jobfile_path', task_id)
+        if not success:
+            sys.exit('ERROR: %s' % job_dir)
+
+        # Add the 'NN' symlink for latest job file regardless of submit number.
+        jobfile_path = os.path.join(job_dir, 'NN', 'job')
+
+        current_time = time.time()
 
         # Tell the suite daemon to generate the job file.
         cmd_client.put_command('dry_run_task', name, point_string)
 
-        # Wait for the new job file to be written.
+        # Wait for the new job file to be written. Use mtime because the same
+        # file could potentially exist already, left from a previous run.
         count = 0
         MAX_TRIES = 10
         while True:
             count += 1
             try:
-                if os.stat(jobfile_path).st_mtime > jobfile_mtime:
+                if os.stat(jobfile_path).st_mtime > current_time:
                     break
             except:
                 pass
@@ -149,6 +151,12 @@
         except OSError:
             sys.exit('ERROR, unable to execute:\n %s' % command)
 
+        # Get confirmation after editing is done.
+        # Don't allow force-no-prompt in this case.
+        if options.geditor:
+            # Alert stdout of the dialog window, in case it's missed.
+            print "Editing done. I'm popping up a confirmation dialog now."
+
         # Save a diff to record the changes made.
         log_dir = os.path.dirname(jobfile_path)
         with open("%s-edit.diff" % jobfile_path, 'wb') as diff_file:
@@ -159,6 +167,17 @@
                     tofile="edited"):
                 diff_file.write(line)
         os.unlink(jobfile_copy_path)
+
+        log_dir = os.path.dirname(jobfile_path)
+        msg = "Trigger edited task %s?" % task_id
+        if not prompt(msg, gui=options.geditor, no_force=True, no_abort=True):
+            # Generate placeholder log files for the aborted run.
+            for log in ["job.out", "job.err"]:
+                lf = os.path.join(log_dir, log)
+                with open(lf, 'wb') as log_file:
+                    log_file.write("This edit run was aborted\n")
+                    print "Run aborted."
+                    sys.exit(0)
 
     # Trigger the task proxy(s).
     cmd_client.put_command('trigger_task', name, point_string,
@@ -171,134 +190,4 @@
     except Exception as exc:
         if cylc.flags.debug:
             raise
-        sys.exit(exc)
-=======
-Manually trigger one or more tasks. Waiting tasks will be queued (cylc internal
-queues) and will submit as normal when released by the queue. Queued tasks will
-submit immediately even if that violates the queue limit.
-
-For single tasks you can use "--edit" to edit the generated job script first,
-to apply one-off changes. In an edit run a diff between the original and edited
-job script is saved to the task job log directory.
-""" + multitask_usage, pyro=True, multitask=True, argdoc=[
-    ('REG', 'Suite name'),
-    ('MATCH', 'Task or family name matching regular expression'),
-    ('POINT', 'Task cycle point (e.g. date-time or integer)')
-    ]
-)
-
-parser.add_option(
-    "-e", "--edit",
-    help="Manually edit the job script before running it.",
-    action="store_true", default=False, dest="edit_run")
-
-parser.add_option(
-    "-g", "--geditor",
-    help="(with --edit) force use of the configured GUI editor.",
-    action="store_true", default=False, dest="geditor")
-
-(options, args) = parser.parse_args()
-suite, pphrase = prep_pyro(args[0], options).execute()
-name = args[1]
-point_string = args[2]
-
-msg = 'Trigger task(s) %s at %s in %s' % (name, point_string, suite)
-prompt(msg, options.force)
-
-cmd_client = SuiteCommandClient(suite, pphrase, options.owner, options.host,
-                                options.pyro_timeout, options.port)
-my_uuid = cmd_client.get_client_uuid()
-if options.print_uuid:
-    print >> sys.stderr, 'Client UUID: %s' % my_uuid
-
-if options.edit_run:
-    # Check that TASK is a unique task.
-    task_id = TaskID.get(name, point_string)
-    info_client = SuiteInfoClient(suite, pphrase, options.owner, options.host,
-                                  options.pyro_timeout, options.port, my_uuid)
-    success, msg = info_client.get_info('ping_task', task_id, True)
-    if not success:
-        sys.exit('ERROR: %s' % msg)
-
-    # Get the job filename from the suite daemon - the task cycle point may
-    # need standardising to the suite cycle point format.
-    success, job_dir = info_client.get_info(
-        'get_task_jobfile_path', task_id)
-    if not success:
-        sys.exit('ERROR: %s' % job_dir)
-
-    # Add the 'NN' symlink for latest job file regardless of submit number.
-    jobfile_path = os.path.join(job_dir, 'NN', 'job')
-
-    current_time = time.time()
-
-    # Tell the suite daemon to generate the job file.
-    cmd_client.put_command('dry_run_task', name, point_string)
-
-    # Wait for the new job file to be written. Use mtime because the same
-    # file could potentially exist already, left from a previous run.
-    count = 0
-    MAX_TRIES = 10
-    while True:
-        count += 1
-        try:
-            if os.stat(jobfile_path).st_mtime > current_time:
-                break
-        except:
-            pass
-        if count > MAX_TRIES:
-            sys.exit('ERROR: no job file after %s seconds' % MAX_TRIES)
-        time.sleep(1)
-
-    # Make a pre-edit copy to allow a post-edit diff.
-    jobfile_copy_path = "%s.ORIG" % jobfile_path
-    shutil.copy(jobfile_path, jobfile_copy_path)
-
-    # Edit the new job file.
-    if options.geditor:
-        editor = GLOBAL_CFG.get(['editors', 'gui'])
-    else:
-        editor = GLOBAL_CFG.get(['editors', 'terminal'])
-    # The editor command may have options, e.g. 'emacs -nw'.
-    command_list = re.split(' ', editor)
-    command_list.append(jobfile_path)
-    command = ' '.join(command_list)
-    try:
-        # Block until the editor exits.
-        retcode = subprocess.call(command_list)
-        if retcode != 0:
-            sys.exit(
-                'ERROR, command failed with %d:\n %s' % (retcode, command))
-    except OSError:
-        sys.exit('ERROR, unable to execute:\n %s' % command)
-
-    # Get confirmation after editing is done.
-    # Don't allow force-no-prompt in this case.
-    if options.geditor:
-        # Alert stdout of the dialog window, in case it's missed.
-        print "Editing done. I'm popping up a confirmation dialog now."
-
-    # Save a diff to record the changes made.
-    with open("%s-edit.diff" % jobfile_path, 'wb') as diff_file:
-        for line in difflib.unified_diff(
-                open(jobfile_copy_path).readlines(),
-                open(jobfile_path).readlines(),
-                fromfile="original",
-                tofile="edited"):
-            diff_file.write(line)
-    os.unlink(jobfile_copy_path)
-
-    log_dir = os.path.dirname(jobfile_path)
-    msg = "Trigger edited task %s?" % task_id
-    if not prompt(msg, gui=options.geditor, no_force=True, no_abort=True):
-        # Generate placeholder log files for the aborted run.
-        for log in ["job.out", "job.err"]:
-            lf = os.path.join(log_dir, log)
-            with open(lf, 'wb') as log_file:
-                log_file.write("This edit run was aborted\n")
-        print "Run aborted."
-        sys.exit(0)
-
-# Trigger the task proxy(s).
-cmd_client.put_command('trigger_task', name, point_string, options.is_family)
->>>>>>> 587694fb
+        sys.exit(exc)