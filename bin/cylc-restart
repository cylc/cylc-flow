--- conflicted
+++ resolved
@@ -261,25 +261,18 @@
                 # a start cycle was given in the suite.rc file
                 if self.start_point != state_start_point:
                     # the state dump doesn't lie about start cycles
-<<<<<<< HEAD
-                    if self.options.ignore_start_point:
-                        print >> sys.stderr, "WARNING: ignoring old initial cycle point", state_start_point, "; using suite.rc", self.start_point
-                    else:
-                        print >> sys.stderr, "WARNING: old initial cycle point", state_start_point, "overriding suite.rc", self.start_point
-=======
                     if self.options.ignore_startcycle:
                         print >> sys.stderr, (
-                            "WARNING: ignoring old initial cycle " +
+                            "WARNING: ignoring old initial cycle point" +
                             "%s; using suite.rc %s" % (
                                 state_start_point, self.start_point)
                         )
                     else:
                         print >> sys.stderr, (
-                            "WARNING: old initial cycle " +
+                            "WARNING: old initial cycle point" +
                             "%s, overriding suite.rc %s" % (
                                 state_start_point, self.start_point)
                         )
->>>>>>> c460eb30
                         self.start_point = state_start_point
             else:
                 # reinstate the former start cycle
@@ -297,14 +290,10 @@
             elif self.stop_point is not None:
                 # a stop cycle was given on the restart command line or suite.rc file
                 if self.stop_point != state_stop_point:
-<<<<<<< HEAD
-                    print >> sys.stderr, "WARNING: overriding the old stop cycle point", state_stop_point, "with", self.stop_point
-=======
                     print >> sys.stderr, (
-                        "WARNING: overriding the old stop cycle "
+                        "WARNING: overriding the old stop cycle point "
                         "%s with %s" % (state_stop_point, self.stop_point)
                     )
->>>>>>> c460eb30
             else:
                 # reinstate the old stop cycle
                 self.stop_point = state_stop_point
