--- conflicted
+++ resolved
@@ -58,8 +58,4 @@
 github-actions[bot]        <github-actions@noreply.github.com>  GitHub Action
 Diquan Jabbour             <165976689+Diquan-BOM@users.noreply.github.com>
 Maxime Rio                 <maxime.rio@niwa.co.nz>
-<<<<<<< HEAD
-Christopher Bennett        <christopher.bennett@metoffice.gov.uk> ChrisPaulBennett
-=======
-Christopher Bennett        <christopher.bennett@metoffice.gov.uk> christopher.bennett <christopher.bennett@metoffice.gov.uk>
->>>>>>> 30253e28
+Christopher Bennett        <christopher.bennett@metoffice.gov.uk> christopher.bennett <christopher.bennett@metoffice.gov.uk>